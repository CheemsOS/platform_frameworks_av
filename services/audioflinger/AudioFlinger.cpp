/*
**
** Copyright 2007, The Android Open Source Project
**
** Licensed under the Apache License, Version 2.0 (the "License");
** you may not use this file except in compliance with the License.
** You may obtain a copy of the License at
**
**     http://www.apache.org/licenses/LICENSE-2.0
**
** Unless required by applicable law or agreed to in writing, software
** distributed under the License is distributed on an "AS IS" BASIS,
** WITHOUT WARRANTIES OR CONDITIONS OF ANY KIND, either express or implied.
** See the License for the specific language governing permissions and
** limitations under the License.
*/


#define LOG_TAG "AudioFlinger"
//#define LOG_NDEBUG 0

#include "Configuration.h"
#include <dirent.h>
#include <math.h>
#include <signal.h>
#include <sys/time.h>
#include <sys/resource.h>

#include <binder/IPCThreadState.h>
#include <binder/IServiceManager.h>
#include <utils/Log.h>
#include <utils/Trace.h>
#include <binder/Parcel.h>
#include <utils/String16.h>
#include <utils/threads.h>
#include <utils/Atomic.h>

#include <cutils/bitops.h>
#include <cutils/properties.h>

#include <system/audio.h>
#include <hardware/audio.h>

#include "AudioMixer.h"
#include "AudioFlinger.h"
#include "ServiceUtilities.h"

#include <media/EffectsFactoryApi.h>
#include <audio_effects/effect_visualizer.h>
#include <audio_effects/effect_ns.h>
#include <audio_effects/effect_aec.h>

#include <audio_utils/primitives.h>

#include <powermanager/PowerManager.h>

#include <common_time/cc_helper.h>

#include <media/IMediaLogService.h>

#include <media/nbaio/Pipe.h>
#include <media/nbaio/PipeReader.h>
#include <media/AudioParameter.h>
#include <private/android_filesystem_config.h>

// ----------------------------------------------------------------------------

// Note: the following macro is used for extremely verbose logging message.  In
// order to run with ALOG_ASSERT turned on, we need to have LOG_NDEBUG set to
// 0; but one side effect of this is to turn all LOGV's as well.  Some messages
// are so verbose that we want to suppress them even when we have ALOG_ASSERT
// turned on.  Do not uncomment the #def below unless you really know what you
// are doing and want to see all of the extremely verbose messages.
//#define VERY_VERY_VERBOSE_LOGGING
#ifdef VERY_VERY_VERBOSE_LOGGING
#define ALOGVV ALOGV
#else
#define ALOGVV(a...) do { } while(0)
#endif

namespace android {

static const char kDeadlockedString[] = "AudioFlinger may be deadlocked\n";
static const char kHardwareLockedString[] = "Hardware lock is taken\n";
static const char kClientLockedString[] = "Client lock is taken\n";


nsecs_t AudioFlinger::mStandbyTimeInNsecs = kDefaultStandbyTimeInNsecs;

uint32_t AudioFlinger::mScreenState;

#ifdef TEE_SINK
bool AudioFlinger::mTeeSinkInputEnabled = false;
bool AudioFlinger::mTeeSinkOutputEnabled = false;
bool AudioFlinger::mTeeSinkTrackEnabled = false;

size_t AudioFlinger::mTeeSinkInputFrames = kTeeSinkInputFramesDefault;
size_t AudioFlinger::mTeeSinkOutputFrames = kTeeSinkOutputFramesDefault;
size_t AudioFlinger::mTeeSinkTrackFrames = kTeeSinkTrackFramesDefault;
#endif

// In order to avoid invalidating offloaded tracks each time a Visualizer is turned on and off
// we define a minimum time during which a global effect is considered enabled.
static const nsecs_t kMinGlobalEffectEnabletimeNs = seconds(7200);

// ----------------------------------------------------------------------------

const char *formatToString(audio_format_t format) {
    switch (format & AUDIO_FORMAT_MAIN_MASK) {
    case AUDIO_FORMAT_PCM:
        switch (format) {
        case AUDIO_FORMAT_PCM_16_BIT: return "pcm16";
        case AUDIO_FORMAT_PCM_8_BIT: return "pcm8";
        case AUDIO_FORMAT_PCM_32_BIT: return "pcm32";
        case AUDIO_FORMAT_PCM_8_24_BIT: return "pcm8.24";
        case AUDIO_FORMAT_PCM_FLOAT: return "pcmfloat";
        case AUDIO_FORMAT_PCM_24_BIT_PACKED: return "pcm24";
        default:
            break;
        }
        break;
    case AUDIO_FORMAT_MP3: return "mp3";
    case AUDIO_FORMAT_AMR_NB: return "amr-nb";
    case AUDIO_FORMAT_AMR_WB: return "amr-wb";
    case AUDIO_FORMAT_AAC: return "aac";
    case AUDIO_FORMAT_HE_AAC_V1: return "he-aac-v1";
    case AUDIO_FORMAT_HE_AAC_V2: return "he-aac-v2";
    case AUDIO_FORMAT_VORBIS: return "vorbis";
    case AUDIO_FORMAT_OPUS: return "opus";
    case AUDIO_FORMAT_AC3: return "ac-3";
    case AUDIO_FORMAT_E_AC3: return "e-ac-3";
    default:
        break;
    }
    return "unknown";
}

static int load_audio_interface(const char *if_name, audio_hw_device_t **dev)
{
    const hw_module_t *mod;
    int rc;

    rc = hw_get_module_by_class(AUDIO_HARDWARE_MODULE_ID, if_name, &mod);
    ALOGE_IF(rc, "%s couldn't load audio hw module %s.%s (%s)", __func__,
                 AUDIO_HARDWARE_MODULE_ID, if_name, strerror(-rc));
    if (rc) {
        goto out;
    }
    rc = audio_hw_device_open(mod, dev);
    ALOGE_IF(rc, "%s couldn't open audio hw device in %s.%s (%s)", __func__,
                 AUDIO_HARDWARE_MODULE_ID, if_name, strerror(-rc));
    if (rc) {
        goto out;
    }
    if ((*dev)->common.version < AUDIO_DEVICE_API_VERSION_MIN) {
        ALOGE("%s wrong audio hw device version %04x", __func__, (*dev)->common.version);
        rc = BAD_VALUE;
        goto out;
    }
    return 0;

out:
    *dev = NULL;
    return rc;
}

// ----------------------------------------------------------------------------

AudioFlinger::AudioFlinger()
    : BnAudioFlinger(),
      mPrimaryHardwareDev(NULL),
      mAudioHwDevs(NULL),
      mHardwareStatus(AUDIO_HW_IDLE),
      mMasterVolume(1.0f),
      mMasterMute(false),
      mNextUniqueId(1),
      mMode(AUDIO_MODE_INVALID),
      mBtNrecIsOff(false),
      mIsLowRamDevice(true),
      mIsDeviceTypeKnown(false),
      mGlobalEffectEnableTime(0),
      mPrimaryOutputSampleRate(0)
{
    getpid_cached = getpid();
    char value[PROPERTY_VALUE_MAX];
    bool doLog = (property_get("ro.test_harness", value, "0") > 0) && (atoi(value) == 1);
    if (doLog) {
        mLogMemoryDealer = new MemoryDealer(kLogMemorySize, "LogWriters", MemoryHeapBase::READ_ONLY);
    }

#ifdef TEE_SINK
    (void) property_get("ro.debuggable", value, "0");
    int debuggable = atoi(value);
    int teeEnabled = 0;
    if (debuggable) {
        (void) property_get("af.tee", value, "0");
        teeEnabled = atoi(value);
    }
    // FIXME symbolic constants here
    if (teeEnabled & 1) {
        mTeeSinkInputEnabled = true;
    }
    if (teeEnabled & 2) {
        mTeeSinkOutputEnabled = true;
    }
    if (teeEnabled & 4) {
        mTeeSinkTrackEnabled = true;
    }
#endif
}

void AudioFlinger::onFirstRef()
{
    int rc = 0;

    Mutex::Autolock _l(mLock);

    /* TODO: move all this work into an Init() function */
    char val_str[PROPERTY_VALUE_MAX] = { 0 };
    if (property_get("ro.audio.flinger_standbytime_ms", val_str, NULL) >= 0) {
        uint32_t int_val;
        if (1 == sscanf(val_str, "%u", &int_val)) {
            mStandbyTimeInNsecs = milliseconds(int_val);
            ALOGI("Using %u mSec as standby time.", int_val);
        } else {
            mStandbyTimeInNsecs = kDefaultStandbyTimeInNsecs;
            ALOGI("Using default %u mSec as standby time.",
                    (uint32_t)(mStandbyTimeInNsecs / 1000000));
        }
    }

    mPatchPanel = new PatchPanel(this);

    mMode = AUDIO_MODE_NORMAL;
}

AudioFlinger::~AudioFlinger()
{
    while (!mRecordThreads.isEmpty()) {
        // closeInput_nonvirtual() will remove specified entry from mRecordThreads
        closeInput_nonvirtual(mRecordThreads.keyAt(0));
    }
    while (!mPlaybackThreads.isEmpty()) {
        // closeOutput_nonvirtual() will remove specified entry from mPlaybackThreads
        closeOutput_nonvirtual(mPlaybackThreads.keyAt(0));
    }

    for (size_t i = 0; i < mAudioHwDevs.size(); i++) {
        // no mHardwareLock needed, as there are no other references to this
        audio_hw_device_close(mAudioHwDevs.valueAt(i)->hwDevice());
        delete mAudioHwDevs.valueAt(i);
    }

    // Tell media.log service about any old writers that still need to be unregistered
    sp<IBinder> binder = defaultServiceManager()->getService(String16("media.log"));
    if (binder != 0) {
        sp<IMediaLogService> mediaLogService(interface_cast<IMediaLogService>(binder));
        for (size_t count = mUnregisteredWriters.size(); count > 0; count--) {
            sp<IMemory> iMemory(mUnregisteredWriters.top()->getIMemory());
            mUnregisteredWriters.pop();
            mediaLogService->unregisterWriter(iMemory);
        }
    }

}

static const char * const audio_interfaces[] = {
    AUDIO_HARDWARE_MODULE_ID_PRIMARY,
    AUDIO_HARDWARE_MODULE_ID_A2DP,
    AUDIO_HARDWARE_MODULE_ID_USB,
};
#define ARRAY_SIZE(x) (sizeof((x))/sizeof(((x)[0])))

AudioFlinger::AudioHwDevice* AudioFlinger::findSuitableHwDev_l(
        audio_module_handle_t module,
        audio_devices_t devices)
{
    // if module is 0, the request comes from an old policy manager and we should load
    // well known modules
    if (module == 0) {
        ALOGW("findSuitableHwDev_l() loading well know audio hw modules");
        for (size_t i = 0; i < ARRAY_SIZE(audio_interfaces); i++) {
            loadHwModule_l(audio_interfaces[i]);
        }
        // then try to find a module supporting the requested device.
        for (size_t i = 0; i < mAudioHwDevs.size(); i++) {
            AudioHwDevice *audioHwDevice = mAudioHwDevs.valueAt(i);
            audio_hw_device_t *dev = audioHwDevice->hwDevice();
            if ((dev->get_supported_devices != NULL) &&
                    (dev->get_supported_devices(dev) & devices) == devices)
                return audioHwDevice;
        }
    } else {
        // check a match for the requested module handle
        AudioHwDevice *audioHwDevice = mAudioHwDevs.valueFor(module);
        if (audioHwDevice != NULL) {
            return audioHwDevice;
        }
    }

    return NULL;
}

void AudioFlinger::dumpClients(int fd, const Vector<String16>& args __unused)
{
    const size_t SIZE = 256;
    char buffer[SIZE];
    String8 result;

    result.append("Clients:\n");
    for (size_t i = 0; i < mClients.size(); ++i) {
        sp<Client> client = mClients.valueAt(i).promote();
        if (client != 0) {
            snprintf(buffer, SIZE, "  pid: %d\n", client->pid());
            result.append(buffer);
        }
    }

    result.append("Notification Clients:\n");
    for (size_t i = 0; i < mNotificationClients.size(); ++i) {
        snprintf(buffer, SIZE, "  pid: %d\n", mNotificationClients.keyAt(i));
        result.append(buffer);
    }

    result.append("Global session refs:\n");
    result.append("  session   pid count\n");
    for (size_t i = 0; i < mAudioSessionRefs.size(); i++) {
        AudioSessionRef *r = mAudioSessionRefs[i];
        snprintf(buffer, SIZE, "  %7d %5d %5d\n", r->mSessionid, r->mPid, r->mCnt);
        result.append(buffer);
    }
    write(fd, result.string(), result.size());
}


void AudioFlinger::dumpInternals(int fd, const Vector<String16>& args __unused)
{
    const size_t SIZE = 256;
    char buffer[SIZE];
    String8 result;
    hardware_call_state hardwareStatus = mHardwareStatus;

    snprintf(buffer, SIZE, "Hardware status: %d\n"
                           "Standby Time mSec: %u\n",
                            hardwareStatus,
                            (uint32_t)(mStandbyTimeInNsecs / 1000000));
    result.append(buffer);
    write(fd, result.string(), result.size());
}

void AudioFlinger::dumpPermissionDenial(int fd, const Vector<String16>& args __unused)
{
    const size_t SIZE = 256;
    char buffer[SIZE];
    String8 result;
    snprintf(buffer, SIZE, "Permission Denial: "
            "can't dump AudioFlinger from pid=%d, uid=%d\n",
            IPCThreadState::self()->getCallingPid(),
            IPCThreadState::self()->getCallingUid());
    result.append(buffer);
    write(fd, result.string(), result.size());
}

bool AudioFlinger::dumpTryLock(Mutex& mutex)
{
    bool locked = false;
    for (int i = 0; i < kDumpLockRetries; ++i) {
        if (mutex.tryLock() == NO_ERROR) {
            locked = true;
            break;
        }
        usleep(kDumpLockSleepUs);
    }
    return locked;
}

status_t AudioFlinger::dump(int fd, const Vector<String16>& args)
{
    if (!dumpAllowed()) {
        dumpPermissionDenial(fd, args);
    } else {
        // get state of hardware lock
        bool hardwareLocked = dumpTryLock(mHardwareLock);
        if (!hardwareLocked) {
            String8 result(kHardwareLockedString);
            write(fd, result.string(), result.size());
        } else {
            mHardwareLock.unlock();
        }

        bool locked = dumpTryLock(mLock);

        // failed to lock - AudioFlinger is probably deadlocked
        if (!locked) {
            String8 result(kDeadlockedString);
            write(fd, result.string(), result.size());
        }

        bool clientLocked = dumpTryLock(mClientLock);
        if (!clientLocked) {
            String8 result(kClientLockedString);
            write(fd, result.string(), result.size());
        }
        dumpClients(fd, args);
        if (clientLocked) {
            mClientLock.unlock();
        }

        dumpInternals(fd, args);

        // dump playback threads
        for (size_t i = 0; i < mPlaybackThreads.size(); i++) {
            mPlaybackThreads.valueAt(i)->dump(fd, args);
        }

        // dump record threads
        for (size_t i = 0; i < mRecordThreads.size(); i++) {
            mRecordThreads.valueAt(i)->dump(fd, args);
        }

        // dump orphan effect chains
        if (mOrphanEffectChains.size() != 0) {
            write(fd, "  Orphan Effect Chains\n", strlen("  Orphan Effect Chains\n"));
            for (size_t i = 0; i < mOrphanEffectChains.size(); i++) {
                mOrphanEffectChains.valueAt(i)->dump(fd, args);
            }
        }
        // dump all hardware devs
        for (size_t i = 0; i < mAudioHwDevs.size(); i++) {
            audio_hw_device_t *dev = mAudioHwDevs.valueAt(i)->hwDevice();
            dev->dump(dev, fd);
        }

#ifdef TEE_SINK
        // dump the serially shared record tee sink
        if (mRecordTeeSource != 0) {
            dumpTee(fd, mRecordTeeSource);
        }
#endif

        if (locked) {
            mLock.unlock();
        }

        // append a copy of media.log here by forwarding fd to it, but don't attempt
        // to lookup the service if it's not running, as it will block for a second
        if (mLogMemoryDealer != 0) {
            sp<IBinder> binder = defaultServiceManager()->getService(String16("media.log"));
            if (binder != 0) {
                dprintf(fd, "\nmedia.log:\n");
                Vector<String16> args;
                binder->dump(fd, args);
            }
        }
    }
    return NO_ERROR;
}

sp<AudioFlinger::Client> AudioFlinger::registerPid(pid_t pid)
{
    Mutex::Autolock _cl(mClientLock);
    // If pid is already in the mClients wp<> map, then use that entry
    // (for which promote() is always != 0), otherwise create a new entry and Client.
    sp<Client> client = mClients.valueFor(pid).promote();
    if (client == 0) {
        client = new Client(this, pid);
        mClients.add(pid, client);
    }

    return client;
}

sp<NBLog::Writer> AudioFlinger::newWriter_l(size_t size, const char *name)
{
    // If there is no memory allocated for logs, return a dummy writer that does nothing
    if (mLogMemoryDealer == 0) {
        return new NBLog::Writer();
    }
    sp<IBinder> binder = defaultServiceManager()->getService(String16("media.log"));
    // Similarly if we can't contact the media.log service, also return a dummy writer
    if (binder == 0) {
        return new NBLog::Writer();
    }
    sp<IMediaLogService> mediaLogService(interface_cast<IMediaLogService>(binder));
    sp<IMemory> shared = mLogMemoryDealer->allocate(NBLog::Timeline::sharedSize(size));
    // If allocation fails, consult the vector of previously unregistered writers
    // and garbage-collect one or more them until an allocation succeeds
    if (shared == 0) {
        Mutex::Autolock _l(mUnregisteredWritersLock);
        for (size_t count = mUnregisteredWriters.size(); count > 0; count--) {
            {
                // Pick the oldest stale writer to garbage-collect
                sp<IMemory> iMemory(mUnregisteredWriters[0]->getIMemory());
                mUnregisteredWriters.removeAt(0);
                mediaLogService->unregisterWriter(iMemory);
                // Now the media.log remote reference to IMemory is gone.  When our last local
                // reference to IMemory also drops to zero at end of this block,
                // the IMemory destructor will deallocate the region from mLogMemoryDealer.
            }
            // Re-attempt the allocation
            shared = mLogMemoryDealer->allocate(NBLog::Timeline::sharedSize(size));
            if (shared != 0) {
                goto success;
            }
        }
        // Even after garbage-collecting all old writers, there is still not enough memory,
        // so return a dummy writer
        return new NBLog::Writer();
    }
success:
    mediaLogService->registerWriter(shared, size, name);
    return new NBLog::Writer(size, shared);
}

void AudioFlinger::unregisterWriter(const sp<NBLog::Writer>& writer)
{
    if (writer == 0) {
        return;
    }
    sp<IMemory> iMemory(writer->getIMemory());
    if (iMemory == 0) {
        return;
    }
    // Rather than removing the writer immediately, append it to a queue of old writers to
    // be garbage-collected later.  This allows us to continue to view old logs for a while.
    Mutex::Autolock _l(mUnregisteredWritersLock);
    mUnregisteredWriters.push(writer);
}

// IAudioFlinger interface


sp<IAudioTrack> AudioFlinger::createTrack(
        audio_stream_type_t streamType,
        uint32_t sampleRate,
        audio_format_t format,
        audio_channel_mask_t channelMask,
        size_t *frameCount,
        IAudioFlinger::track_flags_t *flags,
        const sp<IMemory>& sharedBuffer,
        audio_io_handle_t output,
        pid_t tid,
        int *sessionId,
        int clientUid,
        status_t *status)
{
    sp<PlaybackThread::Track> track;
    sp<TrackHandle> trackHandle;
    sp<Client> client;
    status_t lStatus;
    int lSessionId;

    // client AudioTrack::set already implements AUDIO_STREAM_DEFAULT => AUDIO_STREAM_MUSIC,
    // but if someone uses binder directly they could bypass that and cause us to crash
    if (uint32_t(streamType) >= AUDIO_STREAM_CNT) {
        ALOGE("createTrack() invalid stream type %d", streamType);
        lStatus = BAD_VALUE;
        goto Exit;
    }

    // further sample rate checks are performed by createTrack_l() depending on the thread type
    if (sampleRate == 0) {
        ALOGE("createTrack() invalid sample rate %u", sampleRate);
        lStatus = BAD_VALUE;
        goto Exit;
    }

    // further channel mask checks are performed by createTrack_l() depending on the thread type
    if (!audio_is_output_channel(channelMask)) {
        ALOGE("createTrack() invalid channel mask %#x", channelMask);
        lStatus = BAD_VALUE;
        goto Exit;
    }

    // further format checks are performed by createTrack_l() depending on the thread type
    if (!audio_is_valid_format(format)) {
        ALOGE("createTrack() invalid format %#x", format);
        lStatus = BAD_VALUE;
        goto Exit;
    }

    if (sharedBuffer != 0 && sharedBuffer->pointer() == NULL) {
        ALOGE("createTrack() sharedBuffer is non-0 but has NULL pointer()");
        lStatus = BAD_VALUE;
        goto Exit;
    }

    {
        Mutex::Autolock _l(mLock);
        PlaybackThread *thread = checkPlaybackThread_l(output);
        if (thread == NULL) {
            ALOGE("no playback thread found for output handle %d", output);
            lStatus = BAD_VALUE;
            goto Exit;
        }

        pid_t pid = IPCThreadState::self()->getCallingPid();
        client = registerPid(pid);

        PlaybackThread *effectThread = NULL;
        if (sessionId != NULL && *sessionId != AUDIO_SESSION_ALLOCATE) {
            lSessionId = *sessionId;
            // check if an effect chain with the same session ID is present on another
            // output thread and move it here.
            for (size_t i = 0; i < mPlaybackThreads.size(); i++) {
                sp<PlaybackThread> t = mPlaybackThreads.valueAt(i);
                if (mPlaybackThreads.keyAt(i) != output) {
                    uint32_t sessions = t->hasAudioSession(lSessionId);
                    if (sessions & PlaybackThread::EFFECT_SESSION) {
                        effectThread = t.get();
                        break;
                    }
                }
            }
        } else {
            // if no audio session id is provided, create one here
            lSessionId = nextUniqueId();
            if (sessionId != NULL) {
                *sessionId = lSessionId;
            }
        }
        ALOGV("createTrack() lSessionId: %d", lSessionId);

        track = thread->createTrack_l(client, streamType, sampleRate, format,
                channelMask, frameCount, sharedBuffer, lSessionId, flags, tid, clientUid, &lStatus);
        LOG_ALWAYS_FATAL_IF((lStatus == NO_ERROR) && (track == 0));
        // we don't abort yet if lStatus != NO_ERROR; there is still work to be done regardless

        // move effect chain to this output thread if an effect on same session was waiting
        // for a track to be created
        if (lStatus == NO_ERROR && effectThread != NULL) {
            // no risk of deadlock because AudioFlinger::mLock is held
            Mutex::Autolock _dl(thread->mLock);
            Mutex::Autolock _sl(effectThread->mLock);
            moveEffectChain_l(lSessionId, effectThread, thread, true);
        }

        // Look for sync events awaiting for a session to be used.
        for (size_t i = 0; i < mPendingSyncEvents.size(); i++) {
            if (mPendingSyncEvents[i]->triggerSession() == lSessionId) {
                if (thread->isValidSyncEvent(mPendingSyncEvents[i])) {
                    if (lStatus == NO_ERROR) {
                        (void) track->setSyncEvent(mPendingSyncEvents[i]);
                    } else {
                        mPendingSyncEvents[i]->cancel();
                    }
                    mPendingSyncEvents.removeAt(i);
                    i--;
                }
            }
        }

        setAudioHwSyncForSession_l(thread, (audio_session_t)lSessionId);
    }

    if (lStatus != NO_ERROR) {
        // remove local strong reference to Client before deleting the Track so that the
        // Client destructor is called by the TrackBase destructor with mClientLock held
        // Don't hold mClientLock when releasing the reference on the track as the
        // destructor will acquire it.
        {
            Mutex::Autolock _cl(mClientLock);
            client.clear();
        }
        track.clear();
        goto Exit;
    }

    // return handle to client
    trackHandle = new TrackHandle(track);

Exit:
    *status = lStatus;
    return trackHandle;
}

uint32_t AudioFlinger::sampleRate(audio_io_handle_t output) const
{
    Mutex::Autolock _l(mLock);
    PlaybackThread *thread = checkPlaybackThread_l(output);
    if (thread == NULL) {
        ALOGW("sampleRate() unknown thread %d", output);
        return 0;
    }
    return thread->sampleRate();
}

audio_format_t AudioFlinger::format(audio_io_handle_t output) const
{
    Mutex::Autolock _l(mLock);
    PlaybackThread *thread = checkPlaybackThread_l(output);
    if (thread == NULL) {
        ALOGW("format() unknown thread %d", output);
        return AUDIO_FORMAT_INVALID;
    }
    return thread->format();
}

size_t AudioFlinger::frameCount(audio_io_handle_t output) const
{
    Mutex::Autolock _l(mLock);
    PlaybackThread *thread = checkPlaybackThread_l(output);
    if (thread == NULL) {
        ALOGW("frameCount() unknown thread %d", output);
        return 0;
    }
    // FIXME currently returns the normal mixer's frame count to avoid confusing legacy callers;
    //       should examine all callers and fix them to handle smaller counts
    return thread->frameCount();
}

uint32_t AudioFlinger::latency(audio_io_handle_t output) const
{
    Mutex::Autolock _l(mLock);
    PlaybackThread *thread = checkPlaybackThread_l(output);
    if (thread == NULL) {
        ALOGW("latency(): no playback thread found for output handle %d", output);
        return 0;
    }
    return thread->latency();
}

status_t AudioFlinger::setMasterVolume(float value)
{
    status_t ret = initCheck();
    if (ret != NO_ERROR) {
        return ret;
    }

    // check calling permissions
    if (!settingsAllowed()) {
        return PERMISSION_DENIED;
    }

    Mutex::Autolock _l(mLock);
    mMasterVolume = value;

    // Set master volume in the HALs which support it.
    for (size_t i = 0; i < mAudioHwDevs.size(); i++) {
        AutoMutex lock(mHardwareLock);
        AudioHwDevice *dev = mAudioHwDevs.valueAt(i);

        mHardwareStatus = AUDIO_HW_SET_MASTER_VOLUME;
        if (dev->canSetMasterVolume()) {
            dev->hwDevice()->set_master_volume(dev->hwDevice(), value);
        }
        mHardwareStatus = AUDIO_HW_IDLE;
    }

    // Now set the master volume in each playback thread.  Playback threads
    // assigned to HALs which do not have master volume support will apply
    // master volume during the mix operation.  Threads with HALs which do
    // support master volume will simply ignore the setting.
    for (size_t i = 0; i < mPlaybackThreads.size(); i++) {
        if (mPlaybackThreads.valueAt(i)->isDuplicating()) {
            continue;
        }
        mPlaybackThreads.valueAt(i)->setMasterVolume(value);
    }

    return NO_ERROR;
}

status_t AudioFlinger::setMode(audio_mode_t mode)
{
    status_t ret = initCheck();
    if (ret != NO_ERROR) {
        return ret;
    }

    // check calling permissions
    if (!settingsAllowed()) {
        return PERMISSION_DENIED;
    }
    if (uint32_t(mode) >= AUDIO_MODE_CNT) {
        ALOGW("Illegal value: setMode(%d)", mode);
        return BAD_VALUE;
    }

    { // scope for the lock
        AutoMutex lock(mHardwareLock);
        audio_hw_device_t *dev = mPrimaryHardwareDev->hwDevice();
        mHardwareStatus = AUDIO_HW_SET_MODE;
        ret = dev->set_mode(dev, mode);
        mHardwareStatus = AUDIO_HW_IDLE;
    }

    if (NO_ERROR == ret) {
        Mutex::Autolock _l(mLock);
        mMode = mode;
        for (size_t i = 0; i < mPlaybackThreads.size(); i++)
            mPlaybackThreads.valueAt(i)->setMode(mode);
    }

    return ret;
}

status_t AudioFlinger::setMicMute(bool state)
{
    status_t ret = initCheck();
    if (ret != NO_ERROR) {
        return ret;
    }

    // check calling permissions
    if (!settingsAllowed()) {
        return PERMISSION_DENIED;
    }

    AutoMutex lock(mHardwareLock);
    mHardwareStatus = AUDIO_HW_SET_MIC_MUTE;
    for (size_t i = 0; i < mAudioHwDevs.size(); i++) {
        audio_hw_device_t *dev = mAudioHwDevs.valueAt(i)->hwDevice();
        status_t result = dev->set_mic_mute(dev, state);
        if (result != NO_ERROR) {
            ret = result;
        }
    }
    mHardwareStatus = AUDIO_HW_IDLE;
    return ret;
}

bool AudioFlinger::getMicMute() const
{
    status_t ret = initCheck();
    if (ret != NO_ERROR) {
        return false;
    }

    bool state = AUDIO_MODE_INVALID;
    AutoMutex lock(mHardwareLock);
    audio_hw_device_t *dev = mPrimaryHardwareDev->hwDevice();
    mHardwareStatus = AUDIO_HW_GET_MIC_MUTE;
    dev->get_mic_mute(dev, &state);
    mHardwareStatus = AUDIO_HW_IDLE;
    return state;
}

status_t AudioFlinger::setMasterMute(bool muted)
{
    status_t ret = initCheck();
    if (ret != NO_ERROR) {
        return ret;
    }

    // check calling permissions
    if (!settingsAllowed()) {
        return PERMISSION_DENIED;
    }

    Mutex::Autolock _l(mLock);
    mMasterMute = muted;

    // Set master mute in the HALs which support it.
    for (size_t i = 0; i < mAudioHwDevs.size(); i++) {
        AutoMutex lock(mHardwareLock);
        AudioHwDevice *dev = mAudioHwDevs.valueAt(i);

        mHardwareStatus = AUDIO_HW_SET_MASTER_MUTE;
        if (dev->canSetMasterMute()) {
            dev->hwDevice()->set_master_mute(dev->hwDevice(), muted);
        }
        mHardwareStatus = AUDIO_HW_IDLE;
    }

    // Now set the master mute in each playback thread.  Playback threads
    // assigned to HALs which do not have master mute support will apply master
    // mute during the mix operation.  Threads with HALs which do support master
    // mute will simply ignore the setting.
    for (size_t i = 0; i < mPlaybackThreads.size(); i++) {
        if (mPlaybackThreads.valueAt(i)->isDuplicating()) {
            continue;
        }
        mPlaybackThreads.valueAt(i)->setMasterMute(muted);
    }

    return NO_ERROR;
}

float AudioFlinger::masterVolume() const
{
    Mutex::Autolock _l(mLock);
    return masterVolume_l();
}

bool AudioFlinger::masterMute() const
{
    Mutex::Autolock _l(mLock);
    return masterMute_l();
}

float AudioFlinger::masterVolume_l() const
{
    return mMasterVolume;
}

bool AudioFlinger::masterMute_l() const
{
    return mMasterMute;
}

status_t AudioFlinger::checkStreamType(audio_stream_type_t stream) const
{
    if (uint32_t(stream) >= AUDIO_STREAM_CNT) {
        ALOGW("setStreamVolume() invalid stream %d", stream);
        return BAD_VALUE;
    }
    pid_t caller = IPCThreadState::self()->getCallingPid();
    if (uint32_t(stream) >= AUDIO_STREAM_PUBLIC_CNT && caller != getpid_cached) {
        ALOGW("setStreamVolume() pid %d cannot use internal stream type %d", caller, stream);
        return PERMISSION_DENIED;
    }

    return NO_ERROR;
}

status_t AudioFlinger::setStreamVolume(audio_stream_type_t stream, float value,
        audio_io_handle_t output)
{
    // check calling permissions
    if (!settingsAllowed()) {
        return PERMISSION_DENIED;
    }

    status_t status = checkStreamType(stream);
    if (status != NO_ERROR) {
        return status;
    }
    ALOG_ASSERT(stream != AUDIO_STREAM_PATCH, "attempt to change AUDIO_STREAM_PATCH volume");

    AutoMutex lock(mLock);
    PlaybackThread *thread = NULL;
    if (output != AUDIO_IO_HANDLE_NONE) {
        thread = checkPlaybackThread_l(output);
        if (thread == NULL) {
            return BAD_VALUE;
        }
    }

    mStreamTypes[stream].volume = value;

    if (thread == NULL) {
        for (size_t i = 0; i < mPlaybackThreads.size(); i++) {
            mPlaybackThreads.valueAt(i)->setStreamVolume(stream, value);
        }
    } else {
        thread->setStreamVolume(stream, value);
    }

    return NO_ERROR;
}

status_t AudioFlinger::setStreamMute(audio_stream_type_t stream, bool muted)
{
    // check calling permissions
    if (!settingsAllowed()) {
        return PERMISSION_DENIED;
    }

    status_t status = checkStreamType(stream);
    if (status != NO_ERROR) {
        return status;
    }
    ALOG_ASSERT(stream != AUDIO_STREAM_PATCH, "attempt to mute AUDIO_STREAM_PATCH");

    if (uint32_t(stream) == AUDIO_STREAM_ENFORCED_AUDIBLE) {
        ALOGE("setStreamMute() invalid stream %d", stream);
        return BAD_VALUE;
    }

    AutoMutex lock(mLock);
    mStreamTypes[stream].mute = muted;
    for (size_t i = 0; i < mPlaybackThreads.size(); i++)
        mPlaybackThreads.valueAt(i)->setStreamMute(stream, muted);

    return NO_ERROR;
}

float AudioFlinger::streamVolume(audio_stream_type_t stream, audio_io_handle_t output) const
{
    status_t status = checkStreamType(stream);
    if (status != NO_ERROR) {
        return 0.0f;
    }

    AutoMutex lock(mLock);
    float volume;
    if (output != AUDIO_IO_HANDLE_NONE) {
        PlaybackThread *thread = checkPlaybackThread_l(output);
        if (thread == NULL) {
            return 0.0f;
        }
        volume = thread->streamVolume(stream);
    } else {
        volume = streamVolume_l(stream);
    }

    return volume;
}

bool AudioFlinger::streamMute(audio_stream_type_t stream) const
{
    status_t status = checkStreamType(stream);
    if (status != NO_ERROR) {
        return true;
    }

    AutoMutex lock(mLock);
    return streamMute_l(stream);
}

status_t AudioFlinger::setParameters(audio_io_handle_t ioHandle, const String8& keyValuePairs)
{
    ALOGV("setParameters(): io %d, keyvalue %s, calling pid %d",
            ioHandle, keyValuePairs.string(), IPCThreadState::self()->getCallingPid());

    // check calling permissions
    if (!settingsAllowed()) {
        return PERMISSION_DENIED;
    }

    // AUDIO_IO_HANDLE_NONE means the parameters are global to the audio hardware interface
    if (ioHandle == AUDIO_IO_HANDLE_NONE) {
        Mutex::Autolock _l(mLock);
        status_t final_result = NO_ERROR;
        {
            AutoMutex lock(mHardwareLock);
            mHardwareStatus = AUDIO_HW_SET_PARAMETER;
            for (size_t i = 0; i < mAudioHwDevs.size(); i++) {
                audio_hw_device_t *dev = mAudioHwDevs.valueAt(i)->hwDevice();
                status_t result = dev->set_parameters(dev, keyValuePairs.string());
                final_result = result ?: final_result;
            }
            mHardwareStatus = AUDIO_HW_IDLE;
        }
        // disable AEC and NS if the device is a BT SCO headset supporting those pre processings
        AudioParameter param = AudioParameter(keyValuePairs);
        String8 value;
        if (param.get(String8(AUDIO_PARAMETER_KEY_BT_NREC), value) == NO_ERROR) {
            bool btNrecIsOff = (value == AUDIO_PARAMETER_VALUE_OFF);
            if (mBtNrecIsOff != btNrecIsOff) {
                for (size_t i = 0; i < mRecordThreads.size(); i++) {
                    sp<RecordThread> thread = mRecordThreads.valueAt(i);
                    audio_devices_t device = thread->inDevice();
                    bool suspend = audio_is_bluetooth_sco_device(device) && btNrecIsOff;
                    // collect all of the thread's session IDs
                    KeyedVector<int, bool> ids = thread->sessionIds();
                    // suspend effects associated with those session IDs
                    for (size_t j = 0; j < ids.size(); ++j) {
                        int sessionId = ids.keyAt(j);
                        thread->setEffectSuspended(FX_IID_AEC,
                                                   suspend,
                                                   sessionId);
                        thread->setEffectSuspended(FX_IID_NS,
                                                   suspend,
                                                   sessionId);
                    }
                }
                mBtNrecIsOff = btNrecIsOff;
            }
        }
        String8 screenState;
        if (param.get(String8(AudioParameter::keyScreenState), screenState) == NO_ERROR) {
            bool isOff = screenState == "off";
            if (isOff != (AudioFlinger::mScreenState & 1)) {
                AudioFlinger::mScreenState = ((AudioFlinger::mScreenState & ~1) + 2) | isOff;
            }
        }
        return final_result;
    }

    // hold a strong ref on thread in case closeOutput() or closeInput() is called
    // and the thread is exited once the lock is released
    sp<ThreadBase> thread;
    {
        Mutex::Autolock _l(mLock);
        thread = checkPlaybackThread_l(ioHandle);
        if (thread == 0) {
            thread = checkRecordThread_l(ioHandle);
        } else if (thread == primaryPlaybackThread_l()) {
            // indicate output device change to all input threads for pre processing
            AudioParameter param = AudioParameter(keyValuePairs);
            int value;
            if ((param.getInt(String8(AudioParameter::keyRouting), value) == NO_ERROR) &&
                    (value != 0)) {
                for (size_t i = 0; i < mRecordThreads.size(); i++) {
                    mRecordThreads.valueAt(i)->setParameters(keyValuePairs);
                }
            }
        }
    }
    if (thread != 0) {
        return thread->setParameters(keyValuePairs);
    }
    return BAD_VALUE;
}

String8 AudioFlinger::getParameters(audio_io_handle_t ioHandle, const String8& keys) const
{
    ALOGVV("getParameters() io %d, keys %s, calling pid %d",
            ioHandle, keys.string(), IPCThreadState::self()->getCallingPid());

    Mutex::Autolock _l(mLock);

    if (ioHandle == AUDIO_IO_HANDLE_NONE) {
        String8 out_s8;

        for (size_t i = 0; i < mAudioHwDevs.size(); i++) {
            char *s;
            {
            AutoMutex lock(mHardwareLock);
            mHardwareStatus = AUDIO_HW_GET_PARAMETER;
            audio_hw_device_t *dev = mAudioHwDevs.valueAt(i)->hwDevice();
            s = dev->get_parameters(dev, keys.string());
            mHardwareStatus = AUDIO_HW_IDLE;
            }
            out_s8 += String8(s ? s : "");
            free(s);
        }
        return out_s8;
    }

    PlaybackThread *playbackThread = checkPlaybackThread_l(ioHandle);
    if (playbackThread != NULL) {
        return playbackThread->getParameters(keys);
    }
    RecordThread *recordThread = checkRecordThread_l(ioHandle);
    if (recordThread != NULL) {
        return recordThread->getParameters(keys);
    }
    return String8("");
}

size_t AudioFlinger::getInputBufferSize(uint32_t sampleRate, audio_format_t format,
        audio_channel_mask_t channelMask) const
{
    status_t ret = initCheck();
    if (ret != NO_ERROR) {
        return 0;
    }

    AutoMutex lock(mHardwareLock);
    mHardwareStatus = AUDIO_HW_GET_INPUT_BUFFER_SIZE;
    audio_config_t config;
    memset(&config, 0, sizeof(config));
    config.sample_rate = sampleRate;
    config.channel_mask = channelMask;
    config.format = format;

    audio_hw_device_t *dev = mPrimaryHardwareDev->hwDevice();
    size_t size = dev->get_input_buffer_size(dev, &config);
    mHardwareStatus = AUDIO_HW_IDLE;
    return size;
}

uint32_t AudioFlinger::getInputFramesLost(audio_io_handle_t ioHandle) const
{
    Mutex::Autolock _l(mLock);

    RecordThread *recordThread = checkRecordThread_l(ioHandle);
    if (recordThread != NULL) {
        return recordThread->getInputFramesLost();
    }
    return 0;
}

status_t AudioFlinger::setVoiceVolume(float value)
{
    status_t ret = initCheck();
    if (ret != NO_ERROR) {
        return ret;
    }

    // check calling permissions
    if (!settingsAllowed()) {
        return PERMISSION_DENIED;
    }

    AutoMutex lock(mHardwareLock);
    audio_hw_device_t *dev = mPrimaryHardwareDev->hwDevice();
    mHardwareStatus = AUDIO_HW_SET_VOICE_VOLUME;
    ret = dev->set_voice_volume(dev, value);
    mHardwareStatus = AUDIO_HW_IDLE;

    return ret;
}

status_t AudioFlinger::getRenderPosition(uint32_t *halFrames, uint32_t *dspFrames,
        audio_io_handle_t output) const
{
    status_t status;

    Mutex::Autolock _l(mLock);

    PlaybackThread *playbackThread = checkPlaybackThread_l(output);
    if (playbackThread != NULL) {
        return playbackThread->getRenderPosition(halFrames, dspFrames);
    }

    return BAD_VALUE;
}

void AudioFlinger::registerClient(const sp<IAudioFlingerClient>& client)
{
    Mutex::Autolock _l(mLock);
    if (client == 0) {
        return;
    }
    bool clientAdded = false;
    {
        Mutex::Autolock _cl(mClientLock);

        pid_t pid = IPCThreadState::self()->getCallingPid();
        if (mNotificationClients.indexOfKey(pid) < 0) {
            sp<NotificationClient> notificationClient = new NotificationClient(this,
                                                                                client,
                                                                                pid);
            ALOGV("registerClient() client %p, pid %d", notificationClient.get(), pid);

            mNotificationClients.add(pid, notificationClient);

            sp<IBinder> binder = client->asBinder();
            binder->linkToDeath(notificationClient);
            clientAdded = true;
        }
    }

    // mClientLock should not be held here because ThreadBase::sendIoConfigEvent() will lock the
    // ThreadBase mutex and the locking order is ThreadBase::mLock then AudioFlinger::mClientLock.
    if (clientAdded) {
        // the config change is always sent from playback or record threads to avoid deadlock
        // with AudioSystem::gLock
        for (size_t i = 0; i < mPlaybackThreads.size(); i++) {
            mPlaybackThreads.valueAt(i)->sendIoConfigEvent(AudioSystem::OUTPUT_OPENED);
        }

        for (size_t i = 0; i < mRecordThreads.size(); i++) {
            mRecordThreads.valueAt(i)->sendIoConfigEvent(AudioSystem::INPUT_OPENED);
        }
    }
}

void AudioFlinger::removeNotificationClient(pid_t pid)
{
    Mutex::Autolock _l(mLock);
    {
        Mutex::Autolock _cl(mClientLock);
        mNotificationClients.removeItem(pid);
    }

    ALOGV("%d died, releasing its sessions", pid);
    size_t num = mAudioSessionRefs.size();
    bool removed = false;
    for (size_t i = 0; i< num; ) {
        AudioSessionRef *ref = mAudioSessionRefs.itemAt(i);
        ALOGV(" pid %d @ %d", ref->mPid, i);
        if (ref->mPid == pid) {
            ALOGV(" removing entry for pid %d session %d", pid, ref->mSessionid);
            mAudioSessionRefs.removeAt(i);
            delete ref;
            removed = true;
            num--;
        } else {
            i++;
        }
    }
    if (removed) {
        purgeStaleEffects_l();
    }
}

void AudioFlinger::audioConfigChanged(int event, audio_io_handle_t ioHandle, const void *param2)
{
    Mutex::Autolock _l(mClientLock);
    size_t size = mNotificationClients.size();
    for (size_t i = 0; i < size; i++) {
        mNotificationClients.valueAt(i)->audioFlingerClient()->ioConfigChanged(event,
                                                                              ioHandle,
                                                                              param2);
    }
}

// removeClient_l() must be called with AudioFlinger::mClientLock held
void AudioFlinger::removeClient_l(pid_t pid)
{
    ALOGV("removeClient_l() pid %d, calling pid %d", pid,
            IPCThreadState::self()->getCallingPid());
    mClients.removeItem(pid);
}

// getEffectThread_l() must be called with AudioFlinger::mLock held
sp<AudioFlinger::PlaybackThread> AudioFlinger::getEffectThread_l(int sessionId, int EffectId)
{
    sp<PlaybackThread> thread;

    for (size_t i = 0; i < mPlaybackThreads.size(); i++) {
        if (mPlaybackThreads.valueAt(i)->getEffect(sessionId, EffectId) != 0) {
            ALOG_ASSERT(thread == 0);
            thread = mPlaybackThreads.valueAt(i);
        }
    }

    return thread;
}



// ----------------------------------------------------------------------------

AudioFlinger::Client::Client(const sp<AudioFlinger>& audioFlinger, pid_t pid)
    :   RefBase(),
        mAudioFlinger(audioFlinger),
        // FIXME should be a "k" constant not hard-coded, in .h or ro. property, see 4 lines below
        mMemoryDealer(new MemoryDealer(1024*1024, "AudioFlinger::Client")),
        mPid(pid),
        mTimedTrackCount(0)
{
    // 1 MB of address space is good for 32 tracks, 8 buffers each, 4 KB/buffer
}

// Client destructor must be called with AudioFlinger::mClientLock held
AudioFlinger::Client::~Client()
{
    mAudioFlinger->removeClient_l(mPid);
}

sp<MemoryDealer> AudioFlinger::Client::heap() const
{
    return mMemoryDealer;
}

// Reserve one of the limited slots for a timed audio track associated
// with this client
bool AudioFlinger::Client::reserveTimedTrack()
{
    const int kMaxTimedTracksPerClient = 4;

    Mutex::Autolock _l(mTimedTrackLock);

    if (mTimedTrackCount >= kMaxTimedTracksPerClient) {
        ALOGW("can not create timed track - pid %d has exceeded the limit",
             mPid);
        return false;
    }

    mTimedTrackCount++;
    return true;
}

// Release a slot for a timed audio track
void AudioFlinger::Client::releaseTimedTrack()
{
    Mutex::Autolock _l(mTimedTrackLock);
    mTimedTrackCount--;
}

// ----------------------------------------------------------------------------

AudioFlinger::NotificationClient::NotificationClient(const sp<AudioFlinger>& audioFlinger,
                                                     const sp<IAudioFlingerClient>& client,
                                                     pid_t pid)
    : mAudioFlinger(audioFlinger), mPid(pid), mAudioFlingerClient(client)
{
}

AudioFlinger::NotificationClient::~NotificationClient()
{
}

void AudioFlinger::NotificationClient::binderDied(const wp<IBinder>& who __unused)
{
    sp<NotificationClient> keep(this);
    mAudioFlinger->removeNotificationClient(mPid);
}


// ----------------------------------------------------------------------------

static bool deviceRequiresCaptureAudioOutputPermission(audio_devices_t inDevice) {
    return audio_is_remote_submix_device(inDevice);
}

sp<IAudioRecord> AudioFlinger::openRecord(
        audio_io_handle_t input,
        uint32_t sampleRate,
        audio_format_t format,
        audio_channel_mask_t channelMask,
        size_t *frameCount,
        IAudioFlinger::track_flags_t *flags,
        pid_t tid,
        int *sessionId,
        size_t *notificationFrames,
        sp<IMemory>& cblk,
        sp<IMemory>& buffers,
        status_t *status)
{
    sp<RecordThread::RecordTrack> recordTrack;
    sp<RecordHandle> recordHandle;
    sp<Client> client;
    status_t lStatus;
    int lSessionId;

    cblk.clear();
    buffers.clear();

    // check calling permissions
    if (!recordingAllowed()) {
        ALOGE("openRecord() permission denied: recording not allowed");
        lStatus = PERMISSION_DENIED;
        goto Exit;
    }

    // further sample rate checks are performed by createRecordTrack_l()
    if (sampleRate == 0) {
        ALOGE("openRecord() invalid sample rate %u", sampleRate);
        lStatus = BAD_VALUE;
        goto Exit;
    }

    // we don't yet support anything other than 16-bit PCM
    if (!(audio_is_valid_format(format) &&
            audio_is_linear_pcm(format) && format == AUDIO_FORMAT_PCM_16_BIT)) {
        ALOGE("openRecord() invalid format %#x", format);
        lStatus = BAD_VALUE;
        goto Exit;
    }

    // further channel mask checks are performed by createRecordTrack_l()
    if (!audio_is_input_channel(channelMask)) {
        ALOGE("openRecord() invalid channel mask %#x", channelMask);
        lStatus = BAD_VALUE;
        goto Exit;
    }

    {
        Mutex::Autolock _l(mLock);
        RecordThread *thread = checkRecordThread_l(input);
        if (thread == NULL) {
            ALOGE("openRecord() checkRecordThread_l failed");
            lStatus = BAD_VALUE;
            goto Exit;
        }

        pid_t pid = IPCThreadState::self()->getCallingPid();
        client = registerPid(pid);

        if (sessionId != NULL && *sessionId != AUDIO_SESSION_ALLOCATE) {
            lSessionId = *sessionId;
        } else {
            // if no audio session id is provided, create one here
            lSessionId = nextUniqueId();
            if (sessionId != NULL) {
                *sessionId = lSessionId;
            }
        }
        ALOGV("openRecord() lSessionId: %d input %d", lSessionId, input);

        // TODO: the uid should be passed in as a parameter to openRecord
        recordTrack = thread->createRecordTrack_l(client, sampleRate, format, channelMask,
                                                  frameCount, lSessionId, notificationFrames,
                                                  IPCThreadState::self()->getCallingUid(),
                                                  flags, tid, &lStatus);
        LOG_ALWAYS_FATAL_IF((lStatus == NO_ERROR) && (recordTrack == 0));

        if (lStatus == NO_ERROR) {
            // Check if one effect chain was awaiting for an AudioRecord to be created on this
            // session and move it to this thread.
            sp<EffectChain> chain = getOrphanEffectChain_l((audio_session_t)lSessionId);
            if (chain != 0) {
                Mutex::Autolock _l(thread->mLock);
                thread->addEffectChain_l(chain);
            }
        }
    }

    if (lStatus != NO_ERROR) {
        // remove local strong reference to Client before deleting the RecordTrack so that the
        // Client destructor is called by the TrackBase destructor with mClientLock held
        // Don't hold mClientLock when releasing the reference on the track as the
        // destructor will acquire it.
        {
            Mutex::Autolock _cl(mClientLock);
            client.clear();
        }
        recordTrack.clear();
        goto Exit;
    }

    cblk = recordTrack->getCblk();
    buffers = recordTrack->getBuffers();

    // return handle to client
    recordHandle = new RecordHandle(recordTrack);

Exit:
    *status = lStatus;
    return recordHandle;
}



// ----------------------------------------------------------------------------

audio_module_handle_t AudioFlinger::loadHwModule(const char *name)
{
    if (name == NULL) {
        return 0;
    }
    if (!settingsAllowed()) {
        return 0;
    }
    Mutex::Autolock _l(mLock);
    return loadHwModule_l(name);
}

// loadHwModule_l() must be called with AudioFlinger::mLock held
audio_module_handle_t AudioFlinger::loadHwModule_l(const char *name)
{
    for (size_t i = 0; i < mAudioHwDevs.size(); i++) {
        if (strncmp(mAudioHwDevs.valueAt(i)->moduleName(), name, strlen(name)) == 0) {
            ALOGW("loadHwModule() module %s already loaded", name);
            return mAudioHwDevs.keyAt(i);
        }
    }

    audio_hw_device_t *dev;

    int rc = load_audio_interface(name, &dev);
    if (rc) {
        ALOGI("loadHwModule() error %d loading module %s ", rc, name);
        return 0;
    }

    mHardwareStatus = AUDIO_HW_INIT;
    rc = dev->init_check(dev);
    mHardwareStatus = AUDIO_HW_IDLE;
    if (rc) {
        ALOGI("loadHwModule() init check error %d for module %s ", rc, name);
        return 0;
    }

    // Check and cache this HAL's level of support for master mute and master
    // volume.  If this is the first HAL opened, and it supports the get
    // methods, use the initial values provided by the HAL as the current
    // master mute and volume settings.

    AudioHwDevice::Flags flags = static_cast<AudioHwDevice::Flags>(0);
    {  // scope for auto-lock pattern
        AutoMutex lock(mHardwareLock);

        if (0 == mAudioHwDevs.size()) {
            mHardwareStatus = AUDIO_HW_GET_MASTER_VOLUME;
            if (NULL != dev->get_master_volume) {
                float mv;
                if (OK == dev->get_master_volume(dev, &mv)) {
                    mMasterVolume = mv;
                }
            }

            mHardwareStatus = AUDIO_HW_GET_MASTER_MUTE;
            if (NULL != dev->get_master_mute) {
                bool mm;
                if (OK == dev->get_master_mute(dev, &mm)) {
                    mMasterMute = mm;
                }
            }
        }

        mHardwareStatus = AUDIO_HW_SET_MASTER_VOLUME;
        if ((NULL != dev->set_master_volume) &&
            (OK == dev->set_master_volume(dev, mMasterVolume))) {
            flags = static_cast<AudioHwDevice::Flags>(flags |
                    AudioHwDevice::AHWD_CAN_SET_MASTER_VOLUME);
        }

        mHardwareStatus = AUDIO_HW_SET_MASTER_MUTE;
        if ((NULL != dev->set_master_mute) &&
            (OK == dev->set_master_mute(dev, mMasterMute))) {
            flags = static_cast<AudioHwDevice::Flags>(flags |
                    AudioHwDevice::AHWD_CAN_SET_MASTER_MUTE);
        }

        mHardwareStatus = AUDIO_HW_IDLE;
    }

    audio_module_handle_t handle = nextUniqueId();
    mAudioHwDevs.add(handle, new AudioHwDevice(handle, name, dev, flags));

    ALOGI("loadHwModule() Loaded %s audio interface from %s (%s) handle %d",
          name, dev->common.module->name, dev->common.module->id, handle);

    return handle;

}

// ----------------------------------------------------------------------------

uint32_t AudioFlinger::getPrimaryOutputSamplingRate()
{
    Mutex::Autolock _l(mLock);
    PlaybackThread *thread = primaryPlaybackThread_l();
    return thread != NULL ? thread->sampleRate() : 0;
}

size_t AudioFlinger::getPrimaryOutputFrameCount()
{
    Mutex::Autolock _l(mLock);
    PlaybackThread *thread = primaryPlaybackThread_l();
    return thread != NULL ? thread->frameCountHAL() : 0;
}

// ----------------------------------------------------------------------------

status_t AudioFlinger::setLowRamDevice(bool isLowRamDevice)
{
    uid_t uid = IPCThreadState::self()->getCallingUid();
    if (uid != AID_SYSTEM) {
        return PERMISSION_DENIED;
    }
    Mutex::Autolock _l(mLock);
    if (mIsDeviceTypeKnown) {
        return INVALID_OPERATION;
    }
    mIsLowRamDevice = isLowRamDevice;
    mIsDeviceTypeKnown = true;
    return NO_ERROR;
}

audio_hw_sync_t AudioFlinger::getAudioHwSyncForSession(audio_session_t sessionId)
{
    Mutex::Autolock _l(mLock);

    ssize_t index = mHwAvSyncIds.indexOfKey(sessionId);
    if (index >= 0) {
        ALOGV("getAudioHwSyncForSession found ID %d for session %d",
              mHwAvSyncIds.valueAt(index), sessionId);
        return mHwAvSyncIds.valueAt(index);
    }

    audio_hw_device_t *dev = mPrimaryHardwareDev->hwDevice();
    if (dev == NULL) {
        return AUDIO_HW_SYNC_INVALID;
    }
    char *reply = dev->get_parameters(dev, AUDIO_PARAMETER_HW_AV_SYNC);
    AudioParameter param = AudioParameter(String8(reply));
    free(reply);

    int value;
    if (param.getInt(String8(AUDIO_PARAMETER_HW_AV_SYNC), value) != NO_ERROR) {
        ALOGW("getAudioHwSyncForSession error getting sync for session %d", sessionId);
        return AUDIO_HW_SYNC_INVALID;
    }

    // allow only one session for a given HW A/V sync ID.
    for (size_t i = 0; i < mHwAvSyncIds.size(); i++) {
        if (mHwAvSyncIds.valueAt(i) == (audio_hw_sync_t)value) {
            ALOGV("getAudioHwSyncForSession removing ID %d for session %d",
                  value, mHwAvSyncIds.keyAt(i));
            mHwAvSyncIds.removeItemsAt(i);
            break;
        }
    }

    mHwAvSyncIds.add(sessionId, value);

    for (size_t i = 0; i < mPlaybackThreads.size(); i++) {
        sp<PlaybackThread> thread = mPlaybackThreads.valueAt(i);
        uint32_t sessions = thread->hasAudioSession(sessionId);
        if (sessions & PlaybackThread::TRACK_SESSION) {
            AudioParameter param = AudioParameter();
            param.addInt(String8(AUDIO_PARAMETER_STREAM_HW_AV_SYNC), value);
            thread->setParameters(param.toString());
            break;
        }
    }

    ALOGV("getAudioHwSyncForSession adding ID %d for session %d", value, sessionId);
    return (audio_hw_sync_t)value;
}

// setAudioHwSyncForSession_l() must be called with AudioFlinger::mLock held
void AudioFlinger::setAudioHwSyncForSession_l(PlaybackThread *thread, audio_session_t sessionId)
{
    ssize_t index = mHwAvSyncIds.indexOfKey(sessionId);
    if (index >= 0) {
        audio_hw_sync_t syncId = mHwAvSyncIds.valueAt(index);
        ALOGV("setAudioHwSyncForSession_l found ID %d for session %d", syncId, sessionId);
        AudioParameter param = AudioParameter();
        param.addInt(String8(AUDIO_PARAMETER_STREAM_HW_AV_SYNC), syncId);
        thread->setParameters(param.toString());
    }
}


// ----------------------------------------------------------------------------


sp<AudioFlinger::PlaybackThread> AudioFlinger::openOutput_l(audio_module_handle_t module,
                                                            audio_io_handle_t *output,
                                                            audio_config_t *config,
                                                            audio_devices_t devices,
                                                            const String8& address,
                                                            audio_output_flags_t flags)
{
    AudioHwDevice *outHwDev = findSuitableHwDev_l(module, devices);
    if (outHwDev == NULL) {
        return 0;
    }

    audio_hw_device_t *hwDevHal = outHwDev->hwDevice();
    if (*output == AUDIO_IO_HANDLE_NONE) {
        *output = nextUniqueId();
    }

    mHardwareStatus = AUDIO_HW_OUTPUT_OPEN;

    audio_stream_out_t *outStream = NULL;

    // FOR TESTING ONLY:
    // This if statement allows overriding the audio policy settings
    // and forcing a specific format or channel mask to the HAL/Sink device for testing.
    if (!(flags & (AUDIO_OUTPUT_FLAG_COMPRESS_OFFLOAD | AUDIO_OUTPUT_FLAG_DIRECT))) {
        // Check only for Normal Mixing mode
        if (kEnableExtendedPrecision) {
            // Specify format (uncomment one below to choose)
            //config->format = AUDIO_FORMAT_PCM_FLOAT;
            //config->format = AUDIO_FORMAT_PCM_24_BIT_PACKED;
            //config->format = AUDIO_FORMAT_PCM_32_BIT;
            //config->format = AUDIO_FORMAT_PCM_8_24_BIT;
            // ALOGV("openOutput_l() upgrading format to %#08x", config->format);
        }
        if (kEnableExtendedChannels) {
            // Specify channel mask (uncomment one below to choose)
            //config->channel_mask = audio_channel_out_mask_from_count(4);  // for USB 4ch
            //config->channel_mask = audio_channel_mask_from_representation_and_bits(
            //        AUDIO_CHANNEL_REPRESENTATION_INDEX, (1 << 4) - 1);  // another 4ch example
        }
    }

    status_t status = hwDevHal->open_output_stream(hwDevHal,
                                                   *output,
                                                   devices,
                                                   flags,
                                                   config,
                                                   &outStream,
                                                   address.string());

    mHardwareStatus = AUDIO_HW_IDLE;
    ALOGV("openOutput_l() openOutputStream returned output %p, sampleRate %d, Format %#x, "
            "channelMask %#x, status %d",
            outStream,
            config->sample_rate,
            config->format,
            config->channel_mask,
            status);

    if (status == NO_ERROR && outStream != NULL) {
        AudioStreamOut *outputStream = new AudioStreamOut(outHwDev, outStream, flags);

        PlaybackThread *thread;
        if (flags & AUDIO_OUTPUT_FLAG_COMPRESS_OFFLOAD) {
            thread = new OffloadThread(this, outputStream, *output, devices);
            ALOGV("openOutput_l() created offload output: ID %d thread %p", *output, thread);
        } else if ((flags & AUDIO_OUTPUT_FLAG_DIRECT)
                || !isValidPcmSinkFormat(config->format)
                || !isValidPcmSinkChannelMask(config->channel_mask)) {
            thread = new DirectOutputThread(this, outputStream, *output, devices);
            ALOGV("openOutput_l() created direct output: ID %d thread %p", *output, thread);
        } else {
            thread = new MixerThread(this, outputStream, *output, devices);
            ALOGV("openOutput_l() created mixer output: ID %d thread %p", *output, thread);
        }
        mPlaybackThreads.add(*output, thread);
        return thread;
    }

    return 0;
}

status_t AudioFlinger::openOutput(audio_module_handle_t module,
                                  audio_io_handle_t *output,
                                  audio_config_t *config,
                                  audio_devices_t *devices,
                                  const String8& address,
                                  uint32_t *latencyMs,
                                  audio_output_flags_t flags)
{
    ALOGV("openOutput(), module %d Device %x, SamplingRate %d, Format %#08x, Channels %x, flags %x",
              module,
              (devices != NULL) ? *devices : 0,
              config->sample_rate,
              config->format,
              config->channel_mask,
              flags);

    if (*devices == AUDIO_DEVICE_NONE) {
        return BAD_VALUE;
    }

    Mutex::Autolock _l(mLock);

    sp<PlaybackThread> thread = openOutput_l(module, output, config, *devices, address, flags);
    if (thread != 0) {
        *latencyMs = thread->latency();

        // notify client processes of the new output creation
        thread->audioConfigChanged(AudioSystem::OUTPUT_OPENED);

        // the first primary output opened designates the primary hw device
        if ((mPrimaryHardwareDev == NULL) && (flags & AUDIO_OUTPUT_FLAG_PRIMARY)) {
            ALOGI("Using module %d has the primary audio interface", module);
            mPrimaryHardwareDev = thread->getOutput()->audioHwDev;

            AutoMutex lock(mHardwareLock);
            mHardwareStatus = AUDIO_HW_SET_MODE;
            mPrimaryHardwareDev->hwDevice()->set_mode(mPrimaryHardwareDev->hwDevice(), mMode);
            mHardwareStatus = AUDIO_HW_IDLE;

            mPrimaryOutputSampleRate = config->sample_rate;
        }
        return NO_ERROR;
    }

    return NO_INIT;
}

audio_io_handle_t AudioFlinger::openDuplicateOutput(audio_io_handle_t output1,
        audio_io_handle_t output2)
{
    Mutex::Autolock _l(mLock);
    MixerThread *thread1 = checkMixerThread_l(output1);
    MixerThread *thread2 = checkMixerThread_l(output2);

    if (thread1 == NULL || thread2 == NULL) {
        ALOGW("openDuplicateOutput() wrong output mixer type for output %d or %d", output1,
                output2);
        return AUDIO_IO_HANDLE_NONE;
    }

    audio_io_handle_t id = nextUniqueId();
    DuplicatingThread *thread = new DuplicatingThread(this, thread1, id);
    thread->addOutputTrack(thread2);
    mPlaybackThreads.add(id, thread);
    // notify client processes of the new output creation
    thread->audioConfigChanged(AudioSystem::OUTPUT_OPENED);
    return id;
}

status_t AudioFlinger::closeOutput(audio_io_handle_t output)
{
    return closeOutput_nonvirtual(output);
}

status_t AudioFlinger::closeOutput_nonvirtual(audio_io_handle_t output)
{
    // keep strong reference on the playback thread so that
    // it is not destroyed while exit() is executed
    sp<PlaybackThread> thread;
    {
        Mutex::Autolock _l(mLock);
        thread = checkPlaybackThread_l(output);
        if (thread == NULL) {
            return BAD_VALUE;
        }

        ALOGV("closeOutput() %d", output);

        if (thread->type() == ThreadBase::MIXER) {
            for (size_t i = 0; i < mPlaybackThreads.size(); i++) {
                if (mPlaybackThreads.valueAt(i)->isDuplicating()) {
                    DuplicatingThread *dupThread =
                            (DuplicatingThread *)mPlaybackThreads.valueAt(i).get();
                    dupThread->removeOutputTrack((MixerThread *)thread.get());
                }
            }
        }


        mPlaybackThreads.removeItem(output);
        // save all effects to the default thread
        if (mPlaybackThreads.size()) {
            PlaybackThread *dstThread = checkPlaybackThread_l(mPlaybackThreads.keyAt(0));
            if (dstThread != NULL) {
                // audioflinger lock is held here so the acquisition order of thread locks does not
                // matter
                Mutex::Autolock _dl(dstThread->mLock);
                Mutex::Autolock _sl(thread->mLock);
                Vector< sp<EffectChain> > effectChains = thread->getEffectChains_l();
                for (size_t i = 0; i < effectChains.size(); i ++) {
                    moveEffectChain_l(effectChains[i]->sessionId(), thread.get(), dstThread, true);
                }
            }
        }
        audioConfigChanged(AudioSystem::OUTPUT_CLOSED, output, NULL);
    }
    thread->exit();
    // The thread entity (active unit of execution) is no longer running here,
    // but the ThreadBase container still exists.

    if (!thread->isDuplicating()) {
        closeOutputFinish(thread);
    }

    return NO_ERROR;
}

void AudioFlinger::closeOutputFinish(sp<PlaybackThread> thread)
{
    AudioStreamOut *out = thread->clearOutput();
    ALOG_ASSERT(out != NULL, "out shouldn't be NULL");
    // from now on thread->mOutput is NULL
    out->hwDev()->close_output_stream(out->hwDev(), out->stream);
    delete out;
}

void AudioFlinger::closeOutputInternal_l(sp<PlaybackThread> thread)
{
    mPlaybackThreads.removeItem(thread->mId);
    thread->exit();
    closeOutputFinish(thread);
}

status_t AudioFlinger::suspendOutput(audio_io_handle_t output)
{
    Mutex::Autolock _l(mLock);
    PlaybackThread *thread = checkPlaybackThread_l(output);

    if (thread == NULL) {
        return BAD_VALUE;
    }

    ALOGV("suspendOutput() %d", output);
    thread->suspend();

    return NO_ERROR;
}

status_t AudioFlinger::restoreOutput(audio_io_handle_t output)
{
    Mutex::Autolock _l(mLock);
    PlaybackThread *thread = checkPlaybackThread_l(output);

    if (thread == NULL) {
        return BAD_VALUE;
    }

    ALOGV("restoreOutput() %d", output);

    thread->restore();

    return NO_ERROR;
}

status_t AudioFlinger::openInput(audio_module_handle_t module,
                                          audio_io_handle_t *input,
                                          audio_config_t *config,
                                          audio_devices_t *device,
                                          const String8& address,
                                          audio_source_t source,
                                          audio_input_flags_t flags)
{
    Mutex::Autolock _l(mLock);

    if (*device == AUDIO_DEVICE_NONE) {
        return BAD_VALUE;
    }

    sp<RecordThread> thread = openInput_l(module, input, config, *device, address, source, flags);

    if (thread != 0) {
        // notify client processes of the new input creation
        thread->audioConfigChanged(AudioSystem::INPUT_OPENED);
        return NO_ERROR;
    }
    return NO_INIT;
}

sp<AudioFlinger::RecordThread> AudioFlinger::openInput_l(audio_module_handle_t module,
                                                         audio_io_handle_t *input,
                                                         audio_config_t *config,
                                                         audio_devices_t device,
                                                         const String8& address,
                                                         audio_source_t source,
                                                         audio_input_flags_t flags)
{
    AudioHwDevice *inHwDev = findSuitableHwDev_l(module, device);
    if (inHwDev == NULL) {
        *input = AUDIO_IO_HANDLE_NONE;
        return 0;
    }

    if (*input == AUDIO_IO_HANDLE_NONE) {
        *input = nextUniqueId();
    }

    audio_config_t halconfig = *config;
    audio_hw_device_t *inHwHal = inHwDev->hwDevice();
    audio_stream_in_t *inStream = NULL;
    status_t status = inHwHal->open_input_stream(inHwHal, *input, device, &halconfig,
                                        &inStream, flags, address.string(), source);
    ALOGV("openInput_l() openInputStream returned input %p, SamplingRate %d"
           ", Format %#x, Channels %x, flags %#x, status %d addr %s",
            inStream,
            halconfig.sample_rate,
            halconfig.format,
            halconfig.channel_mask,
            flags,
            status, address.string());

    // If the input could not be opened with the requested parameters and we can handle the
    // conversion internally, try to open again with the proposed parameters. The AudioFlinger can
    // resample the input and do mono to stereo or stereo to mono conversions on 16 bit PCM inputs.
    if (status == BAD_VALUE &&
            config->format == halconfig.format && halconfig.format == AUDIO_FORMAT_PCM_16_BIT &&
        (halconfig.sample_rate <= 2 * config->sample_rate) &&
        (audio_channel_count_from_in_mask(halconfig.channel_mask) <= FCC_2) &&
        (audio_channel_count_from_in_mask(config->channel_mask) <= FCC_2)) {
        // FIXME describe the change proposed by HAL (save old values so we can log them here)
        ALOGV("openInput_l() reopening with proposed sampling rate and channel mask");
        inStream = NULL;
        status = inHwHal->open_input_stream(inHwHal, *input, device, &halconfig,
                                            &inStream, flags, address.string(), source);
        // FIXME log this new status; HAL should not propose any further changes
    }

    if (status == NO_ERROR && inStream != NULL) {

#ifdef TEE_SINK
        // Try to re-use most recently used Pipe to archive a copy of input for dumpsys,
        // or (re-)create if current Pipe is idle and does not match the new format
        sp<NBAIO_Sink> teeSink;
        enum {
            TEE_SINK_NO,    // don't copy input
            TEE_SINK_NEW,   // copy input using a new pipe
            TEE_SINK_OLD,   // copy input using an existing pipe
        } kind;
        NBAIO_Format format = Format_from_SR_C(halconfig.sample_rate,
                audio_channel_count_from_in_mask(halconfig.channel_mask), halconfig.format);
        if (!mTeeSinkInputEnabled) {
            kind = TEE_SINK_NO;
        } else if (!Format_isValid(format)) {
            kind = TEE_SINK_NO;
        } else if (mRecordTeeSink == 0) {
            kind = TEE_SINK_NEW;
        } else if (mRecordTeeSink->getStrongCount() != 1) {
            kind = TEE_SINK_NO;
        } else if (Format_isEqual(format, mRecordTeeSink->format())) {
            kind = TEE_SINK_OLD;
        } else {
            kind = TEE_SINK_NEW;
        }
        switch (kind) {
        case TEE_SINK_NEW: {
            Pipe *pipe = new Pipe(mTeeSinkInputFrames, format);
            size_t numCounterOffers = 0;
            const NBAIO_Format offers[1] = {format};
            ssize_t index = pipe->negotiate(offers, 1, NULL, numCounterOffers);
            ALOG_ASSERT(index == 0);
            PipeReader *pipeReader = new PipeReader(*pipe);
            numCounterOffers = 0;
            index = pipeReader->negotiate(offers, 1, NULL, numCounterOffers);
            ALOG_ASSERT(index == 0);
            mRecordTeeSink = pipe;
            mRecordTeeSource = pipeReader;
            teeSink = pipe;
            }
            break;
        case TEE_SINK_OLD:
            teeSink = mRecordTeeSink;
            break;
        case TEE_SINK_NO:
        default:
            break;
        }
#endif

        AudioStreamIn *inputStream = new AudioStreamIn(inHwDev, inStream);

        // Start record thread
        // RecordThread requires both input and output device indication to forward to audio
        // pre processing modules
        sp<RecordThread> thread = new RecordThread(this,
                                  inputStream,
                                  *input,
                                  primaryOutputDevice_l(),
                                  device
#ifdef TEE_SINK
                                  , teeSink
#endif
                                  );
        mRecordThreads.add(*input, thread);
        ALOGV("openInput_l() created record thread: ID %d thread %p", *input, thread.get());
        return thread;
    }

    *input = AUDIO_IO_HANDLE_NONE;
    return 0;
}

status_t AudioFlinger::closeInput(audio_io_handle_t input)
{
    return closeInput_nonvirtual(input);
}

status_t AudioFlinger::closeInput_nonvirtual(audio_io_handle_t input)
{
    // keep strong reference on the record thread so that
    // it is not destroyed while exit() is executed
    sp<RecordThread> thread;
    {
        Mutex::Autolock _l(mLock);
        thread = checkRecordThread_l(input);
        if (thread == 0) {
            return BAD_VALUE;
        }

        ALOGV("closeInput() %d", input);

        // If we still have effect chains, it means that a client still holds a handle
        // on at least one effect. We must either move the chain to an existing thread with the
        // same session ID or put it aside in case a new record thread is opened for a
        // new capture on the same session
        sp<EffectChain> chain;
        {
            Mutex::Autolock _sl(thread->mLock);
            Vector< sp<EffectChain> > effectChains = thread->getEffectChains_l();
            // Note: maximum one chain per record thread
            if (effectChains.size() != 0) {
                chain = effectChains[0];
            }
        }
        if (chain != 0) {
            // first check if a record thread is already opened with a client on the same session.
            // This should only happen in case of overlap between one thread tear down and the
            // creation of its replacement
            size_t i;
            for (i = 0; i < mRecordThreads.size(); i++) {
                sp<RecordThread> t = mRecordThreads.valueAt(i);
                if (t == thread) {
                    continue;
                }
                if (t->hasAudioSession(chain->sessionId()) != 0) {
                    Mutex::Autolock _l(t->mLock);
                    ALOGV("closeInput() found thread %d for effect session %d",
                          t->id(), chain->sessionId());
                    t->addEffectChain_l(chain);
                    break;
                }
            }
            // put the chain aside if we could not find a record thread with the same session id.
            if (i == mRecordThreads.size()) {
                putOrphanEffectChain_l(chain);
            }
        }
        audioConfigChanged(AudioSystem::INPUT_CLOSED, input, NULL);
        mRecordThreads.removeItem(input);
    }
    // FIXME: calling thread->exit() without mLock held should not be needed anymore now that
    // we have a different lock for notification client
    closeInputFinish(thread);
    return NO_ERROR;
}

void AudioFlinger::closeInputFinish(sp<RecordThread> thread)
{
    thread->exit();
    AudioStreamIn *in = thread->clearInput();
    ALOG_ASSERT(in != NULL, "in shouldn't be NULL");
    // from now on thread->mInput is NULL
    in->hwDev()->close_input_stream(in->hwDev(), in->stream);
    delete in;
}

void AudioFlinger::closeInputInternal_l(sp<RecordThread> thread)
{
    mRecordThreads.removeItem(thread->mId);
    closeInputFinish(thread);
}

status_t AudioFlinger::invalidateStream(audio_stream_type_t stream)
{
    Mutex::Autolock _l(mLock);
    ALOGV("invalidateStream() stream %d", stream);

    for (size_t i = 0; i < mPlaybackThreads.size(); i++) {
        PlaybackThread *thread = mPlaybackThreads.valueAt(i).get();
        thread->invalidateTracks(stream);
    }

    return NO_ERROR;
}


audio_unique_id_t AudioFlinger::newAudioUniqueId()
{
    return nextUniqueId();
}

void AudioFlinger::acquireAudioSessionId(int audioSession, pid_t pid)
{
    Mutex::Autolock _l(mLock);
    pid_t caller = IPCThreadState::self()->getCallingPid();
    ALOGV("acquiring %d from %d, for %d", audioSession, caller, pid);
    if (pid != -1 && (caller == getpid_cached)) {
        caller = pid;
    }

    {
        Mutex::Autolock _cl(mClientLock);
        // Ignore requests received from processes not known as notification client. The request
        // is likely proxied by mediaserver (e.g CameraService) and releaseAudioSessionId() can be
        // called from a different pid leaving a stale session reference.  Also we don't know how
        // to clear this reference if the client process dies.
        if (mNotificationClients.indexOfKey(caller) < 0) {
            ALOGW("acquireAudioSessionId() unknown client %d for session %d", caller, audioSession);
            return;
        }
    }

    size_t num = mAudioSessionRefs.size();
    for (size_t i = 0; i< num; i++) {
        AudioSessionRef *ref = mAudioSessionRefs.editItemAt(i);
        if (ref->mSessionid == audioSession && ref->mPid == caller) {
            ref->mCnt++;
            ALOGV(" incremented refcount to %d", ref->mCnt);
            return;
        }
    }
    mAudioSessionRefs.push(new AudioSessionRef(audioSession, caller));
    ALOGV(" added new entry for %d", audioSession);
}

void AudioFlinger::releaseAudioSessionId(int audioSession, pid_t pid)
{
    Mutex::Autolock _l(mLock);
    pid_t caller = IPCThreadState::self()->getCallingPid();
    ALOGV("releasing %d from %d for %d", audioSession, caller, pid);
    if (pid != -1 && (caller == getpid_cached)) {
        caller = pid;
    }
    size_t num = mAudioSessionRefs.size();
    for (size_t i = 0; i< num; i++) {
        AudioSessionRef *ref = mAudioSessionRefs.itemAt(i);
        if (ref->mSessionid == audioSession && ref->mPid == caller) {
            ref->mCnt--;
            ALOGV(" decremented refcount to %d", ref->mCnt);
            if (ref->mCnt == 0) {
                mAudioSessionRefs.removeAt(i);
                delete ref;
                purgeStaleEffects_l();
            }
            return;
        }
    }
    // If the caller is mediaserver it is likely that the session being released was acquired
    // on behalf of a process not in notification clients and we ignore the warning.
    ALOGW_IF(caller != getpid_cached, "session id %d not found for pid %d", audioSession, caller);
}

void AudioFlinger::purgeStaleEffects_l() {

    ALOGV("purging stale effects");

    Vector< sp<EffectChain> > chains;

    for (size_t i = 0; i < mPlaybackThreads.size(); i++) {
        sp<PlaybackThread> t = mPlaybackThreads.valueAt(i);
        for (size_t j = 0; j < t->mEffectChains.size(); j++) {
            sp<EffectChain> ec = t->mEffectChains[j];
            if (ec->sessionId() > AUDIO_SESSION_OUTPUT_MIX) {
                chains.push(ec);
            }
        }
    }
    for (size_t i = 0; i < mRecordThreads.size(); i++) {
        sp<RecordThread> t = mRecordThreads.valueAt(i);
        for (size_t j = 0; j < t->mEffectChains.size(); j++) {
            sp<EffectChain> ec = t->mEffectChains[j];
            chains.push(ec);
        }
    }

    for (size_t i = 0; i < chains.size(); i++) {
        sp<EffectChain> ec = chains[i];
        int sessionid = ec->sessionId();
        sp<ThreadBase> t = ec->mThread.promote();
        if (t == 0) {
            continue;
        }
        size_t numsessionrefs = mAudioSessionRefs.size();
        bool found = false;
        for (size_t k = 0; k < numsessionrefs; k++) {
            AudioSessionRef *ref = mAudioSessionRefs.itemAt(k);
            if (ref->mSessionid == sessionid) {
                ALOGV(" session %d still exists for %d with %d refs",
                    sessionid, ref->mPid, ref->mCnt);
                found = true;
                break;
            }
        }
        if (!found) {
            Mutex::Autolock _l(t->mLock);
            // remove all effects from the chain
            while (ec->mEffects.size()) {
                sp<EffectModule> effect = ec->mEffects[0];
                effect->unPin();
                t->removeEffect_l(effect);
                if (effect->purgeHandles()) {
                    t->checkSuspendOnEffectEnabled_l(effect, false, effect->sessionId());
                }
                AudioSystem::unregisterEffect(effect->id());
            }
        }
    }
    return;
}

// checkPlaybackThread_l() must be called with AudioFlinger::mLock held
AudioFlinger::PlaybackThread *AudioFlinger::checkPlaybackThread_l(audio_io_handle_t output) const
{
    return mPlaybackThreads.valueFor(output).get();
}

// checkMixerThread_l() must be called with AudioFlinger::mLock held
AudioFlinger::MixerThread *AudioFlinger::checkMixerThread_l(audio_io_handle_t output) const
{
    PlaybackThread *thread = checkPlaybackThread_l(output);
    return thread != NULL && thread->type() != ThreadBase::DIRECT ? (MixerThread *) thread : NULL;
}

// checkRecordThread_l() must be called with AudioFlinger::mLock held
AudioFlinger::RecordThread *AudioFlinger::checkRecordThread_l(audio_io_handle_t input) const
{
    return mRecordThreads.valueFor(input).get();
}

uint32_t AudioFlinger::nextUniqueId()
{
    return (uint32_t) android_atomic_inc(&mNextUniqueId);
}

AudioFlinger::PlaybackThread *AudioFlinger::primaryPlaybackThread_l() const
{
    for (size_t i = 0; i < mPlaybackThreads.size(); i++) {
        PlaybackThread *thread = mPlaybackThreads.valueAt(i).get();
        if(thread->isDuplicating()) {
            continue;
        }
        AudioStreamOut *output = thread->getOutput();
        if (output != NULL && output->audioHwDev == mPrimaryHardwareDev) {
            return thread;
        }
    }
    return NULL;
}

audio_devices_t AudioFlinger::primaryOutputDevice_l() const
{
    PlaybackThread *thread = primaryPlaybackThread_l();

    if (thread == NULL) {
        return 0;
    }

    return thread->outDevice();
}

sp<AudioFlinger::SyncEvent> AudioFlinger::createSyncEvent(AudioSystem::sync_event_t type,
                                    int triggerSession,
                                    int listenerSession,
                                    sync_event_callback_t callBack,
                                    wp<RefBase> cookie)
{
    Mutex::Autolock _l(mLock);

    sp<SyncEvent> event = new SyncEvent(type, triggerSession, listenerSession, callBack, cookie);
    status_t playStatus = NAME_NOT_FOUND;
    status_t recStatus = NAME_NOT_FOUND;
    for (size_t i = 0; i < mPlaybackThreads.size(); i++) {
        playStatus = mPlaybackThreads.valueAt(i)->setSyncEvent(event);
        if (playStatus == NO_ERROR) {
            return event;
        }
    }
    for (size_t i = 0; i < mRecordThreads.size(); i++) {
        recStatus = mRecordThreads.valueAt(i)->setSyncEvent(event);
        if (recStatus == NO_ERROR) {
            return event;
        }
    }
    if (playStatus == NAME_NOT_FOUND || recStatus == NAME_NOT_FOUND) {
        mPendingSyncEvents.add(event);
    } else {
        ALOGV("createSyncEvent() invalid event %d", event->type());
        event.clear();
    }
    return event;
}

// ----------------------------------------------------------------------------
//  Effect management
// ----------------------------------------------------------------------------


status_t AudioFlinger::queryNumberEffects(uint32_t *numEffects) const
{
    Mutex::Autolock _l(mLock);
    return EffectQueryNumberEffects(numEffects);
}

status_t AudioFlinger::queryEffect(uint32_t index, effect_descriptor_t *descriptor) const
{
    Mutex::Autolock _l(mLock);
    return EffectQueryEffect(index, descriptor);
}

status_t AudioFlinger::getEffectDescriptor(const effect_uuid_t *pUuid,
        effect_descriptor_t *descriptor) const
{
    Mutex::Autolock _l(mLock);
    return EffectGetDescriptor(pUuid, descriptor);
}


sp<IEffect> AudioFlinger::createEffect(
        effect_descriptor_t *pDesc,
        const sp<IEffectClient>& effectClient,
        int32_t priority,
        audio_io_handle_t io,
        int sessionId,
        status_t *status,
        int *id,
        int *enabled)
{
    status_t lStatus = NO_ERROR;
    sp<EffectHandle> handle;
    effect_descriptor_t desc;

    pid_t pid = IPCThreadState::self()->getCallingPid();
    ALOGV("createEffect pid %d, effectClient %p, priority %d, sessionId %d, io %d",
            pid, effectClient.get(), priority, sessionId, io);

    if (pDesc == NULL) {
        lStatus = BAD_VALUE;
        goto Exit;
    }

    // check audio settings permission for global effects
    if (sessionId == AUDIO_SESSION_OUTPUT_MIX && !settingsAllowed()) {
        lStatus = PERMISSION_DENIED;
        goto Exit;
    }

    // Session AUDIO_SESSION_OUTPUT_STAGE is reserved for output stage effects
    // that can only be created by audio policy manager (running in same process)
    if (sessionId == AUDIO_SESSION_OUTPUT_STAGE && getpid_cached != pid) {
        lStatus = PERMISSION_DENIED;
        goto Exit;
    }

    {
        if (!EffectIsNullUuid(&pDesc->uuid)) {
            // if uuid is specified, request effect descriptor
            lStatus = EffectGetDescriptor(&pDesc->uuid, &desc);
            if (lStatus < 0) {
                ALOGW("createEffect() error %d from EffectGetDescriptor", lStatus);
                goto Exit;
            }
        } else {
            // if uuid is not specified, look for an available implementation
            // of the required type in effect factory
            if (EffectIsNullUuid(&pDesc->type)) {
                ALOGW("createEffect() no effect type");
                lStatus = BAD_VALUE;
                goto Exit;
            }
            uint32_t numEffects = 0;
            effect_descriptor_t d;
            d.flags = 0; // prevent compiler warning
            bool found = false;

            lStatus = EffectQueryNumberEffects(&numEffects);
            if (lStatus < 0) {
                ALOGW("createEffect() error %d from EffectQueryNumberEffects", lStatus);
                goto Exit;
            }
            for (uint32_t i = 0; i < numEffects; i++) {
                lStatus = EffectQueryEffect(i, &desc);
                if (lStatus < 0) {
                    ALOGW("createEffect() error %d from EffectQueryEffect", lStatus);
                    continue;
                }
                if (memcmp(&desc.type, &pDesc->type, sizeof(effect_uuid_t)) == 0) {
                    // If matching type found save effect descriptor. If the session is
                    // 0 and the effect is not auxiliary, continue enumeration in case
                    // an auxiliary version of this effect type is available
                    found = true;
                    d = desc;
                    if (sessionId != AUDIO_SESSION_OUTPUT_MIX ||
                            (desc.flags & EFFECT_FLAG_TYPE_MASK) == EFFECT_FLAG_TYPE_AUXILIARY) {
                        break;
                    }
                }
            }
            if (!found) {
                lStatus = BAD_VALUE;
                ALOGW("createEffect() effect not found");
                goto Exit;
            }
            // For same effect type, chose auxiliary version over insert version if
            // connect to output mix (Compliance to OpenSL ES)
            if (sessionId == AUDIO_SESSION_OUTPUT_MIX &&
                    (d.flags & EFFECT_FLAG_TYPE_MASK) != EFFECT_FLAG_TYPE_AUXILIARY) {
                desc = d;
            }
        }

        // Do not allow auxiliary effects on a session different from 0 (output mix)
        if (sessionId != AUDIO_SESSION_OUTPUT_MIX &&
             (desc.flags & EFFECT_FLAG_TYPE_MASK) == EFFECT_FLAG_TYPE_AUXILIARY) {
            lStatus = INVALID_OPERATION;
            goto Exit;
        }

        // check recording permission for visualizer
        if ((memcmp(&desc.type, SL_IID_VISUALIZATION, sizeof(effect_uuid_t)) == 0) &&
            !recordingAllowed()) {
            lStatus = PERMISSION_DENIED;
            goto Exit;
        }

        // return effect descriptor
        *pDesc = desc;
        if (io == AUDIO_IO_HANDLE_NONE && sessionId == AUDIO_SESSION_OUTPUT_MIX) {
            // if the output returned by getOutputForEffect() is removed before we lock the
            // mutex below, the call to checkPlaybackThread_l(io) below will detect it
            // and we will exit safely
            io = AudioSystem::getOutputForEffect(&desc);
            ALOGV("createEffect got output %d", io);
        }

        Mutex::Autolock _l(mLock);

        // If output is not specified try to find a matching audio session ID in one of the
        // output threads.
        // If output is 0 here, sessionId is neither SESSION_OUTPUT_STAGE nor SESSION_OUTPUT_MIX
        // because of code checking output when entering the function.
        // Note: io is never 0 when creating an effect on an input
        if (io == AUDIO_IO_HANDLE_NONE) {
            if (sessionId == AUDIO_SESSION_OUTPUT_STAGE) {
                // output must be specified by AudioPolicyManager when using session
                // AUDIO_SESSION_OUTPUT_STAGE
                lStatus = BAD_VALUE;
                goto Exit;
            }
            // look for the thread where the specified audio session is present
            for (size_t i = 0; i < mPlaybackThreads.size(); i++) {
                if (mPlaybackThreads.valueAt(i)->hasAudioSession(sessionId) != 0) {
                    io = mPlaybackThreads.keyAt(i);
                    break;
                }
            }
            if (io == 0) {
                for (size_t i = 0; i < mRecordThreads.size(); i++) {
                    if (mRecordThreads.valueAt(i)->hasAudioSession(sessionId) != 0) {
                        io = mRecordThreads.keyAt(i);
                        break;
                    }
                }
            }
            // If no output thread contains the requested session ID, default to
            // first output. The effect chain will be moved to the correct output
            // thread when a track with the same session ID is created
            if (io == AUDIO_IO_HANDLE_NONE && mPlaybackThreads.size() > 0) {
                io = mPlaybackThreads.keyAt(0);
            }
            ALOGV("createEffect() got io %d for effect %s", io, desc.name);
        }
        ThreadBase *thread = checkRecordThread_l(io);
        if (thread == NULL) {
            thread = checkPlaybackThread_l(io);
            if (thread == NULL) {
                ALOGE("createEffect() unknown output thread");
                lStatus = BAD_VALUE;
                goto Exit;
            }
        } else {
            // Check if one effect chain was awaiting for an effect to be created on this
            // session and used it instead of creating a new one.
            sp<EffectChain> chain = getOrphanEffectChain_l((audio_session_t)sessionId);
            if (chain != 0) {
                Mutex::Autolock _l(thread->mLock);
                thread->addEffectChain_l(chain);
            }
        }

        sp<Client> client = registerPid(pid);

        // create effect on selected output thread
        handle = thread->createEffect_l(client, effectClient, priority, sessionId,
                &desc, enabled, &lStatus);
        if (handle != 0 && id != NULL) {
            *id = handle->id();
        }
        if (handle == 0) {
            // remove local strong reference to Client with mClientLock held
            Mutex::Autolock _cl(mClientLock);
            client.clear();
        }
    }

Exit:
    *status = lStatus;
    return handle;
}

status_t AudioFlinger::moveEffects(int sessionId, audio_io_handle_t srcOutput,
        audio_io_handle_t dstOutput)
{
    ALOGV("moveEffects() session %d, srcOutput %d, dstOutput %d",
            sessionId, srcOutput, dstOutput);
    Mutex::Autolock _l(mLock);
    if (srcOutput == dstOutput) {
        ALOGW("moveEffects() same dst and src outputs %d", dstOutput);
        return NO_ERROR;
    }
    PlaybackThread *srcThread = checkPlaybackThread_l(srcOutput);
    if (srcThread == NULL) {
        ALOGW("moveEffects() bad srcOutput %d", srcOutput);
        return BAD_VALUE;
    }
    PlaybackThread *dstThread = checkPlaybackThread_l(dstOutput);
    if (dstThread == NULL) {
        ALOGW("moveEffects() bad dstOutput %d", dstOutput);
        return BAD_VALUE;
    }

    Mutex::Autolock _dl(dstThread->mLock);
    Mutex::Autolock _sl(srcThread->mLock);
    return moveEffectChain_l(sessionId, srcThread, dstThread, false);
}

// moveEffectChain_l must be called with both srcThread and dstThread mLocks held
status_t AudioFlinger::moveEffectChain_l(int sessionId,
                                   AudioFlinger::PlaybackThread *srcThread,
                                   AudioFlinger::PlaybackThread *dstThread,
                                   bool reRegister)
{
    ALOGV("moveEffectChain_l() session %d from thread %p to thread %p",
            sessionId, srcThread, dstThread);

    sp<EffectChain> chain = srcThread->getEffectChain_l(sessionId);
    if (chain == 0) {
        ALOGW("moveEffectChain_l() effect chain for session %d not on source thread %p",
                sessionId, srcThread);
        return INVALID_OPERATION;
    }

    // Check whether the destination thread has a channel count of FCC_2, which is
    // currently required for (most) effects. Prevent moving the effect chain here rather
    // than disabling the addEffect_l() call in dstThread below.
<<<<<<< HEAD
    if ((dstThread->type() == ThreadBase::MIXER || dstThread->type() == ThreadBase::DUPLICATING) &&
=======
    if ((dstThread->type() == ThreadBase::MIXER || dstThread->isDuplicating()) &&
>>>>>>> 84fb58bd
            dstThread->mChannelCount != FCC_2) {
        ALOGW("moveEffectChain_l() effect chain failed because"
                " destination thread %p channel count(%u) != %u",
                dstThread, dstThread->mChannelCount, FCC_2);
        return INVALID_OPERATION;
    }

    // remove chain first. This is useful only if reconfiguring effect chain on same output thread,
    // so that a new chain is created with correct parameters when first effect is added. This is
    // otherwise unnecessary as removeEffect_l() will remove the chain when last effect is
    // removed.
    srcThread->removeEffectChain_l(chain);

    // transfer all effects one by one so that new effect chain is created on new thread with
    // correct buffer sizes and audio parameters and effect engines reconfigured accordingly
    sp<EffectChain> dstChain;
    uint32_t strategy = 0; // prevent compiler warning
    sp<EffectModule> effect = chain->getEffectFromId_l(0);
    Vector< sp<EffectModule> > removed;
    status_t status = NO_ERROR;
    while (effect != 0) {
        srcThread->removeEffect_l(effect);
        removed.add(effect);
        status = dstThread->addEffect_l(effect);
        if (status != NO_ERROR) {
            break;
        }
        // removeEffect_l() has stopped the effect if it was active so it must be restarted
        if (effect->state() == EffectModule::ACTIVE ||
                effect->state() == EffectModule::STOPPING) {
            effect->start();
        }
        // if the move request is not received from audio policy manager, the effect must be
        // re-registered with the new strategy and output
        if (dstChain == 0) {
            dstChain = effect->chain().promote();
            if (dstChain == 0) {
                ALOGW("moveEffectChain_l() cannot get chain from effect %p", effect.get());
                status = NO_INIT;
                break;
            }
            strategy = dstChain->strategy();
        }
        if (reRegister) {
            AudioSystem::unregisterEffect(effect->id());
            AudioSystem::registerEffect(&effect->desc(),
                                        dstThread->id(),
                                        strategy,
                                        sessionId,
                                        effect->id());
            AudioSystem::setEffectEnabled(effect->id(), effect->isEnabled());
        }
        effect = chain->getEffectFromId_l(0);
    }

    if (status != NO_ERROR) {
        for (size_t i = 0; i < removed.size(); i++) {
            srcThread->addEffect_l(removed[i]);
            if (dstChain != 0 && reRegister) {
                AudioSystem::unregisterEffect(removed[i]->id());
                AudioSystem::registerEffect(&removed[i]->desc(),
                                            srcThread->id(),
                                            strategy,
                                            sessionId,
                                            removed[i]->id());
                AudioSystem::setEffectEnabled(effect->id(), effect->isEnabled());
            }
        }
    }

    return status;
}

bool AudioFlinger::isNonOffloadableGlobalEffectEnabled_l()
{
    if (mGlobalEffectEnableTime != 0 &&
            ((systemTime() - mGlobalEffectEnableTime) < kMinGlobalEffectEnabletimeNs)) {
        return true;
    }

    for (size_t i = 0; i < mPlaybackThreads.size(); i++) {
        sp<EffectChain> ec =
                mPlaybackThreads.valueAt(i)->getEffectChain_l(AUDIO_SESSION_OUTPUT_MIX);
        if (ec != 0 && ec->isNonOffloadableEnabled()) {
            return true;
        }
    }
    return false;
}

void AudioFlinger::onNonOffloadableGlobalEffectEnable()
{
    Mutex::Autolock _l(mLock);

    mGlobalEffectEnableTime = systemTime();

    for (size_t i = 0; i < mPlaybackThreads.size(); i++) {
        sp<PlaybackThread> t = mPlaybackThreads.valueAt(i);
        if (t->mType == ThreadBase::OFFLOAD) {
            t->invalidateTracks(AUDIO_STREAM_MUSIC);
        }
    }

}

status_t AudioFlinger::putOrphanEffectChain_l(const sp<AudioFlinger::EffectChain>& chain)
{
    audio_session_t session = (audio_session_t)chain->sessionId();
    ssize_t index = mOrphanEffectChains.indexOfKey(session);
    ALOGV("putOrphanEffectChain_l session %d index %d", session, index);
    if (index >= 0) {
        ALOGW("putOrphanEffectChain_l chain for session %d already present", session);
        return ALREADY_EXISTS;
    }
    mOrphanEffectChains.add(session, chain);
    return NO_ERROR;
}

sp<AudioFlinger::EffectChain> AudioFlinger::getOrphanEffectChain_l(audio_session_t session)
{
    sp<EffectChain> chain;
    ssize_t index = mOrphanEffectChains.indexOfKey(session);
    ALOGV("getOrphanEffectChain_l session %d index %d", session, index);
    if (index >= 0) {
        chain = mOrphanEffectChains.valueAt(index);
        mOrphanEffectChains.removeItemsAt(index);
    }
    return chain;
}

bool AudioFlinger::updateOrphanEffectChains(const sp<AudioFlinger::EffectModule>& effect)
{
    Mutex::Autolock _l(mLock);
    audio_session_t session = (audio_session_t)effect->sessionId();
    ssize_t index = mOrphanEffectChains.indexOfKey(session);
    ALOGV("updateOrphanEffectChains session %d index %d", session, index);
    if (index >= 0) {
        sp<EffectChain> chain = mOrphanEffectChains.valueAt(index);
        if (chain->removeEffect_l(effect) == 0) {
            ALOGV("updateOrphanEffectChains removing effect chain at index %d", index);
            mOrphanEffectChains.removeItemsAt(index);
        }
        return true;
    }
    return false;
}


struct Entry {
#define MAX_NAME 32     // %Y%m%d%H%M%S_%d.wav
    char mName[MAX_NAME];
};

int comparEntry(const void *p1, const void *p2)
{
    return strcmp(((const Entry *) p1)->mName, ((const Entry *) p2)->mName);
}

#ifdef TEE_SINK
void AudioFlinger::dumpTee(int fd, const sp<NBAIO_Source>& source, audio_io_handle_t id)
{
    NBAIO_Source *teeSource = source.get();
    if (teeSource != NULL) {
        // .wav rotation
        // There is a benign race condition if 2 threads call this simultaneously.
        // They would both traverse the directory, but the result would simply be
        // failures at unlink() which are ignored.  It's also unlikely since
        // normally dumpsys is only done by bugreport or from the command line.
        char teePath[32+256];
        strcpy(teePath, "/data/misc/media");
        size_t teePathLen = strlen(teePath);
        DIR *dir = opendir(teePath);
        teePath[teePathLen++] = '/';
        if (dir != NULL) {
#define MAX_SORT 20 // number of entries to sort
#define MAX_KEEP 10 // number of entries to keep
            struct Entry entries[MAX_SORT];
            size_t entryCount = 0;
            while (entryCount < MAX_SORT) {
                struct dirent de;
                struct dirent *result = NULL;
                int rc = readdir_r(dir, &de, &result);
                if (rc != 0) {
                    ALOGW("readdir_r failed %d", rc);
                    break;
                }
                if (result == NULL) {
                    break;
                }
                if (result != &de) {
                    ALOGW("readdir_r returned unexpected result %p != %p", result, &de);
                    break;
                }
                // ignore non .wav file entries
                size_t nameLen = strlen(de.d_name);
                if (nameLen <= 4 || nameLen >= MAX_NAME ||
                        strcmp(&de.d_name[nameLen - 4], ".wav")) {
                    continue;
                }
                strcpy(entries[entryCount++].mName, de.d_name);
            }
            (void) closedir(dir);
            if (entryCount > MAX_KEEP) {
                qsort(entries, entryCount, sizeof(Entry), comparEntry);
                for (size_t i = 0; i < entryCount - MAX_KEEP; ++i) {
                    strcpy(&teePath[teePathLen], entries[i].mName);
                    (void) unlink(teePath);
                }
            }
        } else {
            if (fd >= 0) {
                dprintf(fd, "unable to rotate tees in %s: %s\n", teePath, strerror(errno));
            }
        }
        char teeTime[16];
        struct timeval tv;
        gettimeofday(&tv, NULL);
        struct tm tm;
        localtime_r(&tv.tv_sec, &tm);
        strftime(teeTime, sizeof(teeTime), "%Y%m%d%H%M%S", &tm);
        snprintf(&teePath[teePathLen], sizeof(teePath) - teePathLen, "%s_%d.wav", teeTime, id);
        // if 2 dumpsys are done within 1 second, and rotation didn't work, then discard 2nd
        int teeFd = open(teePath, O_WRONLY | O_CREAT | O_EXCL | O_NOFOLLOW, S_IRUSR | S_IWUSR);
        if (teeFd >= 0) {
            // FIXME use libsndfile
            char wavHeader[44];
            memcpy(wavHeader,
                "RIFF\0\0\0\0WAVEfmt \20\0\0\0\1\0\2\0\104\254\0\0\0\0\0\0\4\0\20\0data\0\0\0\0",
                sizeof(wavHeader));
            NBAIO_Format format = teeSource->format();
            unsigned channelCount = Format_channelCount(format);
            uint32_t sampleRate = Format_sampleRate(format);
            size_t frameSize = Format_frameSize(format);
            wavHeader[22] = channelCount;       // number of channels
            wavHeader[24] = sampleRate;         // sample rate
            wavHeader[25] = sampleRate >> 8;
            wavHeader[32] = frameSize;          // block alignment
            wavHeader[33] = frameSize >> 8;
            write(teeFd, wavHeader, sizeof(wavHeader));
            size_t total = 0;
            bool firstRead = true;
#define TEE_SINK_READ 1024                      // frames per I/O operation
            void *buffer = malloc(TEE_SINK_READ * frameSize);
            for (;;) {
                size_t count = TEE_SINK_READ;
                ssize_t actual = teeSource->read(buffer, count,
                        AudioBufferProvider::kInvalidPTS);
                bool wasFirstRead = firstRead;
                firstRead = false;
                if (actual <= 0) {
                    if (actual == (ssize_t) OVERRUN && wasFirstRead) {
                        continue;
                    }
                    break;
                }
                ALOG_ASSERT(actual <= (ssize_t)count);
                write(teeFd, buffer, actual * frameSize);
                total += actual;
            }
            free(buffer);
            lseek(teeFd, (off_t) 4, SEEK_SET);
            uint32_t temp = 44 + total * frameSize - 8;
            // FIXME not big-endian safe
            write(teeFd, &temp, sizeof(temp));
            lseek(teeFd, (off_t) 40, SEEK_SET);
            temp =  total * frameSize;
            // FIXME not big-endian safe
            write(teeFd, &temp, sizeof(temp));
            close(teeFd);
            if (fd >= 0) {
                dprintf(fd, "tee copied to %s\n", teePath);
            }
        } else {
            if (fd >= 0) {
                dprintf(fd, "unable to create tee %s: %s\n", teePath, strerror(errno));
            }
        }
    }
}
#endif

// ----------------------------------------------------------------------------

status_t AudioFlinger::onTransact(
        uint32_t code, const Parcel& data, Parcel* reply, uint32_t flags)
{
    return BnAudioFlinger::onTransact(code, data, reply, flags);
}

}; // namespace android<|MERGE_RESOLUTION|>--- conflicted
+++ resolved
@@ -2659,11 +2659,7 @@
     // Check whether the destination thread has a channel count of FCC_2, which is
     // currently required for (most) effects. Prevent moving the effect chain here rather
     // than disabling the addEffect_l() call in dstThread below.
-<<<<<<< HEAD
-    if ((dstThread->type() == ThreadBase::MIXER || dstThread->type() == ThreadBase::DUPLICATING) &&
-=======
     if ((dstThread->type() == ThreadBase::MIXER || dstThread->isDuplicating()) &&
->>>>>>> 84fb58bd
             dstThread->mChannelCount != FCC_2) {
         ALOGW("moveEffectChain_l() effect chain failed because"
                 " destination thread %p channel count(%u) != %u",
