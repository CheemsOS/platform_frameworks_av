/*
**
** Copyright 2012, The Android Open Source Project
**
** Licensed under the Apache License, Version 2.0 (the "License");
** you may not use this file except in compliance with the License.
** You may obtain a copy of the License at
**
**     http://www.apache.org/licenses/LICENSE-2.0
**
** Unless required by applicable law or agreed to in writing, software
** distributed under the License is distributed on an "AS IS" BASIS,
** WITHOUT WARRANTIES OR CONDITIONS OF ANY KIND, either express or implied.
** See the License for the specific language governing permissions and
** limitations under the License.
*/


#define LOG_TAG "AudioFlinger"
//#define LOG_NDEBUG 0
#define ATRACE_TAG ATRACE_TAG_AUDIO

#include "Configuration.h"
#include <math.h>
#include <fcntl.h>
#include <memory>
#include <string>
#include <linux/futex.h>
#include <sys/stat.h>
#include <sys/syscall.h>
#include <cutils/properties.h>
#include <media/AudioParameter.h>
#include <media/AudioResamplerPublic.h>
#include <media/RecordBufferConverter.h>
#include <media/TypeConverter.h>
#include <utils/Log.h>
#include <utils/Trace.h>

#include <private/media/AudioTrackShared.h>
#include <private/android_filesystem_config.h>
#include <audio_utils/Balance.h>
#include <audio_utils/channels.h>
#include <audio_utils/mono_blend.h>
#include <audio_utils/primitives.h>
#include <audio_utils/format.h>
#include <audio_utils/minifloat.h>
#include <audio_utils/safe_math.h>
#include <system/audio_effects/effect_ns.h>
#include <system/audio_effects/effect_aec.h>
#include <system/audio.h>

// NBAIO implementations
#include <media/nbaio/AudioStreamInSource.h>
#include <media/nbaio/AudioStreamOutSink.h>
#include <media/nbaio/MonoPipe.h>
#include <media/nbaio/MonoPipeReader.h>
#include <media/nbaio/Pipe.h>
#include <media/nbaio/PipeReader.h>
#include <media/nbaio/SourceAudioBufferProvider.h>
#include <mediautils/BatteryNotifier.h>

#include <audiomanager/AudioManager.h>
#include <powermanager/PowerManager.h>

#include <media/audiohal/EffectsFactoryHalInterface.h>
#include <media/audiohal/StreamHalInterface.h>

#include "AudioFlinger.h"
#include "FastMixer.h"
#include "FastCapture.h"
#include <mediautils/SchedulingPolicyService.h>
#include <mediautils/ServiceUtilities.h>

#ifdef ADD_BATTERY_DATA
#include <media/IMediaPlayerService.h>
#include <media/IMediaDeathNotifier.h>
#endif

#ifdef DEBUG_CPU_USAGE
#include <audio_utils/Statistics.h>
#include <cpustats/ThreadCpuUsage.h>
#endif

#include "AutoPark.h"

#include <pthread.h>
#include "TypedLogger.h"

// ----------------------------------------------------------------------------

// Note: the following macro is used for extremely verbose logging message.  In
// order to run with ALOG_ASSERT turned on, we need to have LOG_NDEBUG set to
// 0; but one side effect of this is to turn all LOGV's as well.  Some messages
// are so verbose that we want to suppress them even when we have ALOG_ASSERT
// turned on.  Do not uncomment the #def below unless you really know what you
// are doing and want to see all of the extremely verbose messages.
//#define VERY_VERY_VERBOSE_LOGGING
#ifdef VERY_VERY_VERBOSE_LOGGING
#define ALOGVV ALOGV
#else
#define ALOGVV(a...) do { } while(0)
#endif

// TODO: Move these macro/inlines to a header file.
#define max(a, b) ((a) > (b) ? (a) : (b))
template <typename T>
static inline T min(const T& a, const T& b)
{
    return a < b ? a : b;
}

namespace android {

// retry counts for buffer fill timeout
// 50 * ~20msecs = 1 second
static const int8_t kMaxTrackRetries = 50;
static const int8_t kMaxTrackStartupRetries = 50;
// allow less retry attempts on direct output thread.
// direct outputs can be a scarce resource in audio hardware and should
// be released as quickly as possible.
static const int8_t kMaxTrackRetriesDirect = 2;



// don't warn about blocked writes or record buffer overflows more often than this
static const nsecs_t kWarningThrottleNs = seconds(5);

// RecordThread loop sleep time upon application overrun or audio HAL read error
static const int kRecordThreadSleepUs = 5000;

// maximum time to wait in sendConfigEvent_l() for a status to be received
static const nsecs_t kConfigEventTimeoutNs = seconds(2);

// minimum sleep time for the mixer thread loop when tracks are active but in underrun
static const uint32_t kMinThreadSleepTimeUs = 5000;
// maximum divider applied to the active sleep time in the mixer thread loop
static const uint32_t kMaxThreadSleepTimeShift = 2;

// minimum normal sink buffer size, expressed in milliseconds rather than frames
// FIXME This should be based on experimentally observed scheduling jitter
static const uint32_t kMinNormalSinkBufferSizeMs = 20;
// maximum normal sink buffer size
static const uint32_t kMaxNormalSinkBufferSizeMs = 24;

// minimum capture buffer size in milliseconds to _not_ need a fast capture thread
// FIXME This should be based on experimentally observed scheduling jitter
static const uint32_t kMinNormalCaptureBufferSizeMs = 12;

// Offloaded output thread standby delay: allows track transition without going to standby
static const nsecs_t kOffloadStandbyDelayNs = seconds(3);

// Direct output thread minimum sleep time in idle or active(underrun) state
static const nsecs_t kDirectMinSleepTimeUs = 10000;

// The universal constant for ubiquitous 20ms value. The value of 20ms seems to provide a good
// balance between power consumption and latency, and allows threads to be scheduled reliably
// by the CFS scheduler.
// FIXME Express other hardcoded references to 20ms with references to this constant and move
// it appropriately.
#define FMS_20 20

// Whether to use fast mixer
static const enum {
    FastMixer_Never,    // never initialize or use: for debugging only
    FastMixer_Always,   // always initialize and use, even if not needed: for debugging only
                        // normal mixer multiplier is 1
    FastMixer_Static,   // initialize if needed, then use all the time if initialized,
                        // multiplier is calculated based on min & max normal mixer buffer size
    FastMixer_Dynamic,  // initialize if needed, then use dynamically depending on track load,
                        // multiplier is calculated based on min & max normal mixer buffer size
    // FIXME for FastMixer_Dynamic:
    //  Supporting this option will require fixing HALs that can't handle large writes.
    //  For example, one HAL implementation returns an error from a large write,
    //  and another HAL implementation corrupts memory, possibly in the sample rate converter.
    //  We could either fix the HAL implementations, or provide a wrapper that breaks
    //  up large writes into smaller ones, and the wrapper would need to deal with scheduler.
} kUseFastMixer = FastMixer_Static;

// Whether to use fast capture
static const enum {
    FastCapture_Never,  // never initialize or use: for debugging only
    FastCapture_Always, // always initialize and use, even if not needed: for debugging only
    FastCapture_Static, // initialize if needed, then use all the time if initialized
} kUseFastCapture = FastCapture_Static;

// Priorities for requestPriority
static const int kPriorityAudioApp = 2;
static const int kPriorityFastMixer = 3;
static const int kPriorityFastCapture = 3;

// IAudioFlinger::createTrack() has an in/out parameter 'pFrameCount' for the total size of the
// track buffer in shared memory.  Zero on input means to use a default value.  For fast tracks,
// AudioFlinger derives the default from HAL buffer size and 'fast track multiplier'.

// This is the default value, if not specified by property.
static const int kFastTrackMultiplier = 2;

// The minimum and maximum allowed values
static const int kFastTrackMultiplierMin = 1;
static const int kFastTrackMultiplierMax = 2;

// The actual value to use, which can be specified per-device via property af.fast_track_multiplier.
static int sFastTrackMultiplier = kFastTrackMultiplier;

// See Thread::readOnlyHeap().
// Initially this heap is used to allocate client buffers for "fast" AudioRecord.
// Eventually it will be the single buffer that FastCapture writes into via HAL read(),
// and that all "fast" AudioRecord clients read from.  In either case, the size can be small.
static const size_t kRecordThreadReadOnlyHeapSize = 0xD000;

// ----------------------------------------------------------------------------

static pthread_once_t sFastTrackMultiplierOnce = PTHREAD_ONCE_INIT;

static void sFastTrackMultiplierInit()
{
    char value[PROPERTY_VALUE_MAX];
    if (property_get("af.fast_track_multiplier", value, NULL) > 0) {
        char *endptr;
        unsigned long ul = strtoul(value, &endptr, 0);
        if (*endptr == '\0' && kFastTrackMultiplierMin <= ul && ul <= kFastTrackMultiplierMax) {
            sFastTrackMultiplier = (int) ul;
        }
    }
}

// ----------------------------------------------------------------------------

#ifdef ADD_BATTERY_DATA
// To collect the amplifier usage
static void addBatteryData(uint32_t params) {
    sp<IMediaPlayerService> service = IMediaDeathNotifier::getMediaPlayerService();
    if (service == NULL) {
        // it already logged
        return;
    }

    service->addBatteryData(params);
}
#endif

// Track the CLOCK_BOOTTIME versus CLOCK_MONOTONIC timebase offset
struct {
    // call when you acquire a partial wakelock
    void acquire(const sp<IBinder> &wakeLockToken) {
        pthread_mutex_lock(&mLock);
        if (wakeLockToken.get() == nullptr) {
            adjustTimebaseOffset(&mBoottimeOffset, ExtendedTimestamp::TIMEBASE_BOOTTIME);
        } else {
            if (mCount == 0) {
                adjustTimebaseOffset(&mBoottimeOffset, ExtendedTimestamp::TIMEBASE_BOOTTIME);
            }
            ++mCount;
        }
        pthread_mutex_unlock(&mLock);
    }

    // call when you release a partial wakelock.
    void release(const sp<IBinder> &wakeLockToken) {
        if (wakeLockToken.get() == nullptr) {
            return;
        }
        pthread_mutex_lock(&mLock);
        if (--mCount < 0) {
            ALOGE("negative wakelock count");
            mCount = 0;
        }
        pthread_mutex_unlock(&mLock);
    }

    // retrieves the boottime timebase offset from monotonic.
    int64_t getBoottimeOffset() {
        pthread_mutex_lock(&mLock);
        int64_t boottimeOffset = mBoottimeOffset;
        pthread_mutex_unlock(&mLock);
        return boottimeOffset;
    }

    // Adjusts the timebase offset between TIMEBASE_MONOTONIC
    // and the selected timebase.
    // Currently only TIMEBASE_BOOTTIME is allowed.
    //
    // This only needs to be called upon acquiring the first partial wakelock
    // after all other partial wakelocks are released.
    //
    // We do an empirical measurement of the offset rather than parsing
    // /proc/timer_list since the latter is not a formal kernel ABI.
    static void adjustTimebaseOffset(int64_t *offset, ExtendedTimestamp::Timebase timebase) {
        int clockbase;
        switch (timebase) {
        case ExtendedTimestamp::TIMEBASE_BOOTTIME:
            clockbase = SYSTEM_TIME_BOOTTIME;
            break;
        default:
            LOG_ALWAYS_FATAL("invalid timebase %d", timebase);
            break;
        }
        // try three times to get the clock offset, choose the one
        // with the minimum gap in measurements.
        const int tries = 3;
        nsecs_t bestGap, measured;
        for (int i = 0; i < tries; ++i) {
            const nsecs_t tmono = systemTime(SYSTEM_TIME_MONOTONIC);
            const nsecs_t tbase = systemTime(clockbase);
            const nsecs_t tmono2 = systemTime(SYSTEM_TIME_MONOTONIC);
            const nsecs_t gap = tmono2 - tmono;
            if (i == 0 || gap < bestGap) {
                bestGap = gap;
                measured = tbase - ((tmono + tmono2) >> 1);
            }
        }

        // to avoid micro-adjusting, we don't change the timebase
        // unless it is significantly different.
        //
        // Assumption: It probably takes more than toleranceNs to
        // suspend and resume the device.
        static int64_t toleranceNs = 10000; // 10 us
        if (llabs(*offset - measured) > toleranceNs) {
            ALOGV("Adjusting timebase offset old: %lld  new: %lld",
                    (long long)*offset, (long long)measured);
            *offset = measured;
        }
    }

    pthread_mutex_t mLock;
    int32_t mCount;
    int64_t mBoottimeOffset;
} gBoottime = { PTHREAD_MUTEX_INITIALIZER, 0, 0 }; // static, so use POD initialization

// ----------------------------------------------------------------------------
//      CPU Stats
// ----------------------------------------------------------------------------

class CpuStats {
public:
    CpuStats();
    void sample(const String8 &title);
#ifdef DEBUG_CPU_USAGE
private:
    ThreadCpuUsage mCpuUsage;           // instantaneous thread CPU usage in wall clock ns
    audio_utils::Statistics<double> mWcStats; // statistics on thread CPU usage in wall clock ns

    audio_utils::Statistics<double> mHzStats; // statistics on thread CPU usage in cycles

    int mCpuNum;                        // thread's current CPU number
    int mCpukHz;                        // frequency of thread's current CPU in kHz
#endif
};

CpuStats::CpuStats()
#ifdef DEBUG_CPU_USAGE
    : mCpuNum(-1), mCpukHz(-1)
#endif
{
}

void CpuStats::sample(const String8 &title
#ifndef DEBUG_CPU_USAGE
                __unused
#endif
        ) {
#ifdef DEBUG_CPU_USAGE
    // get current thread's delta CPU time in wall clock ns
    double wcNs;
    bool valid = mCpuUsage.sampleAndEnable(wcNs);

    // record sample for wall clock statistics
    if (valid) {
        mWcStats.add(wcNs);
    }

    // get the current CPU number
    int cpuNum = sched_getcpu();

    // get the current CPU frequency in kHz
    int cpukHz = mCpuUsage.getCpukHz(cpuNum);

    // check if either CPU number or frequency changed
    if (cpuNum != mCpuNum || cpukHz != mCpukHz) {
        mCpuNum = cpuNum;
        mCpukHz = cpukHz;
        // ignore sample for purposes of cycles
        valid = false;
    }

    // if no change in CPU number or frequency, then record sample for cycle statistics
    if (valid && mCpukHz > 0) {
        const double cycles = wcNs * cpukHz * 0.000001;
        mHzStats.add(cycles);
    }

    const unsigned n = mWcStats.getN();
    // mCpuUsage.elapsed() is expensive, so don't call it every loop
    if ((n & 127) == 1) {
        const long long elapsed = mCpuUsage.elapsed();
        if (elapsed >= DEBUG_CPU_USAGE * 1000000000LL) {
            const double perLoop = elapsed / (double) n;
            const double perLoop100 = perLoop * 0.01;
            const double perLoop1k = perLoop * 0.001;
            const double mean = mWcStats.getMean();
            const double stddev = mWcStats.getStdDev();
            const double minimum = mWcStats.getMin();
            const double maximum = mWcStats.getMax();
            const double meanCycles = mHzStats.getMean();
            const double stddevCycles = mHzStats.getStdDev();
            const double minCycles = mHzStats.getMin();
            const double maxCycles = mHzStats.getMax();
            mCpuUsage.resetElapsed();
            mWcStats.reset();
            mHzStats.reset();
            ALOGD("CPU usage for %s over past %.1f secs\n"
                "  (%u mixer loops at %.1f mean ms per loop):\n"
                "  us per mix loop: mean=%.0f stddev=%.0f min=%.0f max=%.0f\n"
                "  %% of wall: mean=%.1f stddev=%.1f min=%.1f max=%.1f\n"
                "  MHz: mean=%.1f, stddev=%.1f, min=%.1f max=%.1f",
                    title.string(),
                    elapsed * .000000001, n, perLoop * .000001,
                    mean * .001,
                    stddev * .001,
                    minimum * .001,
                    maximum * .001,
                    mean / perLoop100,
                    stddev / perLoop100,
                    minimum / perLoop100,
                    maximum / perLoop100,
                    meanCycles / perLoop1k,
                    stddevCycles / perLoop1k,
                    minCycles / perLoop1k,
                    maxCycles / perLoop1k);

        }
    }
#endif
};

// ----------------------------------------------------------------------------
//      ThreadBase
// ----------------------------------------------------------------------------

// static
const char *AudioFlinger::ThreadBase::threadTypeToString(AudioFlinger::ThreadBase::type_t type)
{
    switch (type) {
    case MIXER:
        return "MIXER";
    case DIRECT:
        return "DIRECT";
    case DUPLICATING:
        return "DUPLICATING";
    case RECORD:
        return "RECORD";
    case OFFLOAD:
        return "OFFLOAD";
    case MMAP:
        return "MMAP";
    default:
        return "unknown";
    }
}

AudioFlinger::ThreadBase::ThreadBase(const sp<AudioFlinger>& audioFlinger, audio_io_handle_t id,
        audio_devices_t outDevice, audio_devices_t inDevice, type_t type, bool systemReady)
    :   Thread(false /*canCallJava*/),
        mType(type),
        mAudioFlinger(audioFlinger),
        // mSampleRate, mFrameCount, mChannelMask, mChannelCount, mFrameSize, mFormat, mBufferSize
        // are set by PlaybackThread::readOutputParameters_l() or
        // RecordThread::readInputParameters_l()
        //FIXME: mStandby should be true here. Is this some kind of hack?
        mStandby(false), mOutDevice(outDevice), mInDevice(inDevice),
        mPrevOutDevice(AUDIO_DEVICE_NONE), mPrevInDevice(AUDIO_DEVICE_NONE),
        mAudioSource(AUDIO_SOURCE_DEFAULT), mId(id),
        // mName will be set by concrete (non-virtual) subclass
        mDeathRecipient(new PMDeathRecipient(this)),
        mSystemReady(systemReady),
        mSignalPending(false)
{
    memset(&mPatch, 0, sizeof(struct audio_patch));
}

AudioFlinger::ThreadBase::~ThreadBase()
{
    // mConfigEvents should be empty, but just in case it isn't, free the memory it owns
    mConfigEvents.clear();

    // do not lock the mutex in destructor
    releaseWakeLock_l();
    if (mPowerManager != 0) {
        sp<IBinder> binder = IInterface::asBinder(mPowerManager);
        binder->unlinkToDeath(mDeathRecipient);
    }

    sendStatistics(true /* force */);
}

status_t AudioFlinger::ThreadBase::readyToRun()
{
    status_t status = initCheck();
    if (status == NO_ERROR) {
        ALOGI("AudioFlinger's thread %p tid=%d ready to run", this, getTid());
    } else {
        ALOGE("No working audio driver found.");
    }
    return status;
}

void AudioFlinger::ThreadBase::exit()
{
    ALOGV("ThreadBase::exit");
    // do any cleanup required for exit to succeed
    preExit();
    {
        // This lock prevents the following race in thread (uniprocessor for illustration):
        //  if (!exitPending()) {
        //      // context switch from here to exit()
        //      // exit() calls requestExit(), what exitPending() observes
        //      // exit() calls signal(), which is dropped since no waiters
        //      // context switch back from exit() to here
        //      mWaitWorkCV.wait(...);
        //      // now thread is hung
        //  }
        AutoMutex lock(mLock);
        requestExit();
        mWaitWorkCV.broadcast();
    }
    // When Thread::requestExitAndWait is made virtual and this method is renamed to
    // "virtual status_t requestExitAndWait()", replace by "return Thread::requestExitAndWait();"
    requestExitAndWait();
}

status_t AudioFlinger::ThreadBase::setParameters(const String8& keyValuePairs)
{
    ALOGV("ThreadBase::setParameters() %s", keyValuePairs.string());
    Mutex::Autolock _l(mLock);

    return sendSetParameterConfigEvent_l(keyValuePairs);
}

// sendConfigEvent_l() must be called with ThreadBase::mLock held
// Can temporarily release the lock if waiting for a reply from processConfigEvents_l().
status_t AudioFlinger::ThreadBase::sendConfigEvent_l(sp<ConfigEvent>& event)
{
    status_t status = NO_ERROR;

    if (event->mRequiresSystemReady && !mSystemReady) {
        event->mWaitStatus = false;
        mPendingConfigEvents.add(event);
        return status;
    }
    mConfigEvents.add(event);
    ALOGV("sendConfigEvent_l() num events %zu event %d", mConfigEvents.size(), event->mType);
    mWaitWorkCV.signal();
    mLock.unlock();
    {
        Mutex::Autolock _l(event->mLock);
        while (event->mWaitStatus) {
            if (event->mCond.waitRelative(event->mLock, kConfigEventTimeoutNs) != NO_ERROR) {
                event->mStatus = TIMED_OUT;
                event->mWaitStatus = false;
            }
        }
        status = event->mStatus;
    }
    mLock.lock();
    return status;
}

void AudioFlinger::ThreadBase::sendIoConfigEvent(audio_io_config_event event, pid_t pid,
                                                 audio_port_handle_t portId)
{
    Mutex::Autolock _l(mLock);
    sendIoConfigEvent_l(event, pid, portId);
}

// sendIoConfigEvent_l() must be called with ThreadBase::mLock held
void AudioFlinger::ThreadBase::sendIoConfigEvent_l(audio_io_config_event event, pid_t pid,
                                                   audio_port_handle_t portId)
{
    // The audio statistics history is exponentially weighted to forget events
    // about five or more seconds in the past.  In order to have
    // crisper statistics for mediametrics, we reset the statistics on
    // an IoConfigEvent, to reflect different properties for a new device.
    mIoJitterMs.reset();
    mLatencyMs.reset();
    mProcessTimeMs.reset();
    mTimestampVerifier.discontinuity();

    sp<ConfigEvent> configEvent = (ConfigEvent *)new IoConfigEvent(event, pid, portId);
    sendConfigEvent_l(configEvent);
}

void AudioFlinger::ThreadBase::sendPrioConfigEvent(pid_t pid, pid_t tid, int32_t prio, bool forApp)
{
    Mutex::Autolock _l(mLock);
    sendPrioConfigEvent_l(pid, tid, prio, forApp);
}

// sendPrioConfigEvent_l() must be called with ThreadBase::mLock held
void AudioFlinger::ThreadBase::sendPrioConfigEvent_l(
        pid_t pid, pid_t tid, int32_t prio, bool forApp)
{
    sp<ConfigEvent> configEvent = (ConfigEvent *)new PrioConfigEvent(pid, tid, prio, forApp);
    sendConfigEvent_l(configEvent);
}

// sendSetParameterConfigEvent_l() must be called with ThreadBase::mLock held
status_t AudioFlinger::ThreadBase::sendSetParameterConfigEvent_l(const String8& keyValuePair)
{
    sp<ConfigEvent> configEvent;
    AudioParameter param(keyValuePair);
    int value;
    if (param.getInt(String8(AudioParameter::keyMonoOutput), value) == NO_ERROR) {
        setMasterMono_l(value != 0);
        if (param.size() == 1) {
            return NO_ERROR; // should be a solo parameter - we don't pass down
        }
        param.remove(String8(AudioParameter::keyMonoOutput));
        configEvent = new SetParameterConfigEvent(param.toString());
    } else {
        configEvent = new SetParameterConfigEvent(keyValuePair);
    }
    return sendConfigEvent_l(configEvent);
}

status_t AudioFlinger::ThreadBase::sendCreateAudioPatchConfigEvent(
                                                        const struct audio_patch *patch,
                                                        audio_patch_handle_t *handle)
{
    Mutex::Autolock _l(mLock);
    sp<ConfigEvent> configEvent = (ConfigEvent *)new CreateAudioPatchConfigEvent(*patch, *handle);
    status_t status = sendConfigEvent_l(configEvent);
    if (status == NO_ERROR) {
        CreateAudioPatchConfigEventData *data =
                                        (CreateAudioPatchConfigEventData *)configEvent->mData.get();
        *handle = data->mHandle;
    }
    return status;
}

status_t AudioFlinger::ThreadBase::sendReleaseAudioPatchConfigEvent(
                                                                const audio_patch_handle_t handle)
{
    Mutex::Autolock _l(mLock);
    sp<ConfigEvent> configEvent = (ConfigEvent *)new ReleaseAudioPatchConfigEvent(handle);
    return sendConfigEvent_l(configEvent);
}


// post condition: mConfigEvents.isEmpty()
void AudioFlinger::ThreadBase::processConfigEvents_l()
{
    bool configChanged = false;

    while (!mConfigEvents.isEmpty()) {
        ALOGV("processConfigEvents_l() remaining events %zu", mConfigEvents.size());
        sp<ConfigEvent> event = mConfigEvents[0];
        mConfigEvents.removeAt(0);
        switch (event->mType) {
        case CFG_EVENT_PRIO: {
            PrioConfigEventData *data = (PrioConfigEventData *)event->mData.get();
            // FIXME Need to understand why this has to be done asynchronously
            int err = requestPriority(data->mPid, data->mTid, data->mPrio, data->mForApp,
                    true /*asynchronous*/);
            if (err != 0) {
                ALOGW("Policy SCHED_FIFO priority %d is unavailable for pid %d tid %d; error %d",
                      data->mPrio, data->mPid, data->mTid, err);
            }
        } break;
        case CFG_EVENT_IO: {
            IoConfigEventData *data = (IoConfigEventData *)event->mData.get();
            ioConfigChanged(data->mEvent, data->mPid, data->mPortId);
        } break;
        case CFG_EVENT_SET_PARAMETER: {
            SetParameterConfigEventData *data = (SetParameterConfigEventData *)event->mData.get();
            if (checkForNewParameter_l(data->mKeyValuePairs, event->mStatus)) {
                configChanged = true;
                mLocalLog.log("CFG_EVENT_SET_PARAMETER: (%s) configuration changed",
                        data->mKeyValuePairs.string());
            }
        } break;
        case CFG_EVENT_CREATE_AUDIO_PATCH: {
            const audio_devices_t oldDevice = getDevice();
            CreateAudioPatchConfigEventData *data =
                                            (CreateAudioPatchConfigEventData *)event->mData.get();
            event->mStatus = createAudioPatch_l(&data->mPatch, &data->mHandle);
            const audio_devices_t newDevice = getDevice();
            mLocalLog.log("CFG_EVENT_CREATE_AUDIO_PATCH: old device %#x (%s) new device %#x (%s)",
                    (unsigned)oldDevice, toString(oldDevice).c_str(),
                    (unsigned)newDevice, toString(newDevice).c_str());
        } break;
        case CFG_EVENT_RELEASE_AUDIO_PATCH: {
            const audio_devices_t oldDevice = getDevice();
            ReleaseAudioPatchConfigEventData *data =
                                            (ReleaseAudioPatchConfigEventData *)event->mData.get();
            event->mStatus = releaseAudioPatch_l(data->mHandle);
            const audio_devices_t newDevice = getDevice();
            mLocalLog.log("CFG_EVENT_RELEASE_AUDIO_PATCH: old device %#x (%s) new device %#x (%s)",
                    (unsigned)oldDevice, toString(oldDevice).c_str(),
                    (unsigned)newDevice, toString(newDevice).c_str());
        } break;
        default:
            ALOG_ASSERT(false, "processConfigEvents_l() unknown event type %d", event->mType);
            break;
        }
        {
            Mutex::Autolock _l(event->mLock);
            if (event->mWaitStatus) {
                event->mWaitStatus = false;
                event->mCond.signal();
            }
        }
        ALOGV_IF(mConfigEvents.isEmpty(), "processConfigEvents_l() DONE thread %p", this);
    }

    if (configChanged) {
        cacheParameters_l();
    }
}

String8 channelMaskToString(audio_channel_mask_t mask, bool output) {
    String8 s;
    const audio_channel_representation_t representation =
            audio_channel_mask_get_representation(mask);

    switch (representation) {
    // Travel all single bit channel mask to convert channel mask to string.
    case AUDIO_CHANNEL_REPRESENTATION_POSITION: {
        if (output) {
            if (mask & AUDIO_CHANNEL_OUT_FRONT_LEFT) s.append("front-left, ");
            if (mask & AUDIO_CHANNEL_OUT_FRONT_RIGHT) s.append("front-right, ");
            if (mask & AUDIO_CHANNEL_OUT_FRONT_CENTER) s.append("front-center, ");
            if (mask & AUDIO_CHANNEL_OUT_LOW_FREQUENCY) s.append("low freq, ");
            if (mask & AUDIO_CHANNEL_OUT_BACK_LEFT) s.append("back-left, ");
            if (mask & AUDIO_CHANNEL_OUT_BACK_RIGHT) s.append("back-right, ");
            if (mask & AUDIO_CHANNEL_OUT_FRONT_LEFT_OF_CENTER) s.append("front-left-of-center, ");
            if (mask & AUDIO_CHANNEL_OUT_FRONT_RIGHT_OF_CENTER) s.append("front-right-of-center, ");
            if (mask & AUDIO_CHANNEL_OUT_BACK_CENTER) s.append("back-center, ");
            if (mask & AUDIO_CHANNEL_OUT_SIDE_LEFT) s.append("side-left, ");
            if (mask & AUDIO_CHANNEL_OUT_SIDE_RIGHT) s.append("side-right, ");
            if (mask & AUDIO_CHANNEL_OUT_TOP_CENTER) s.append("top-center ,");
            if (mask & AUDIO_CHANNEL_OUT_TOP_FRONT_LEFT) s.append("top-front-left, ");
            if (mask & AUDIO_CHANNEL_OUT_TOP_FRONT_CENTER) s.append("top-front-center, ");
            if (mask & AUDIO_CHANNEL_OUT_TOP_FRONT_RIGHT) s.append("top-front-right, ");
            if (mask & AUDIO_CHANNEL_OUT_TOP_BACK_LEFT) s.append("top-back-left, ");
            if (mask & AUDIO_CHANNEL_OUT_TOP_BACK_CENTER) s.append("top-back-center, " );
            if (mask & AUDIO_CHANNEL_OUT_TOP_BACK_RIGHT) s.append("top-back-right, " );
            if (mask & AUDIO_CHANNEL_OUT_TOP_SIDE_LEFT) s.append("top-side-left, " );
            if (mask & AUDIO_CHANNEL_OUT_TOP_SIDE_RIGHT) s.append("top-side-right, " );
            if (mask & AUDIO_CHANNEL_OUT_HAPTIC_B) s.append("haptic-B, " );
            if (mask & AUDIO_CHANNEL_OUT_HAPTIC_A) s.append("haptic-A, " );
            if (mask & ~AUDIO_CHANNEL_OUT_ALL) s.append("unknown,  ");
        } else {
            if (mask & AUDIO_CHANNEL_IN_LEFT) s.append("left, ");
            if (mask & AUDIO_CHANNEL_IN_RIGHT) s.append("right, ");
            if (mask & AUDIO_CHANNEL_IN_FRONT) s.append("front, ");
            if (mask & AUDIO_CHANNEL_IN_BACK) s.append("back, ");
            if (mask & AUDIO_CHANNEL_IN_LEFT_PROCESSED) s.append("left-processed, ");
            if (mask & AUDIO_CHANNEL_IN_RIGHT_PROCESSED) s.append("right-processed, ");
            if (mask & AUDIO_CHANNEL_IN_FRONT_PROCESSED) s.append("front-processed, ");
            if (mask & AUDIO_CHANNEL_IN_BACK_PROCESSED) s.append("back-processed, ");
            if (mask & AUDIO_CHANNEL_IN_PRESSURE) s.append("pressure, ");
            if (mask & AUDIO_CHANNEL_IN_X_AXIS) s.append("X, ");
            if (mask & AUDIO_CHANNEL_IN_Y_AXIS) s.append("Y, ");
            if (mask & AUDIO_CHANNEL_IN_Z_AXIS) s.append("Z, ");
            if (mask & AUDIO_CHANNEL_IN_BACK_LEFT) s.append("back-left, ");
            if (mask & AUDIO_CHANNEL_IN_BACK_RIGHT) s.append("back-right, ");
            if (mask & AUDIO_CHANNEL_IN_CENTER) s.append("center, ");
            if (mask & AUDIO_CHANNEL_IN_LOW_FREQUENCY) s.append("low freq, ");
            if (mask & AUDIO_CHANNEL_IN_TOP_LEFT) s.append("top-left, " );
            if (mask & AUDIO_CHANNEL_IN_TOP_RIGHT) s.append("top-right, " );
            if (mask & AUDIO_CHANNEL_IN_VOICE_UPLINK) s.append("voice-uplink, ");
            if (mask & AUDIO_CHANNEL_IN_VOICE_DNLINK) s.append("voice-dnlink, ");
            if (mask & ~AUDIO_CHANNEL_IN_ALL) s.append("unknown,  ");
        }
        const int len = s.length();
        if (len > 2) {
            (void) s.lockBuffer(len);      // needed?
            s.unlockBuffer(len - 2);       // remove trailing ", "
        }
        return s;
    }
    case AUDIO_CHANNEL_REPRESENTATION_INDEX:
        s.appendFormat("index mask, bits:%#x", audio_channel_mask_get_bits(mask));
        return s;
    default:
        s.appendFormat("unknown mask, representation:%d  bits:%#x",
                representation, audio_channel_mask_get_bits(mask));
        return s;
    }
}

void AudioFlinger::ThreadBase::dump(int fd, const Vector<String16>& args)
{
    dprintf(fd, "\n%s thread %p, name %s, tid %d, type %d (%s):\n", isOutput() ? "Output" : "Input",
            this, mThreadName, getTid(), type(), threadTypeToString(type()));

    bool locked = AudioFlinger::dumpTryLock(mLock);
    if (!locked) {
        dprintf(fd, "  Thread may be deadlocked\n");
    }

    dumpBase_l(fd, args);
    dumpInternals_l(fd, args);
    dumpTracks_l(fd, args);
    dumpEffectChains_l(fd, args);

    if (locked) {
        mLock.unlock();
    }

    dprintf(fd, "  Local log:\n");
    mLocalLog.dump(fd, "   " /* prefix */, 40 /* lines */);
}

void AudioFlinger::ThreadBase::dumpBase_l(int fd, const Vector<String16>& args __unused)
{
    dprintf(fd, "  I/O handle: %d\n", mId);
    dprintf(fd, "  Standby: %s\n", mStandby ? "yes" : "no");
    dprintf(fd, "  Sample rate: %u Hz\n", mSampleRate);
    dprintf(fd, "  HAL frame count: %zu\n", mFrameCount);
    dprintf(fd, "  HAL format: 0x%x (%s)\n", mHALFormat, formatToString(mHALFormat).c_str());
    dprintf(fd, "  HAL buffer size: %zu bytes\n", mBufferSize);
    dprintf(fd, "  Channel count: %u\n", mChannelCount);
    dprintf(fd, "  Channel mask: 0x%08x (%s)\n", mChannelMask,
            channelMaskToString(mChannelMask, mType != RECORD).string());
    dprintf(fd, "  Processing format: 0x%x (%s)\n", mFormat, formatToString(mFormat).c_str());
    dprintf(fd, "  Processing frame size: %zu bytes\n", mFrameSize);
    dprintf(fd, "  Pending config events:");
    size_t numConfig = mConfigEvents.size();
    if (numConfig) {
        const size_t SIZE = 256;
        char buffer[SIZE];
        for (size_t i = 0; i < numConfig; i++) {
            mConfigEvents[i]->dump(buffer, SIZE);
            dprintf(fd, "\n    %s", buffer);
        }
        dprintf(fd, "\n");
    } else {
        dprintf(fd, " none\n");
    }
    // Note: output device may be used by capture threads for effects such as AEC.
    dprintf(fd, "  Output device: %#x (%s)\n", mOutDevice, toString(mOutDevice).c_str());
    dprintf(fd, "  Input device: %#x (%s)\n", mInDevice, toString(mInDevice).c_str());
    dprintf(fd, "  Audio source: %d (%s)\n", mAudioSource, toString(mAudioSource).c_str());

    // Dump timestamp statistics for the Thread types that support it.
    if (mType == RECORD
            || mType == MIXER
            || mType == DUPLICATING
            || mType == DIRECT
            || mType == OFFLOAD) {
        dprintf(fd, "  Timestamp stats: %s\n", mTimestampVerifier.toString().c_str());
        dprintf(fd, "  Timestamp corrected: %s\n", isTimestampCorrectionEnabled() ? "yes" : "no");
    }

    if (mLastIoBeginNs > 0) { // MMAP may not set this
        dprintf(fd, "  Last %s occurred (msecs): %lld\n",
                isOutput() ? "write" : "read",
                (long long) (systemTime() - mLastIoBeginNs) / NANOS_PER_MILLISECOND);
    }

    if (mProcessTimeMs.getN() > 0) {
        dprintf(fd, "  Process time ms stats: %s\n", mProcessTimeMs.toString().c_str());
    }

    if (mIoJitterMs.getN() > 0) {
        dprintf(fd, "  Hal %s jitter ms stats: %s\n",
                isOutput() ? "write" : "read",
                mIoJitterMs.toString().c_str());
    }

    if (mLatencyMs.getN() > 0) {
        dprintf(fd, "  Threadloop %s latency stats: %s\n",
                isOutput() ? "write" : "read",
                mLatencyMs.toString().c_str());
    }
}

void AudioFlinger::ThreadBase::dumpEffectChains_l(int fd, const Vector<String16>& args)
{
    const size_t SIZE = 256;
    char buffer[SIZE];

    size_t numEffectChains = mEffectChains.size();
    snprintf(buffer, SIZE, "  %zu Effect Chains\n", numEffectChains);
    write(fd, buffer, strlen(buffer));

    for (size_t i = 0; i < numEffectChains; ++i) {
        sp<EffectChain> chain = mEffectChains[i];
        if (chain != 0) {
            chain->dump(fd, args);
        }
    }
}

void AudioFlinger::ThreadBase::acquireWakeLock()
{
    Mutex::Autolock _l(mLock);
    acquireWakeLock_l();
}

String16 AudioFlinger::ThreadBase::getWakeLockTag()
{
    switch (mType) {
    case MIXER:
        return String16("AudioMix");
    case DIRECT:
        return String16("AudioDirectOut");
    case DUPLICATING:
        return String16("AudioDup");
    case RECORD:
        return String16("AudioIn");
    case OFFLOAD:
        return String16("AudioOffload");
    case MMAP:
        return String16("Mmap");
    default:
        ALOG_ASSERT(false);
        return String16("AudioUnknown");
    }
}

void AudioFlinger::ThreadBase::acquireWakeLock_l()
{
    getPowerManager_l();
    if (mPowerManager != 0) {
        sp<IBinder> binder = new BBinder();
        // Uses AID_AUDIOSERVER for wakelock.  updateWakeLockUids_l() updates with client uids.
        status_t status = mPowerManager->acquireWakeLock(POWERMANAGER_PARTIAL_WAKE_LOCK,
                    binder,
                    getWakeLockTag(),
                    String16("audioserver"),
                    true /* FIXME force oneway contrary to .aidl */);
        if (status == NO_ERROR) {
            mWakeLockToken = binder;
        }
        ALOGV("acquireWakeLock_l() %s status %d", mThreadName, status);
    }

    gBoottime.acquire(mWakeLockToken);
    mTimestamp.mTimebaseOffset[ExtendedTimestamp::TIMEBASE_BOOTTIME] =
            gBoottime.getBoottimeOffset();
}

void AudioFlinger::ThreadBase::releaseWakeLock()
{
    Mutex::Autolock _l(mLock);
    releaseWakeLock_l();
}

void AudioFlinger::ThreadBase::releaseWakeLock_l()
{
    gBoottime.release(mWakeLockToken);
    if (mWakeLockToken != 0) {
        ALOGV("releaseWakeLock_l() %s", mThreadName);
        if (mPowerManager != 0) {
            mPowerManager->releaseWakeLock(mWakeLockToken, 0,
                    true /* FIXME force oneway contrary to .aidl */);
        }
        mWakeLockToken.clear();
    }
}

void AudioFlinger::ThreadBase::getPowerManager_l() {
    if (mSystemReady && mPowerManager == 0) {
        // use checkService() to avoid blocking if power service is not up yet
        sp<IBinder> binder =
            defaultServiceManager()->checkService(String16("power"));
        if (binder == 0) {
            ALOGW("Thread %s cannot connect to the power manager service", mThreadName);
        } else {
            mPowerManager = interface_cast<IPowerManager>(binder);
            binder->linkToDeath(mDeathRecipient);
        }
    }
}

void AudioFlinger::ThreadBase::updateWakeLockUids_l(const SortedVector<uid_t> &uids) {
    getPowerManager_l();

#if !LOG_NDEBUG
    std::stringstream s;
    for (uid_t uid : uids) {
        s << uid << " ";
    }
    ALOGD("updateWakeLockUids_l %s uids:%s", mThreadName, s.str().c_str());
#endif

    if (mWakeLockToken == NULL) { // token may be NULL if AudioFlinger::systemReady() not called.
        if (mSystemReady) {
            ALOGE("no wake lock to update, but system ready!");
        } else {
            ALOGW("no wake lock to update, system not ready yet");
        }
        return;
    }
    if (mPowerManager != 0) {
        std::vector<int> uidsAsInt(uids.begin(), uids.end()); // powermanager expects uids as ints
        status_t status = mPowerManager->updateWakeLockUids(
                mWakeLockToken, uidsAsInt.size(), uidsAsInt.data(),
                true /* FIXME force oneway contrary to .aidl */);
        ALOGV("updateWakeLockUids_l() %s status %d", mThreadName, status);
    }
}

void AudioFlinger::ThreadBase::clearPowerManager()
{
    Mutex::Autolock _l(mLock);
    releaseWakeLock_l();
    mPowerManager.clear();
}

void AudioFlinger::ThreadBase::PMDeathRecipient::binderDied(const wp<IBinder>& who __unused)
{
    sp<ThreadBase> thread = mThread.promote();
    if (thread != 0) {
        thread->clearPowerManager();
    }
    ALOGW("power manager service died !!!");
}

void AudioFlinger::ThreadBase::setEffectSuspended_l(
        const effect_uuid_t *type, bool suspend, audio_session_t sessionId)
{
    sp<EffectChain> chain = getEffectChain_l(sessionId);
    if (chain != 0) {
        if (type != NULL) {
            chain->setEffectSuspended_l(type, suspend);
        } else {
            chain->setEffectSuspendedAll_l(suspend);
        }
    }

    updateSuspendedSessions_l(type, suspend, sessionId);
}

void AudioFlinger::ThreadBase::checkSuspendOnAddEffectChain_l(const sp<EffectChain>& chain)
{
    ssize_t index = mSuspendedSessions.indexOfKey(chain->sessionId());
    if (index < 0) {
        return;
    }

    const KeyedVector <int, sp<SuspendedSessionDesc> >& sessionEffects =
            mSuspendedSessions.valueAt(index);

    for (size_t i = 0; i < sessionEffects.size(); i++) {
        const sp<SuspendedSessionDesc>& desc = sessionEffects.valueAt(i);
        for (int j = 0; j < desc->mRefCount; j++) {
            if (sessionEffects.keyAt(i) == EffectChain::kKeyForSuspendAll) {
                chain->setEffectSuspendedAll_l(true);
            } else {
                ALOGV("checkSuspendOnAddEffectChain_l() suspending effects %08x",
                    desc->mType.timeLow);
                chain->setEffectSuspended_l(&desc->mType, true);
            }
        }
    }
}

void AudioFlinger::ThreadBase::updateSuspendedSessions_l(const effect_uuid_t *type,
                                                         bool suspend,
                                                         audio_session_t sessionId)
{
    ssize_t index = mSuspendedSessions.indexOfKey(sessionId);

    KeyedVector <int, sp<SuspendedSessionDesc> > sessionEffects;

    if (suspend) {
        if (index >= 0) {
            sessionEffects = mSuspendedSessions.valueAt(index);
        } else {
            mSuspendedSessions.add(sessionId, sessionEffects);
        }
    } else {
        if (index < 0) {
            return;
        }
        sessionEffects = mSuspendedSessions.valueAt(index);
    }


    int key = EffectChain::kKeyForSuspendAll;
    if (type != NULL) {
        key = type->timeLow;
    }
    index = sessionEffects.indexOfKey(key);

    sp<SuspendedSessionDesc> desc;
    if (suspend) {
        if (index >= 0) {
            desc = sessionEffects.valueAt(index);
        } else {
            desc = new SuspendedSessionDesc();
            if (type != NULL) {
                desc->mType = *type;
            }
            sessionEffects.add(key, desc);
            ALOGV("updateSuspendedSessions_l() suspend adding effect %08x", key);
        }
        desc->mRefCount++;
    } else {
        if (index < 0) {
            return;
        }
        desc = sessionEffects.valueAt(index);
        if (--desc->mRefCount == 0) {
            ALOGV("updateSuspendedSessions_l() restore removing effect %08x", key);
            sessionEffects.removeItemsAt(index);
            if (sessionEffects.isEmpty()) {
                ALOGV("updateSuspendedSessions_l() restore removing session %d",
                                 sessionId);
                mSuspendedSessions.removeItem(sessionId);
            }
        }
    }
    if (!sessionEffects.isEmpty()) {
        mSuspendedSessions.replaceValueFor(sessionId, sessionEffects);
    }
}

void AudioFlinger::ThreadBase::checkSuspendOnEffectEnabled(const sp<EffectModule>& effect,
                                                            bool enabled,
                                                            audio_session_t sessionId)
{
    Mutex::Autolock _l(mLock);
    checkSuspendOnEffectEnabled_l(effect, enabled, sessionId);
}

void AudioFlinger::ThreadBase::checkSuspendOnEffectEnabled_l(const sp<EffectModule>& effect,
                                                            bool enabled,
                                                            audio_session_t sessionId)
{
    if (mType != RECORD) {
        // suspend all effects in AUDIO_SESSION_OUTPUT_MIX when enabling any effect on
        // another session. This gives the priority to well behaved effect control panels
        // and applications not using global effects.
        // Enabling post processing in AUDIO_SESSION_OUTPUT_STAGE session does not affect
        // global effects
        if ((sessionId != AUDIO_SESSION_OUTPUT_MIX) && (sessionId != AUDIO_SESSION_OUTPUT_STAGE)) {
            setEffectSuspended_l(NULL, enabled, AUDIO_SESSION_OUTPUT_MIX);
        }
    }

    sp<EffectChain> chain = getEffectChain_l(sessionId);
    if (chain != 0) {
        chain->checkSuspendOnEffectEnabled(effect, enabled);
    }
}

// checkEffectCompatibility_l() must be called with ThreadBase::mLock held
status_t AudioFlinger::RecordThread::checkEffectCompatibility_l(
        const effect_descriptor_t *desc, audio_session_t sessionId)
{
    // No global effect sessions on record threads
    if (sessionId == AUDIO_SESSION_OUTPUT_MIX || sessionId == AUDIO_SESSION_OUTPUT_STAGE) {
        ALOGW("checkEffectCompatibility_l(): global effect %s on record thread %s",
                desc->name, mThreadName);
        return BAD_VALUE;
    }
    // only pre processing effects on record thread
    if ((desc->flags & EFFECT_FLAG_TYPE_MASK) != EFFECT_FLAG_TYPE_PRE_PROC) {
        ALOGW("checkEffectCompatibility_l(): non pre processing effect %s on record thread %s",
                desc->name, mThreadName);
        return BAD_VALUE;
    }

    // always allow effects without processing load or latency
    if ((desc->flags & EFFECT_FLAG_NO_PROCESS_MASK) == EFFECT_FLAG_NO_PROCESS) {
        return NO_ERROR;
    }

    audio_input_flags_t flags = mInput->flags;
    if (hasFastCapture() || (flags & AUDIO_INPUT_FLAG_FAST)) {
        if (flags & AUDIO_INPUT_FLAG_RAW) {
            ALOGW("checkEffectCompatibility_l(): effect %s on record thread %s in raw mode",
                  desc->name, mThreadName);
            return BAD_VALUE;
        }
        if ((desc->flags & EFFECT_FLAG_HW_ACC_TUNNEL) == 0) {
            ALOGW("checkEffectCompatibility_l(): non HW effect %s on record thread %s in fast mode",
                  desc->name, mThreadName);
            return BAD_VALUE;
        }
    }
    return NO_ERROR;
}

// checkEffectCompatibility_l() must be called with ThreadBase::mLock held
status_t AudioFlinger::PlaybackThread::checkEffectCompatibility_l(
        const effect_descriptor_t *desc, audio_session_t sessionId)
{
    // no preprocessing on playback threads
    if ((desc->flags & EFFECT_FLAG_TYPE_MASK) == EFFECT_FLAG_TYPE_PRE_PROC) {
        ALOGW("checkEffectCompatibility_l(): pre processing effect %s created on playback"
                " thread %s", desc->name, mThreadName);
        return BAD_VALUE;
    }

    // always allow effects without processing load or latency
    if ((desc->flags & EFFECT_FLAG_NO_PROCESS_MASK) == EFFECT_FLAG_NO_PROCESS) {
        return NO_ERROR;
    }

    switch (mType) {
    case MIXER: {
#ifndef MULTICHANNEL_EFFECT_CHAIN
        // Reject any effect on mixer multichannel sinks.
        // TODO: fix both format and multichannel issues with effects.
        if (mChannelCount != FCC_2) {
            ALOGW("checkEffectCompatibility_l(): effect %s for multichannel(%d) on MIXER"
                    " thread %s", desc->name, mChannelCount, mThreadName);
            return BAD_VALUE;
        }
#endif
        audio_output_flags_t flags = mOutput->flags;
        if (hasFastMixer() || (flags & AUDIO_OUTPUT_FLAG_FAST)) {
            if (sessionId == AUDIO_SESSION_OUTPUT_MIX) {
                // global effects are applied only to non fast tracks if they are SW
                if ((desc->flags & EFFECT_FLAG_HW_ACC_TUNNEL) == 0) {
                    break;
                }
            } else if (sessionId == AUDIO_SESSION_OUTPUT_STAGE) {
                // only post processing on output stage session
                if ((desc->flags & EFFECT_FLAG_TYPE_MASK) != EFFECT_FLAG_TYPE_POST_PROC) {
                    ALOGW("checkEffectCompatibility_l(): non post processing effect %s not allowed"
                            " on output stage session", desc->name);
                    return BAD_VALUE;
                }
            } else {
                // no restriction on effects applied on non fast tracks
                if ((hasAudioSession_l(sessionId) & ThreadBase::FAST_SESSION) == 0) {
                    break;
                }
            }

            if (flags & AUDIO_OUTPUT_FLAG_RAW) {
                ALOGW("checkEffectCompatibility_l(): effect %s on playback thread in raw mode",
                      desc->name);
                return BAD_VALUE;
            }
            if ((desc->flags & EFFECT_FLAG_HW_ACC_TUNNEL) == 0) {
                ALOGW("checkEffectCompatibility_l(): non HW effect %s on playback thread"
                        " in fast mode", desc->name);
                return BAD_VALUE;
            }
        }
    } break;
    case DIRECT:
        // Treat direct threads similar to offload threads,
        // since mixing and post processing should be done by DSP here as well.
    case OFFLOAD:
        // nothing actionable on offload threads, if the effect:
        //   - is offloadable: the effect can be created
        //   - is NOT offloadable: the effect should still be created, but EffectHandle::enable()
        //     will take care of invalidating the tracks of the thread
        break;
    case DUPLICATING:
#ifndef MULTICHANNEL_EFFECT_CHAIN
        // Reject any effect on mixer multichannel sinks.
        // TODO: fix both format and multichannel issues with effects.
        if (mChannelCount != FCC_2) {
            ALOGW("checkEffectCompatibility_l(): effect %s for multichannel(%d)"
                    " on DUPLICATING thread %s", desc->name, mChannelCount, mThreadName);
            return BAD_VALUE;
        }
#endif
        if ((sessionId == AUDIO_SESSION_OUTPUT_STAGE) || (sessionId == AUDIO_SESSION_OUTPUT_MIX)) {
            ALOGW("checkEffectCompatibility_l(): global effect %s on DUPLICATING"
                    " thread %s", desc->name, mThreadName);
            return BAD_VALUE;
        }
        if ((desc->flags & EFFECT_FLAG_TYPE_MASK) == EFFECT_FLAG_TYPE_POST_PROC) {
            ALOGW("checkEffectCompatibility_l(): post processing effect %s on"
                    " DUPLICATING thread %s", desc->name, mThreadName);
            return BAD_VALUE;
        }
        if ((desc->flags & EFFECT_FLAG_HW_ACC_TUNNEL) != 0) {
            ALOGW("checkEffectCompatibility_l(): HW tunneled effect %s on"
                    " DUPLICATING thread %s", desc->name, mThreadName);
            return BAD_VALUE;
        }
        break;
    default:
        LOG_ALWAYS_FATAL("checkEffectCompatibility_l(): wrong thread type %d", mType);
    }

    return NO_ERROR;
}

// ThreadBase::createEffect_l() must be called with AudioFlinger::mLock held
sp<AudioFlinger::EffectHandle> AudioFlinger::ThreadBase::createEffect_l(
        const sp<AudioFlinger::Client>& client,
        const sp<IEffectClient>& effectClient,
        int32_t priority,
        audio_session_t sessionId,
        effect_descriptor_t *desc,
        int *enabled,
        status_t *status,
        bool pinned)
{
    sp<EffectModule> effect;
    sp<EffectHandle> handle;
    status_t lStatus;
    sp<EffectChain> chain;
    bool chainCreated = false;
    bool effectCreated = false;
    audio_unique_id_t effectId = AUDIO_UNIQUE_ID_USE_UNSPECIFIED;

    lStatus = initCheck();
    if (lStatus != NO_ERROR) {
        ALOGW("createEffect_l() Audio driver not initialized.");
        goto Exit;
    }

    ALOGV("createEffect_l() thread %p effect %s on session %d", this, desc->name, sessionId);

    { // scope for mLock
        Mutex::Autolock _l(mLock);

        lStatus = checkEffectCompatibility_l(desc, sessionId);
        if (lStatus != NO_ERROR) {
            goto Exit;
        }

        // check for existing effect chain with the requested audio session
        chain = getEffectChain_l(sessionId);
        if (chain == 0) {
            // create a new chain for this session
            ALOGV("createEffect_l() new effect chain for session %d", sessionId);
            chain = new EffectChain(this, sessionId);
            addEffectChain_l(chain);
            chain->setStrategy(getStrategyForSession_l(sessionId));
            chainCreated = true;
        } else {
            effect = chain->getEffectFromDesc_l(desc);
        }

        ALOGV("createEffect_l() got effect %p on chain %p", effect.get(), chain.get());

        if (effect == 0) {
            effectId = mAudioFlinger->nextUniqueId(AUDIO_UNIQUE_ID_USE_EFFECT);
            // create a new effect module if none present in the chain
            lStatus = chain->createEffect_l(effect, this, desc, effectId, sessionId, pinned);
            if (lStatus != NO_ERROR) {
                goto Exit;
            }
            effectCreated = true;

            effect->setDevice(mOutDevice);
            effect->setDevice(mInDevice);
            effect->setMode(mAudioFlinger->getMode());
            effect->setAudioSource(mAudioSource);
        }
        // create effect handle and connect it to effect module
        handle = new EffectHandle(effect, client, effectClient, priority);
        lStatus = handle->initCheck();
        if (lStatus == OK) {
            lStatus = effect->addHandle(handle.get());
        }
        if (enabled != NULL) {
            *enabled = (int)effect->isEnabled();
        }
    }

Exit:
    if (lStatus != NO_ERROR && lStatus != ALREADY_EXISTS) {
        Mutex::Autolock _l(mLock);
        if (effectCreated) {
            chain->removeEffect_l(effect);
        }
        if (chainCreated) {
            removeEffectChain_l(chain);
        }
        // handle must be cleared by caller to avoid deadlock.
    }

    *status = lStatus;
    return handle;
}

void AudioFlinger::ThreadBase::disconnectEffectHandle(EffectHandle *handle,
                                                      bool unpinIfLast)
{
    bool remove = false;
    sp<EffectModule> effect;
    {
        Mutex::Autolock _l(mLock);

        effect = handle->effect().promote();
        if (effect == 0) {
            return;
        }
        // restore suspended effects if the disconnected handle was enabled and the last one.
        remove = (effect->removeHandle(handle) == 0) && (!effect->isPinned() || unpinIfLast);
        if (remove) {
            removeEffect_l(effect, true);
        }
    }
    if (remove) {
        mAudioFlinger->updateOrphanEffectChains(effect);
        if (handle->enabled()) {
            checkSuspendOnEffectEnabled(effect, false, effect->sessionId());
        }
    }
}

sp<AudioFlinger::EffectModule> AudioFlinger::ThreadBase::getEffect(audio_session_t sessionId,
        int effectId)
{
    Mutex::Autolock _l(mLock);
    return getEffect_l(sessionId, effectId);
}

sp<AudioFlinger::EffectModule> AudioFlinger::ThreadBase::getEffect_l(audio_session_t sessionId,
        int effectId)
{
    sp<EffectChain> chain = getEffectChain_l(sessionId);
    return chain != 0 ? chain->getEffectFromId_l(effectId) : 0;
}

std::vector<int> AudioFlinger::ThreadBase::getEffectIds_l(audio_session_t sessionId)
{
    sp<EffectChain> chain = getEffectChain_l(sessionId);
    return chain != nullptr ? chain->getEffectIds() : std::vector<int>{};
}

// PlaybackThread::addEffect_l() must be called with AudioFlinger::mLock and
// PlaybackThread::mLock held
status_t AudioFlinger::ThreadBase::addEffect_l(const sp<EffectModule>& effect)
{
    // check for existing effect chain with the requested audio session
    audio_session_t sessionId = effect->sessionId();
    sp<EffectChain> chain = getEffectChain_l(sessionId);
    bool chainCreated = false;

    ALOGD_IF((mType == OFFLOAD || mType == DIRECT) && !effect->isOffloadable(),
             "addEffect_l() on offloaded thread %p: effect %s does not support offload flags %#x",
                    this, effect->desc().name, effect->desc().flags);

    if (chain == 0) {
        // create a new chain for this session
        ALOGV("addEffect_l() new effect chain for session %d", sessionId);
        chain = new EffectChain(this, sessionId);
        addEffectChain_l(chain);
        chain->setStrategy(getStrategyForSession_l(sessionId));
        chainCreated = true;
    }
    ALOGV("addEffect_l() %p chain %p effect %p", this, chain.get(), effect.get());

    if (chain->getEffectFromId_l(effect->id()) != 0) {
        ALOGW("addEffect_l() %p effect %s already present in chain %p",
                this, effect->desc().name, chain.get());
        return BAD_VALUE;
    }

    effect->setOffloaded((mType == OFFLOAD || mType == DIRECT), mId);

    status_t status = chain->addEffect_l(effect);
    if (status != NO_ERROR) {
        if (chainCreated) {
            removeEffectChain_l(chain);
        }
        return status;
    }

    effect->setDevice(mOutDevice);
    effect->setDevice(mInDevice);
    effect->setMode(mAudioFlinger->getMode());
    effect->setAudioSource(mAudioSource);

    return NO_ERROR;
}

void AudioFlinger::ThreadBase::removeEffect_l(const sp<EffectModule>& effect, bool release) {

    ALOGV("%s %p effect %p", __FUNCTION__, this, effect.get());
    effect_descriptor_t desc = effect->desc();
    if ((desc.flags & EFFECT_FLAG_TYPE_MASK) == EFFECT_FLAG_TYPE_AUXILIARY) {
        detachAuxEffect_l(effect->id());
    }

    sp<EffectChain> chain = effect->chain().promote();
    if (chain != 0) {
        // remove effect chain if removing last effect
        if (chain->removeEffect_l(effect, release) == 0) {
            removeEffectChain_l(chain);
        }
    } else {
        ALOGW("removeEffect_l() %p cannot promote chain for effect %p", this, effect.get());
    }
}

void AudioFlinger::ThreadBase::lockEffectChains_l(
        Vector< sp<AudioFlinger::EffectChain> >& effectChains)
{
    effectChains = mEffectChains;
    for (size_t i = 0; i < mEffectChains.size(); i++) {
        mEffectChains[i]->lock();
    }
}

void AudioFlinger::ThreadBase::unlockEffectChains(
        const Vector< sp<AudioFlinger::EffectChain> >& effectChains)
{
    for (size_t i = 0; i < effectChains.size(); i++) {
        effectChains[i]->unlock();
    }
}

sp<AudioFlinger::EffectChain> AudioFlinger::ThreadBase::getEffectChain(audio_session_t sessionId)
{
    Mutex::Autolock _l(mLock);
    return getEffectChain_l(sessionId);
}

sp<AudioFlinger::EffectChain> AudioFlinger::ThreadBase::getEffectChain_l(audio_session_t sessionId)
        const
{
    size_t size = mEffectChains.size();
    for (size_t i = 0; i < size; i++) {
        if (mEffectChains[i]->sessionId() == sessionId) {
            return mEffectChains[i];
        }
    }
    return 0;
}

void AudioFlinger::ThreadBase::setMode(audio_mode_t mode)
{
    Mutex::Autolock _l(mLock);
    size_t size = mEffectChains.size();
    for (size_t i = 0; i < size; i++) {
        mEffectChains[i]->setMode_l(mode);
    }
}

void AudioFlinger::ThreadBase::toAudioPortConfig(struct audio_port_config *config)
{
    config->type = AUDIO_PORT_TYPE_MIX;
    config->ext.mix.handle = mId;
    config->sample_rate = mSampleRate;
    config->format = mFormat;
    config->channel_mask = mChannelMask;
    config->config_mask = AUDIO_PORT_CONFIG_SAMPLE_RATE|AUDIO_PORT_CONFIG_CHANNEL_MASK|
                            AUDIO_PORT_CONFIG_FORMAT;
}

void AudioFlinger::ThreadBase::systemReady()
{
    Mutex::Autolock _l(mLock);
    if (mSystemReady) {
        return;
    }
    mSystemReady = true;

    for (size_t i = 0; i < mPendingConfigEvents.size(); i++) {
        sendConfigEvent_l(mPendingConfigEvents.editItemAt(i));
    }
    mPendingConfigEvents.clear();
}

template <typename T>
ssize_t AudioFlinger::ThreadBase::ActiveTracks<T>::add(const sp<T> &track) {
    ssize_t index = mActiveTracks.indexOf(track);
    if (index >= 0) {
        ALOGW("ActiveTracks<T>::add track %p already there", track.get());
        return index;
    }
    logTrack("add", track);
    mActiveTracksGeneration++;
    mLatestActiveTrack = track;
    ++mBatteryCounter[track->uid()].second;
    mHasChanged = true;
    return mActiveTracks.add(track);
}

template <typename T>
ssize_t AudioFlinger::ThreadBase::ActiveTracks<T>::remove(const sp<T> &track) {
    ssize_t index = mActiveTracks.remove(track);
    if (index < 0) {
        ALOGW("ActiveTracks<T>::remove nonexistent track %p", track.get());
        return index;
    }
    logTrack("remove", track);
    mActiveTracksGeneration++;
    --mBatteryCounter[track->uid()].second;
    // mLatestActiveTrack is not cleared even if is the same as track.
    mHasChanged = true;
#ifdef TEE_SINK
    track->dumpTee(-1 /* fd */, "_REMOVE");
#endif
    return index;
}

template <typename T>
void AudioFlinger::ThreadBase::ActiveTracks<T>::clear() {
    for (const sp<T> &track : mActiveTracks) {
        BatteryNotifier::getInstance().noteStopAudio(track->uid());
        logTrack("clear", track);
    }
    mLastActiveTracksGeneration = mActiveTracksGeneration;
    if (!mActiveTracks.empty()) { mHasChanged = true; }
    mActiveTracks.clear();
    mLatestActiveTrack.clear();
    mBatteryCounter.clear();
}

template <typename T>
void AudioFlinger::ThreadBase::ActiveTracks<T>::updatePowerState(
        sp<ThreadBase> thread, bool force) {
    // Updates ActiveTracks client uids to the thread wakelock.
    if (mActiveTracksGeneration != mLastActiveTracksGeneration || force) {
        thread->updateWakeLockUids_l(getWakeLockUids());
        mLastActiveTracksGeneration = mActiveTracksGeneration;
    }

    // Updates BatteryNotifier uids
    for (auto it = mBatteryCounter.begin(); it != mBatteryCounter.end();) {
        const uid_t uid = it->first;
        ssize_t &previous = it->second.first;
        ssize_t &current = it->second.second;
        if (current > 0) {
            if (previous == 0) {
                BatteryNotifier::getInstance().noteStartAudio(uid);
            }
            previous = current;
            ++it;
        } else if (current == 0) {
            if (previous > 0) {
                BatteryNotifier::getInstance().noteStopAudio(uid);
            }
            it = mBatteryCounter.erase(it); // std::map<> is stable on iterator erase.
        } else /* (current < 0) */ {
            LOG_ALWAYS_FATAL("negative battery count %zd", current);
        }
    }
}

template <typename T>
bool AudioFlinger::ThreadBase::ActiveTracks<T>::readAndClearHasChanged() {
    const bool hasChanged = mHasChanged;
    mHasChanged = false;
    return hasChanged;
}

template <typename T>
void AudioFlinger::ThreadBase::ActiveTracks<T>::logTrack(
        const char *funcName, const sp<T> &track) const {
    if (mLocalLog != nullptr) {
        String8 result;
        track->appendDump(result, false /* active */);
        mLocalLog->log("AT::%-10s(%p) %s", funcName, track.get(), result.string());
    }
}

void AudioFlinger::ThreadBase::broadcast_l()
{
    // Thread could be blocked waiting for async
    // so signal it to handle state changes immediately
    // If threadLoop is currently unlocked a signal of mWaitWorkCV will
    // be lost so we also flag to prevent it blocking on mWaitWorkCV
    mSignalPending = true;
    mWaitWorkCV.broadcast();
}

// Call only from threadLoop() or when it is idle.
// Do not call from high performance code as this may do binder rpc to the MediaMetrics service.
void AudioFlinger::ThreadBase::sendStatistics(bool force)
{
    // Do not log if we have no stats.
    // We choose the timestamp verifier because it is the most likely item to be present.
    const int64_t nstats = mTimestampVerifier.getN() - mLastRecordedTimestampVerifierN;
    if (nstats == 0) {
        return;
    }

    // Don't log more frequently than once per 12 hours.
    // We use BOOTTIME to include suspend time.
    const int64_t timeNs = systemTime(SYSTEM_TIME_BOOTTIME);
    const int64_t sinceNs = timeNs - mLastRecordedTimeNs; // ok if mLastRecordedTimeNs = 0
    if (!force && sinceNs <= 12 * NANOS_PER_HOUR) {
        return;
    }

    mLastRecordedTimestampVerifierN = mTimestampVerifier.getN();
    mLastRecordedTimeNs = timeNs;

    std::unique_ptr<MediaAnalyticsItem> item(MediaAnalyticsItem::create("audiothread"));

#define MM_PREFIX "android.media.audiothread." // avoid cut-n-paste errors.

    // thread configuration
    item->setInt32(MM_PREFIX "id", (int32_t)mId); // IO handle
    // item->setInt32(MM_PREFIX "portId", (int32_t)mPortId);
    item->setCString(MM_PREFIX "type", threadTypeToString(mType));
    item->setInt32(MM_PREFIX "sampleRate", (int32_t)mSampleRate);
    item->setInt64(MM_PREFIX "channelMask", (int64_t)mChannelMask);
    item->setCString(MM_PREFIX "encoding", toString(mFormat).c_str());
    item->setInt32(MM_PREFIX "frameCount", (int32_t)mFrameCount);
    item->setCString(MM_PREFIX "outDevice", toString(mOutDevice).c_str());
    item->setCString(MM_PREFIX "inDevice", toString(mInDevice).c_str());

    // thread statistics
    if (mIoJitterMs.getN() > 0) {
        item->setDouble(MM_PREFIX "ioJitterMs.mean", mIoJitterMs.getMean());
        item->setDouble(MM_PREFIX "ioJitterMs.std", mIoJitterMs.getStdDev());
    }
    if (mProcessTimeMs.getN() > 0) {
        item->setDouble(MM_PREFIX "processTimeMs.mean", mProcessTimeMs.getMean());
        item->setDouble(MM_PREFIX "processTimeMs.std", mProcessTimeMs.getStdDev());
    }
    const auto tsjitter = mTimestampVerifier.getJitterMs();
    if (tsjitter.getN() > 0) {
        item->setDouble(MM_PREFIX "timestampJitterMs.mean", tsjitter.getMean());
        item->setDouble(MM_PREFIX "timestampJitterMs.std", tsjitter.getStdDev());
    }
    if (mLatencyMs.getN() > 0) {
        item->setDouble(MM_PREFIX "latencyMs.mean", mLatencyMs.getMean());
        item->setDouble(MM_PREFIX "latencyMs.std", mLatencyMs.getStdDev());
    }

    item->selfrecord();
}

// ----------------------------------------------------------------------------
//      Playback
// ----------------------------------------------------------------------------

AudioFlinger::PlaybackThread::PlaybackThread(const sp<AudioFlinger>& audioFlinger,
                                             AudioStreamOut* output,
                                             audio_io_handle_t id,
                                             audio_devices_t device,
                                             type_t type,
                                             bool systemReady)
    :   ThreadBase(audioFlinger, id, device, AUDIO_DEVICE_NONE, type, systemReady),
        mNormalFrameCount(0), mSinkBuffer(NULL),
        mMixerBufferEnabled(AudioFlinger::kEnableExtendedPrecision),
        mMixerBuffer(NULL),
        mMixerBufferSize(0),
        mMixerBufferFormat(AUDIO_FORMAT_INVALID),
        mMixerBufferValid(false),
        mEffectBufferEnabled(AudioFlinger::kEnableExtendedPrecision),
        mEffectBuffer(NULL),
        mEffectBufferSize(0),
        mEffectBufferFormat(AUDIO_FORMAT_INVALID),
        mEffectBufferValid(false),
        mSuspended(0), mBytesWritten(0),
        mFramesWritten(0),
        mSuspendedFrames(0),
        mActiveTracks(&this->mLocalLog),
        // mStreamTypes[] initialized in constructor body
        mTracks(type == MIXER),
        mOutput(output),
        mNumWrites(0), mNumDelayedWrites(0), mInWrite(false),
        mMixerStatus(MIXER_IDLE),
        mMixerStatusIgnoringFastTracks(MIXER_IDLE),
        mStandbyDelayNs(AudioFlinger::mStandbyTimeInNsecs),
        mBytesRemaining(0),
        mCurrentWriteLength(0),
        mUseAsyncWrite(false),
        mWriteAckSequence(0),
        mDrainSequence(0),
        mScreenState(AudioFlinger::mScreenState),
        // index 0 is reserved for normal mixer's submix
        mFastTrackAvailMask(((1 << FastMixerState::sMaxFastTracks) - 1) & ~1),
        mHwSupportsPause(false), mHwPaused(false), mFlushPending(false), mHwSupportsSuspend(false),
        mLeftVolFloat(-1.0), mRightVolFloat(-1.0)
{
    snprintf(mThreadName, kThreadNameLength, "AudioOut_%X", id);
    mNBLogWriter = audioFlinger->newWriter_l(kLogSize, mThreadName);

    // Assumes constructor is called by AudioFlinger with it's mLock held, but
    // it would be safer to explicitly pass initial masterVolume/masterMute as
    // parameter.
    //
    // If the HAL we are using has support for master volume or master mute,
    // then do not attenuate or mute during mixing (just leave the volume at 1.0
    // and the mute set to false).
    mMasterVolume = audioFlinger->masterVolume_l();
    mMasterMute = audioFlinger->masterMute_l();
    if (mOutput && mOutput->audioHwDev) {
        if (mOutput->audioHwDev->canSetMasterVolume()) {
            mMasterVolume = 1.0;
        }

        if (mOutput->audioHwDev->canSetMasterMute()) {
            mMasterMute = false;
        }
        mIsMsdDevice = strcmp(
                mOutput->audioHwDev->moduleName(), AUDIO_HARDWARE_MODULE_ID_MSD) == 0;
    }

    readOutputParameters_l();

    // TODO: We may also match on address as well as device type for
    // AUDIO_DEVICE_OUT_BUS, AUDIO_DEVICE_OUT_ALL_A2DP, AUDIO_DEVICE_OUT_REMOTE_SUBMIX
    if (type == MIXER || type == DIRECT) {
        mTimestampCorrectedDevices = (audio_devices_t)property_get_int64(
                "audio.timestamp.corrected_output_devices",
                (int64_t)(mIsMsdDevice ? AUDIO_DEVICE_OUT_BUS // turn on by default for MSD
                                       : AUDIO_DEVICE_NONE));
    }

    // ++ operator does not compile
    for (audio_stream_type_t stream = AUDIO_STREAM_MIN; stream < AUDIO_STREAM_FOR_POLICY_CNT;
            stream = (audio_stream_type_t) (stream + 1)) {
        mStreamTypes[stream].volume = 0.0f;
        mStreamTypes[stream].mute = mAudioFlinger->streamMute_l(stream);
    }
    // Audio patch volume is always max
    mStreamTypes[AUDIO_STREAM_PATCH].volume = 1.0f;
    mStreamTypes[AUDIO_STREAM_PATCH].mute = false;
}

AudioFlinger::PlaybackThread::~PlaybackThread()
{
    mAudioFlinger->unregisterWriter(mNBLogWriter);
    free(mSinkBuffer);
    free(mMixerBuffer);
    free(mEffectBuffer);
}

// Thread virtuals

void AudioFlinger::PlaybackThread::onFirstRef()
{
    run(mThreadName, ANDROID_PRIORITY_URGENT_AUDIO);
<<<<<<< HEAD
}

// ThreadBase virtuals
void AudioFlinger::PlaybackThread::preExit()
{
    ALOGV("  preExit()");
    // FIXME this is using hard-coded strings but in the future, this functionality will be
    //       converted to use audio HAL extensions required to support tunneling
    status_t result = mOutput->stream->setParameters(String8("exiting=1"));
    ALOGE_IF(result != OK, "Error when setting parameters on exit: %d", result);
}

=======
}

// ThreadBase virtuals
void AudioFlinger::PlaybackThread::preExit()
{
    ALOGV("  preExit()");
    // FIXME this is using hard-coded strings but in the future, this functionality will be
    //       converted to use audio HAL extensions required to support tunneling
    status_t result = mOutput->stream->setParameters(String8("exiting=1"));
    ALOGE_IF(result != OK, "Error when setting parameters on exit: %d", result);
}

>>>>>>> c1aabf30
void AudioFlinger::PlaybackThread::dumpTracks_l(int fd, const Vector<String16>& args __unused)
{
    String8 result;

    result.appendFormat("  Stream volumes in dB: ");
    for (int i = 0; i < AUDIO_STREAM_CNT; ++i) {
        const stream_type_t *st = &mStreamTypes[i];
        if (i > 0) {
            result.appendFormat(", ");
        }
        result.appendFormat("%d:%.2g", i, 20.0 * log10(st->volume));
        if (st->mute) {
            result.append("M");
        }
    }
    result.append("\n");
    write(fd, result.string(), result.length());
    result.clear();

    // These values are "raw"; they will wrap around.  See prepareTracks_l() for a better way.
    FastTrackUnderruns underruns = getFastTrackUnderruns(0);
    dprintf(fd, "  Normal mixer raw underrun counters: partial=%u empty=%u\n",
            underruns.mBitFields.mPartial, underruns.mBitFields.mEmpty);

    size_t numtracks = mTracks.size();
    size_t numactive = mActiveTracks.size();
    dprintf(fd, "  %zu Tracks", numtracks);
    size_t numactiveseen = 0;
    const char *prefix = "    ";
    if (numtracks) {
        dprintf(fd, " of which %zu are active\n", numactive);
        result.append(prefix);
        mTracks[0]->appendDumpHeader(result);
        for (size_t i = 0; i < numtracks; ++i) {
            sp<Track> track = mTracks[i];
            if (track != 0) {
                bool active = mActiveTracks.indexOf(track) >= 0;
                if (active) {
                    numactiveseen++;
                }
                result.append(prefix);
                track->appendDump(result, active);
            }
        }
    } else {
        result.append("\n");
    }
    if (numactiveseen != numactive) {
        // some tracks in the active list were not in the tracks list
        result.append("  The following tracks are in the active list but"
                " not in the track list\n");
        result.append(prefix);
        mActiveTracks[0]->appendDumpHeader(result);
        for (size_t i = 0; i < numactive; ++i) {
            sp<Track> track = mActiveTracks[i];
            if (mTracks.indexOf(track) < 0) {
                result.append(prefix);
                track->appendDump(result, true /* active */);
            }
        }
    }

    write(fd, result.string(), result.size());
}

void AudioFlinger::PlaybackThread::dumpInternals_l(int fd, const Vector<String16>& args __unused)
{
    dprintf(fd, "  Master mute: %s\n", mMasterMute ? "on" : "off");
    if (mHapticChannelMask != AUDIO_CHANNEL_NONE) {
        dprintf(fd, "  Haptic channel mask: %#x (%s)\n", mHapticChannelMask,
                channelMaskToString(mHapticChannelMask, true /* output */).c_str());
    }
    dprintf(fd, "  Normal frame count: %zu\n", mNormalFrameCount);
    dprintf(fd, "  Total writes: %d\n", mNumWrites);
    dprintf(fd, "  Delayed writes: %d\n", mNumDelayedWrites);
    dprintf(fd, "  Blocked in write: %s\n", mInWrite ? "yes" : "no");
    dprintf(fd, "  Suspend count: %d\n", mSuspended);
    dprintf(fd, "  Sink buffer : %p\n", mSinkBuffer);
    dprintf(fd, "  Mixer buffer: %p\n", mMixerBuffer);
    dprintf(fd, "  Effect buffer: %p\n", mEffectBuffer);
    dprintf(fd, "  Fast track availMask=%#x\n", mFastTrackAvailMask);
    dprintf(fd, "  Standby delay ns=%lld\n", (long long)mStandbyDelayNs);
    AudioStreamOut *output = mOutput;
    audio_output_flags_t flags = output != NULL ? output->flags : AUDIO_OUTPUT_FLAG_NONE;
    dprintf(fd, "  AudioStreamOut: %p flags %#x (%s)\n",
            output, flags, toString(flags).c_str());
    dprintf(fd, "  Frames written: %lld\n", (long long)mFramesWritten);
    dprintf(fd, "  Suspended frames: %lld\n", (long long)mSuspendedFrames);
    if (mPipeSink.get() != nullptr) {
        dprintf(fd, "  PipeSink frames written: %lld\n", (long long)mPipeSink->framesWritten());
    }
    if (output != nullptr) {
        dprintf(fd, "  Hal stream dump:\n");
        (void)output->stream->dump(fd);
    }
}

// PlaybackThread::createTrack_l() must be called with AudioFlinger::mLock held
sp<AudioFlinger::PlaybackThread::Track> AudioFlinger::PlaybackThread::createTrack_l(
        const sp<AudioFlinger::Client>& client,
        audio_stream_type_t streamType,
        const audio_attributes_t& attr,
        uint32_t *pSampleRate,
        audio_format_t format,
        audio_channel_mask_t channelMask,
        size_t *pFrameCount,
        size_t *pNotificationFrameCount,
        uint32_t notificationsPerBuffer,
        float speed,
        const sp<IMemory>& sharedBuffer,
        audio_session_t sessionId,
        audio_output_flags_t *flags,
        pid_t creatorPid,
        pid_t tid,
        uid_t uid,
        status_t *status,
        audio_port_handle_t portId)
{
    size_t frameCount = *pFrameCount;
    size_t notificationFrameCount = *pNotificationFrameCount;
    sp<Track> track;
    status_t lStatus;
    audio_output_flags_t outputFlags = mOutput->flags;
    audio_output_flags_t requestedFlags = *flags;
    uint32_t sampleRate;

    if (sharedBuffer != 0 && checkIMemory(sharedBuffer) != NO_ERROR) {
        lStatus = BAD_VALUE;
        goto Exit;
    }

    if (*pSampleRate == 0) {
        *pSampleRate = mSampleRate;
    }
    sampleRate = *pSampleRate;

    // special case for FAST flag considered OK if fast mixer is present
    if (hasFastMixer()) {
        outputFlags = (audio_output_flags_t)(outputFlags | AUDIO_OUTPUT_FLAG_FAST);
    }

    // Check if requested flags are compatible with output stream flags
    if ((*flags & outputFlags) != *flags) {
        ALOGW("createTrack_l(): mismatch between requested flags (%08x) and output flags (%08x)",
              *flags, outputFlags);
        *flags = (audio_output_flags_t)(*flags & outputFlags);
    }

    // client expresses a preference for FAST, but we get the final say
    if (*flags & AUDIO_OUTPUT_FLAG_FAST) {
      if (
            // PCM data
            audio_is_linear_pcm(format) &&
            // TODO: extract as a data library function that checks that a computationally
            // expensive downmixer is not required: isFastOutputChannelConversion()
            (channelMask == (mChannelMask | mHapticChannelMask) ||
                    mChannelMask != AUDIO_CHANNEL_OUT_STEREO ||
                    (channelMask == AUDIO_CHANNEL_OUT_MONO
                            /* && mChannelMask == AUDIO_CHANNEL_OUT_STEREO */)) &&
            // hardware sample rate
            (sampleRate == mSampleRate) &&
            // normal mixer has an associated fast mixer
            hasFastMixer() &&
            // there are sufficient fast track slots available
            (mFastTrackAvailMask != 0)
            // FIXME test that MixerThread for this fast track has a capable output HAL
            // FIXME add a permission test also?
        ) {
        // static tracks can have any nonzero framecount, streaming tracks check against minimum.
        if (sharedBuffer == 0) {
            // read the fast track multiplier property the first time it is needed
            int ok = pthread_once(&sFastTrackMultiplierOnce, sFastTrackMultiplierInit);
            if (ok != 0) {
                ALOGE("%s pthread_once failed: %d", __func__, ok);
            }
            frameCount = max(frameCount, mFrameCount * sFastTrackMultiplier); // incl framecount 0
        }

        // check compatibility with audio effects.
        { // scope for mLock
            Mutex::Autolock _l(mLock);
            for (audio_session_t session : {
                    AUDIO_SESSION_OUTPUT_STAGE,
                    AUDIO_SESSION_OUTPUT_MIX,
                    sessionId,
                }) {
                sp<EffectChain> chain = getEffectChain_l(session);
                if (chain.get() != nullptr) {
                    audio_output_flags_t old = *flags;
                    chain->checkOutputFlagCompatibility(flags);
                    if (old != *flags) {
                        ALOGV("AUDIO_OUTPUT_FLAGS denied by effect, session=%d old=%#x new=%#x",
                                (int)session, (int)old, (int)*flags);
                    }
                }
            }
        }
        ALOGV_IF((*flags & AUDIO_OUTPUT_FLAG_FAST) != 0,
                 "AUDIO_OUTPUT_FLAG_FAST accepted: frameCount=%zu mFrameCount=%zu",
                 frameCount, mFrameCount);
      } else {
        ALOGV("AUDIO_OUTPUT_FLAG_FAST denied: sharedBuffer=%p frameCount=%zu "
                "mFrameCount=%zu format=%#x mFormat=%#x isLinear=%d channelMask=%#x "
                "sampleRate=%u mSampleRate=%u "
                "hasFastMixer=%d tid=%d fastTrackAvailMask=%#x",
                sharedBuffer.get(), frameCount, mFrameCount, format, mFormat,
                audio_is_linear_pcm(format),
                channelMask, sampleRate, mSampleRate, hasFastMixer(), tid, mFastTrackAvailMask);
        *flags = (audio_output_flags_t)(*flags & ~AUDIO_OUTPUT_FLAG_FAST);
      }
    }

    if (!audio_has_proportional_frames(format)) {
        if (sharedBuffer != 0) {
            // Same comment as below about ignoring frameCount parameter for set()
            frameCount = sharedBuffer->size();
        } else if (frameCount == 0) {
            frameCount = mNormalFrameCount;
        }
        if (notificationFrameCount != frameCount) {
            notificationFrameCount = frameCount;
        }
    } else if (sharedBuffer != 0) {
        // FIXME: Ensure client side memory buffers need
        // not have additional alignment beyond sample
        // (e.g. 16 bit stereo accessed as 32 bit frame).
        size_t alignment = audio_bytes_per_sample(format);
        if (alignment & 1) {
            // for AUDIO_FORMAT_PCM_24_BIT_PACKED (not exposed through Java).
            alignment = 1;
        }
        uint32_t channelCount = audio_channel_count_from_out_mask(channelMask);
        size_t frameSize = channelCount * audio_bytes_per_sample(format);
        if (channelCount > 1) {
            // More than 2 channels does not require stronger alignment than stereo
            alignment <<= 1;
        }
        if (((uintptr_t)sharedBuffer->pointer() & (alignment - 1)) != 0) {
            ALOGE("Invalid buffer alignment: address %p, channel count %u",
                  sharedBuffer->pointer(), channelCount);
            lStatus = BAD_VALUE;
            goto Exit;
        }

        // When initializing a shared buffer AudioTrack via constructors,
        // there's no frameCount parameter.
        // But when initializing a shared buffer AudioTrack via set(),
        // there _is_ a frameCount parameter.  We silently ignore it.
        frameCount = sharedBuffer->size() / frameSize;
    } else {
        size_t minFrameCount = 0;
        // For fast tracks we try to respect the application's request for notifications per buffer.
        if (*flags & AUDIO_OUTPUT_FLAG_FAST) {
            if (notificationsPerBuffer > 0) {
                // Avoid possible arithmetic overflow during multiplication.
                if (notificationsPerBuffer > SIZE_MAX / mFrameCount) {
                    ALOGE("Requested notificationPerBuffer=%u ignored for HAL frameCount=%zu",
                          notificationsPerBuffer, mFrameCount);
                } else {
                    minFrameCount = mFrameCount * notificationsPerBuffer;
                }
            }
        } else {
            // For normal PCM streaming tracks, update minimum frame count.
            // Buffer depth is forced to be at least 2 x the normal mixer frame count and
            // cover audio hardware latency.
            // This is probably too conservative, but legacy application code may depend on it.
            // If you change this calculation, also review the start threshold which is related.
            uint32_t latencyMs = latency_l();
            if (latencyMs == 0) {
                ALOGE("Error when retrieving output stream latency");
                lStatus = UNKNOWN_ERROR;
                goto Exit;
            }

            minFrameCount = AudioSystem::calculateMinFrameCount(latencyMs, mNormalFrameCount,
                                mSampleRate, sampleRate, speed /*, 0 mNotificationsPerBufferReq*/);

        }
        if (frameCount < minFrameCount) {
            frameCount = minFrameCount;
        }
    }

    // Make sure that application is notified with sufficient margin before underrun.
    // The client can divide the AudioTrack buffer into sub-buffers,
    // and expresses its desire to server as the notification frame count.
    if (sharedBuffer == 0 && audio_is_linear_pcm(format)) {
        size_t maxNotificationFrames;
        if (*flags & AUDIO_OUTPUT_FLAG_FAST) {
            // notify every HAL buffer, regardless of the size of the track buffer
            maxNotificationFrames = mFrameCount;
        } else {
            // Triple buffer the notification period for a triple buffered mixer period;
            // otherwise, double buffering for the notification period is fine.
            //
            // TODO: This should be moved to AudioTrack to modify the notification period
            // on AudioTrack::setBufferSizeInFrames() changes.
            const int nBuffering =
                    (uint64_t{frameCount} * mSampleRate)
                            / (uint64_t{mNormalFrameCount} * sampleRate) == 3 ? 3 : 2;

            maxNotificationFrames = frameCount / nBuffering;
            // If client requested a fast track but this was denied, then use the smaller maximum.
            if (requestedFlags & AUDIO_OUTPUT_FLAG_FAST) {
                size_t maxNotificationFramesFastDenied = FMS_20 * sampleRate / 1000;
                if (maxNotificationFrames > maxNotificationFramesFastDenied) {
                    maxNotificationFrames = maxNotificationFramesFastDenied;
                }
            }
        }
        if (notificationFrameCount == 0 || notificationFrameCount > maxNotificationFrames) {
            if (notificationFrameCount == 0) {
                ALOGD("Client defaulted notificationFrames to %zu for frameCount %zu",
                    maxNotificationFrames, frameCount);
            } else {
                ALOGW("Client adjusted notificationFrames from %zu to %zu for frameCount %zu",
                      notificationFrameCount, maxNotificationFrames, frameCount);
            }
            notificationFrameCount = maxNotificationFrames;
        }
    }

    *pFrameCount = frameCount;
    *pNotificationFrameCount = notificationFrameCount;

    switch (mType) {

    case DIRECT:
        if (audio_is_linear_pcm(format)) { // TODO maybe use audio_has_proportional_frames()?
            if (sampleRate != mSampleRate || format != mFormat || channelMask != mChannelMask) {
                ALOGE("createTrack_l() Bad parameter: sampleRate %u format %#x, channelMask 0x%08x "
                        "for output %p with format %#x",
                        sampleRate, format, channelMask, mOutput, mFormat);
                lStatus = BAD_VALUE;
                goto Exit;
            }
        }
        break;

    case OFFLOAD:
        if (sampleRate != mSampleRate || format != mFormat || channelMask != mChannelMask) {
            ALOGE("createTrack_l() Bad parameter: sampleRate %d format %#x, channelMask 0x%08x \""
                    "for output %p with format %#x",
                    sampleRate, format, channelMask, mOutput, mFormat);
            lStatus = BAD_VALUE;
            goto Exit;
        }
        break;

    default:
        if (!audio_is_linear_pcm(format)) {
                ALOGE("createTrack_l() Bad parameter: format %#x \""
                        "for output %p with format %#x",
                        format, mOutput, mFormat);
                lStatus = BAD_VALUE;
                goto Exit;
        }
        if (sampleRate > mSampleRate * AUDIO_RESAMPLER_DOWN_RATIO_MAX) {
            ALOGE("Sample rate out of range: %u mSampleRate %u", sampleRate, mSampleRate);
            lStatus = BAD_VALUE;
            goto Exit;
        }
        break;

    }

    lStatus = initCheck();
    if (lStatus != NO_ERROR) {
        ALOGE("createTrack_l() audio driver not initialized");
        goto Exit;
    }

    { // scope for mLock
        Mutex::Autolock _l(mLock);

        // all tracks in same audio session must share the same routing strategy otherwise
        // conflicts will happen when tracks are moved from one output to another by audio policy
        // manager
        uint32_t strategy = AudioSystem::getStrategyForStream(streamType);
        for (size_t i = 0; i < mTracks.size(); ++i) {
            sp<Track> t = mTracks[i];
            if (t != 0 && t->isExternalTrack()) {
                uint32_t actual = AudioSystem::getStrategyForStream(t->streamType());
                if (sessionId == t->sessionId() && strategy != actual) {
                    ALOGE("createTrack_l() mismatched strategy; expected %u but found %u",
                            strategy, actual);
                    lStatus = BAD_VALUE;
                    goto Exit;
                }
            }
        }

        track = new Track(this, client, streamType, attr, sampleRate, format,
                          channelMask, frameCount,
                          nullptr /* buffer */, (size_t)0 /* bufferSize */, sharedBuffer,
                          sessionId, creatorPid, uid, *flags, TrackBase::TYPE_DEFAULT, portId);

        lStatus = track != 0 ? track->initCheck() : (status_t) NO_MEMORY;
        if (lStatus != NO_ERROR) {
            ALOGE("createTrack_l() initCheck failed %d; no control block?", lStatus);
            // track must be cleared from the caller as the caller has the AF lock
            goto Exit;
        }
        mTracks.add(track);

        sp<EffectChain> chain = getEffectChain_l(sessionId);
        if (chain != 0) {
            ALOGV("createTrack_l() setting main buffer %p", chain->inBuffer());
            track->setMainBuffer(chain->inBuffer());
            chain->setStrategy(AudioSystem::getStrategyForStream(track->streamType()));
            chain->incTrackCnt();
        }

        if ((*flags & AUDIO_OUTPUT_FLAG_FAST) && (tid != -1)) {
            pid_t callingPid = IPCThreadState::self()->getCallingPid();
            // we don't have CAP_SYS_NICE, nor do we want to have it as it's too powerful,
            // so ask activity manager to do this on our behalf
            sendPrioConfigEvent_l(callingPid, tid, kPriorityAudioApp, true /*forApp*/);
        }
    }

    lStatus = NO_ERROR;

Exit:
    *status = lStatus;
    return track;
}

template<typename T>
ssize_t AudioFlinger::PlaybackThread::Tracks<T>::remove(const sp<T> &track)
{
    const int trackId = track->id();
    const ssize_t index = mTracks.remove(track);
    if (index >= 0) {
        if (mSaveDeletedTrackIds) {
            // We can't directly access mAudioMixer since the caller may be outside of threadLoop.
            // Instead, we add to mDeletedTrackIds which is solely used for mAudioMixer update,
            // to be handled when MixerThread::prepareTracks_l() next changes mAudioMixer.
            mDeletedTrackIds.emplace(trackId);
        }
    }
    return index;
}

uint32_t AudioFlinger::PlaybackThread::correctLatency_l(uint32_t latency) const
{
    return latency;
}

uint32_t AudioFlinger::PlaybackThread::latency() const
{
    Mutex::Autolock _l(mLock);
    return latency_l();
}
uint32_t AudioFlinger::PlaybackThread::latency_l() const
{
    uint32_t latency;
    if (initCheck() == NO_ERROR && mOutput->stream->getLatency(&latency) == OK) {
        return correctLatency_l(latency);
    }
    return 0;
}

void AudioFlinger::PlaybackThread::setMasterVolume(float value)
{
    Mutex::Autolock _l(mLock);
    // Don't apply master volume in SW if our HAL can do it for us.
    if (mOutput && mOutput->audioHwDev &&
        mOutput->audioHwDev->canSetMasterVolume()) {
        mMasterVolume = 1.0;
    } else {
        mMasterVolume = value;
    }
}

void AudioFlinger::PlaybackThread::setMasterBalance(float balance)
{
    mMasterBalance.store(balance);
}

void AudioFlinger::PlaybackThread::setMasterMute(bool muted)
{
    if (isDuplicating()) {
        return;
    }
    Mutex::Autolock _l(mLock);
    // Don't apply master mute in SW if our HAL can do it for us.
    if (mOutput && mOutput->audioHwDev &&
        mOutput->audioHwDev->canSetMasterMute()) {
        mMasterMute = false;
    } else {
        mMasterMute = muted;
    }
}

void AudioFlinger::PlaybackThread::setStreamVolume(audio_stream_type_t stream, float value)
{
    Mutex::Autolock _l(mLock);
    mStreamTypes[stream].volume = value;
    broadcast_l();
}

void AudioFlinger::PlaybackThread::setStreamMute(audio_stream_type_t stream, bool muted)
{
    Mutex::Autolock _l(mLock);
    mStreamTypes[stream].mute = muted;
    broadcast_l();
}

float AudioFlinger::PlaybackThread::streamVolume(audio_stream_type_t stream) const
{
    Mutex::Autolock _l(mLock);
    return mStreamTypes[stream].volume;
}

void AudioFlinger::PlaybackThread::setVolumeForOutput_l(float left, float right) const
{
    mOutput->stream->setVolume(left, right);
}

// addTrack_l() must be called with ThreadBase::mLock held
status_t AudioFlinger::PlaybackThread::addTrack_l(const sp<Track>& track)
{
    status_t status = ALREADY_EXISTS;

    if (mActiveTracks.indexOf(track) < 0) {
        // the track is newly added, make sure it fills up all its
        // buffers before playing. This is to ensure the client will
        // effectively get the latency it requested.
        if (track->isExternalTrack()) {
            TrackBase::track_state state = track->mState;
            mLock.unlock();
            status = AudioSystem::startOutput(track->portId());
            mLock.lock();
            // abort track was stopped/paused while we released the lock
            if (state != track->mState) {
                if (status == NO_ERROR) {
                    mLock.unlock();
                    AudioSystem::stopOutput(track->portId());
                    mLock.lock();
                }
                return INVALID_OPERATION;
            }
            // abort if start is rejected by audio policy manager
            if (status != NO_ERROR) {
                return PERMISSION_DENIED;
            }
#ifdef ADD_BATTERY_DATA
            // to track the speaker usage
            addBatteryData(IMediaPlayerService::kBatteryDataAudioFlingerStart);
#endif
            sendIoConfigEvent_l(AUDIO_CLIENT_STARTED, track->creatorPid(), track->portId());
        }

        // set retry count for buffer fill
        if (track->isOffloaded()) {
            if (track->isStopping_1()) {
                track->mRetryCount = kMaxTrackStopRetriesOffload;
            } else {
                track->mRetryCount = kMaxTrackStartupRetriesOffload;
            }
            track->mFillingUpStatus = mStandby ? Track::FS_FILLING : Track::FS_FILLED;
        } else {
            track->mRetryCount = kMaxTrackStartupRetries;
            track->mFillingUpStatus =
                    track->sharedBuffer() != 0 ? Track::FS_FILLED : Track::FS_FILLING;
        }

        if ((track->channelMask() & AUDIO_CHANNEL_HAPTIC_ALL) != AUDIO_CHANNEL_NONE
                && mHapticChannelMask != AUDIO_CHANNEL_NONE) {
            // Unlock due to VibratorService will lock for this call and will
            // call Tracks.mute/unmute which also require thread's lock.
            mLock.unlock();
            const int intensity = AudioFlinger::onExternalVibrationStart(
                    track->getExternalVibration());
            mLock.lock();
            track->setHapticIntensity(static_cast<AudioMixer::haptic_intensity_t>(intensity));
            // Haptic playback should be enabled by vibrator service.
            if (track->getHapticPlaybackEnabled()) {
                // Disable haptic playback of all active track to ensure only
                // one track playing haptic if current track should play haptic.
                for (const auto &t : mActiveTracks) {
                    t->setHapticPlaybackEnabled(false);
                }
            }
        }

        track->mResetDone = false;
        track->mPresentationCompleteFrames = 0;
        mActiveTracks.add(track);
        sp<EffectChain> chain = getEffectChain_l(track->sessionId());
        if (chain != 0) {
            ALOGV("addTrack_l() starting track on chain %p for session %d", chain.get(),
                    track->sessionId());
            chain->incActiveTrackCnt();
        }

        status = NO_ERROR;
    }

    onAddNewTrack_l();
    return status;
}

bool AudioFlinger::PlaybackThread::destroyTrack_l(const sp<Track>& track)
{
    track->terminate();
    // active tracks are removed by threadLoop()
    bool trackActive = (mActiveTracks.indexOf(track) >= 0);
    track->mState = TrackBase::STOPPED;
    if (!trackActive) {
        removeTrack_l(track);
    } else if (track->isFastTrack() || track->isOffloaded() || track->isDirect()) {
        track->mState = TrackBase::STOPPING_1;
    }

    return trackActive;
}

void AudioFlinger::PlaybackThread::removeTrack_l(const sp<Track>& track)
{
    track->triggerEvents(AudioSystem::SYNC_EVENT_PRESENTATION_COMPLETE);

    String8 result;
    track->appendDump(result, false /* active */);
    mLocalLog.log("removeTrack_l (%p) %s", track.get(), result.string());

    mTracks.remove(track);
    if (track->isFastTrack()) {
        int index = track->mFastIndex;
        ALOG_ASSERT(0 < index && index < (int)FastMixerState::sMaxFastTracks);
        ALOG_ASSERT(!(mFastTrackAvailMask & (1 << index)));
        mFastTrackAvailMask |= 1 << index;
        // redundant as track is about to be destroyed, for dumpsys only
        track->mFastIndex = -1;
    }
    sp<EffectChain> chain = getEffectChain_l(track->sessionId());
    if (chain != 0) {
        chain->decTrackCnt();
    }
}

String8 AudioFlinger::PlaybackThread::getParameters(const String8& keys)
{
    Mutex::Autolock _l(mLock);
    String8 out_s8;
    if (initCheck() == NO_ERROR && mOutput->stream->getParameters(keys, &out_s8) == OK) {
        return out_s8;
    }
    return String8();
}

status_t AudioFlinger::DirectOutputThread::selectPresentation(int presentationId, int programId) {
    Mutex::Autolock _l(mLock);
    if (mOutput == nullptr || mOutput->stream == nullptr) {
        return NO_INIT;
    }
    return mOutput->stream->selectPresentation(presentationId, programId);
}

void AudioFlinger::PlaybackThread::ioConfigChanged(audio_io_config_event event, pid_t pid,
                                                   audio_port_handle_t portId) {
    sp<AudioIoDescriptor> desc = new AudioIoDescriptor();
    ALOGV("PlaybackThread::ioConfigChanged, thread %p, event %d", this, event);

    desc->mIoHandle = mId;

    switch (event) {
    case AUDIO_OUTPUT_OPENED:
    case AUDIO_OUTPUT_REGISTERED:
    case AUDIO_OUTPUT_CONFIG_CHANGED:
        desc->mPatch = mPatch;
        desc->mChannelMask = mChannelMask;
        desc->mSamplingRate = mSampleRate;
        desc->mFormat = mFormat;
        desc->mFrameCount = mNormalFrameCount; // FIXME see
                                             // AudioFlinger::frameCount(audio_io_handle_t)
        desc->mFrameCountHAL = mFrameCount;
        desc->mLatency = latency_l();
        break;
    case AUDIO_CLIENT_STARTED:
        desc->mPatch = mPatch;
        desc->mPortId = portId;
        break;
    case AUDIO_OUTPUT_CLOSED:
    default:
        break;
    }
    mAudioFlinger->ioConfigChanged(event, desc, pid);
}

void AudioFlinger::PlaybackThread::onWriteReady()
{
    mCallbackThread->resetWriteBlocked();
}

void AudioFlinger::PlaybackThread::onDrainReady()
{
    mCallbackThread->resetDraining();
}

void AudioFlinger::PlaybackThread::onError()
{
    mCallbackThread->setAsyncError();
}

void AudioFlinger::PlaybackThread::resetWriteBlocked(uint32_t sequence)
{
    Mutex::Autolock _l(mLock);
    // reject out of sequence requests
    if ((mWriteAckSequence & 1) && (sequence == mWriteAckSequence)) {
        mWriteAckSequence &= ~1;
        mWaitWorkCV.signal();
    }
}

void AudioFlinger::PlaybackThread::resetDraining(uint32_t sequence)
{
    Mutex::Autolock _l(mLock);
    // reject out of sequence requests
    if ((mDrainSequence & 1) && (sequence == mDrainSequence)) {
        // Register discontinuity when HW drain is completed because that can cause
        // the timestamp frame position to reset to 0 for direct and offload threads.
        // (Out of sequence requests are ignored, since the discontinuity would be handled
        // elsewhere, e.g. in flush).
        mTimestampVerifier.discontinuity();
        mDrainSequence &= ~1;
        mWaitWorkCV.signal();
    }
}

void AudioFlinger::PlaybackThread::readOutputParameters_l()
{
    // unfortunately we have no way of recovering from errors here, hence the LOG_ALWAYS_FATAL
    mSampleRate = mOutput->getSampleRate();
    mChannelMask = mOutput->getChannelMask();
    if (!audio_is_output_channel(mChannelMask)) {
        LOG_ALWAYS_FATAL("HAL channel mask %#x not valid for output", mChannelMask);
    }
    if ((mType == MIXER || mType == DUPLICATING)
            && !isValidPcmSinkChannelMask(mChannelMask)) {
        LOG_ALWAYS_FATAL("HAL channel mask %#x not supported for mixed output",
                mChannelMask);
    }
    mChannelCount = audio_channel_count_from_out_mask(mChannelMask);
    mBalance.setChannelMask(mChannelMask);

    // Get actual HAL format.
    status_t result = mOutput->stream->getFormat(&mHALFormat);
    LOG_ALWAYS_FATAL_IF(result != OK, "Error when retrieving output stream format: %d", result);
    // Get format from the shim, which will be different than the HAL format
    // if playing compressed audio over HDMI passthrough.
    mFormat = mOutput->getFormat();
    if (!audio_is_valid_format(mFormat)) {
        LOG_ALWAYS_FATAL("HAL format %#x not valid for output", mFormat);
    }
    if ((mType == MIXER || mType == DUPLICATING)
            && !isValidPcmSinkFormat(mFormat)) {
        LOG_FATAL("HAL format %#x not supported for mixed output",
                mFormat);
    }
    mFrameSize = mOutput->getFrameSize();
    result = mOutput->stream->getBufferSize(&mBufferSize);
    LOG_ALWAYS_FATAL_IF(result != OK,
            "Error when retrieving output stream buffer size: %d", result);
    mFrameCount = mBufferSize / mFrameSize;
    if ((mType == MIXER || mType == DUPLICATING) && (mFrameCount & 15)) {
        ALOGW("HAL output buffer size is %zu frames but AudioMixer requires multiples of 16 frames",
                mFrameCount);
    }

    if (mOutput->flags & AUDIO_OUTPUT_FLAG_NON_BLOCKING) {
        if (mOutput->stream->setCallback(this) == OK) {
            mUseAsyncWrite = true;
            mCallbackThread = new AudioFlinger::AsyncCallbackThread(this);
        }
    }

    mHwSupportsPause = false;
    if (mOutput->flags & AUDIO_OUTPUT_FLAG_DIRECT) {
        bool supportsPause = false, supportsResume = false;
        if (mOutput->stream->supportsPauseAndResume(&supportsPause, &supportsResume) == OK) {
            if (supportsPause && supportsResume) {
                mHwSupportsPause = true;
            } else if (supportsPause) {
                ALOGW("direct output implements pause but not resume");
            } else if (supportsResume) {
                ALOGW("direct output implements resume but not pause");
            }
        }
    }
    if (!mHwSupportsPause && mOutput->flags & AUDIO_OUTPUT_FLAG_HW_AV_SYNC) {
        LOG_ALWAYS_FATAL("HW_AV_SYNC requested but HAL does not implement pause and resume");
    }

    if (mType == DUPLICATING && mMixerBufferEnabled && mEffectBufferEnabled) {
        // For best precision, we use float instead of the associated output
        // device format (typically PCM 16 bit).

        mFormat = AUDIO_FORMAT_PCM_FLOAT;
        mFrameSize = mChannelCount * audio_bytes_per_sample(mFormat);
        mBufferSize = mFrameSize * mFrameCount;

        // TODO: We currently use the associated output device channel mask and sample rate.
        // (1) Perhaps use the ORed channel mask of all downstream MixerThreads
        // (if a valid mask) to avoid premature downmix.
        // (2) Perhaps use the maximum sample rate of all downstream MixerThreads
        // instead of the output device sample rate to avoid loss of high frequency information.
        // This may need to be updated as MixerThread/OutputTracks are added and not here.
    }

    // Calculate size of normal sink buffer relative to the HAL output buffer size
    double multiplier = 1.0;
    if (mType == MIXER && (kUseFastMixer == FastMixer_Static ||
            kUseFastMixer == FastMixer_Dynamic)) {
        size_t minNormalFrameCount = (kMinNormalSinkBufferSizeMs * mSampleRate) / 1000;
        size_t maxNormalFrameCount = (kMaxNormalSinkBufferSizeMs * mSampleRate) / 1000;

        // round up minimum and round down maximum to nearest 16 frames to satisfy AudioMixer
        minNormalFrameCount = (minNormalFrameCount + 15) & ~15;
        maxNormalFrameCount = maxNormalFrameCount & ~15;
        if (maxNormalFrameCount < minNormalFrameCount) {
            maxNormalFrameCount = minNormalFrameCount;
        }
        multiplier = (double) minNormalFrameCount / (double) mFrameCount;
        if (multiplier <= 1.0) {
            multiplier = 1.0;
        } else if (multiplier <= 2.0) {
            if (2 * mFrameCount <= maxNormalFrameCount) {
                multiplier = 2.0;
            } else {
                multiplier = (double) maxNormalFrameCount / (double) mFrameCount;
            }
        } else {
            multiplier = floor(multiplier);
        }
    }
    mNormalFrameCount = multiplier * mFrameCount;
    // round up to nearest 16 frames to satisfy AudioMixer
    if (mType == MIXER || mType == DUPLICATING) {
        mNormalFrameCount = (mNormalFrameCount + 15) & ~15;
    }
    ALOGI("HAL output buffer size %zu frames, normal sink buffer size %zu frames", mFrameCount,
            mNormalFrameCount);

    // Check if we want to throttle the processing to no more than 2x normal rate
    mThreadThrottle = property_get_bool("af.thread.throttle", true /* default_value */);
    mThreadThrottleTimeMs = 0;
    mThreadThrottleEndMs = 0;
    mHalfBufferMs = mNormalFrameCount * 1000 / (2 * mSampleRate);

    // mSinkBuffer is the sink buffer.  Size is always multiple-of-16 frames.
    // Originally this was int16_t[] array, need to remove legacy implications.
    free(mSinkBuffer);
    mSinkBuffer = NULL;
    // For sink buffer size, we use the frame size from the downstream sink to avoid problems
    // with non PCM formats for compressed music, e.g. AAC, and Offload threads.
    const size_t sinkBufferSize = mNormalFrameCount * mFrameSize;
    (void)posix_memalign(&mSinkBuffer, 32, sinkBufferSize);

    // We resize the mMixerBuffer according to the requirements of the sink buffer which
    // drives the output.
    free(mMixerBuffer);
    mMixerBuffer = NULL;
    if (mMixerBufferEnabled) {
        mMixerBufferFormat = AUDIO_FORMAT_PCM_FLOAT; // no longer valid: AUDIO_FORMAT_PCM_16_BIT.
        mMixerBufferSize = mNormalFrameCount * mChannelCount
                * audio_bytes_per_sample(mMixerBufferFormat);
        (void)posix_memalign(&mMixerBuffer, 32, mMixerBufferSize);
    }
    free(mEffectBuffer);
    mEffectBuffer = NULL;
    if (mEffectBufferEnabled) {
        mEffectBufferFormat = EFFECT_BUFFER_FORMAT;
        mEffectBufferSize = mNormalFrameCount * mChannelCount
                * audio_bytes_per_sample(mEffectBufferFormat);
        (void)posix_memalign(&mEffectBuffer, 32, mEffectBufferSize);
    }

    mHapticChannelMask = mChannelMask & AUDIO_CHANNEL_HAPTIC_ALL;
    mChannelMask &= ~mHapticChannelMask;
    mHapticChannelCount = audio_channel_count_from_out_mask(mHapticChannelMask);
    mChannelCount -= mHapticChannelCount;

    // force reconfiguration of effect chains and engines to take new buffer size and audio
    // parameters into account
    // Note that mLock is not held when readOutputParameters_l() is called from the constructor
    // but in this case nothing is done below as no audio sessions have effect yet so it doesn't
    // matter.
    // create a copy of mEffectChains as calling moveEffectChain_l() can reorder some effect chains
    Vector< sp<EffectChain> > effectChains = mEffectChains;
    for (size_t i = 0; i < effectChains.size(); i ++) {
        mAudioFlinger->moveEffectChain_l(effectChains[i]->sessionId(),
            this/* srcThread */, this/* dstThread */);
    }

    String8 key("supports_hw_suspend");
    String8 out_s8;
    status_t ret;
    int value = 0;
    ret = mOutput->stream->getParameters(key, &out_s8);
    AudioParameter reply(out_s8);
    if (ret == OK) {
        mHwSupportsSuspend = (reply.getInt(key, value) == OK && value);
    } else {
        mHwSupportsSuspend = false;
    }

    ALOGV("mHwSupportsSuspend: %d value %d, addr %p", mHwSupportsSuspend, value, &mHwSupportsSuspend);
}

void AudioFlinger::PlaybackThread::updateMetadata_l()
{
    if (mOutput == nullptr || mOutput->stream == nullptr ) {
        return; // That should not happen
    }
    bool hasChanged = mActiveTracks.readAndClearHasChanged();
    for (const sp<Track> &track : mActiveTracks) {
        // Do not short-circuit as all hasChanged states must be reset
        // as all the metadata are going to be sent
        hasChanged |= track->readAndClearHasChanged();
    }
    if (!hasChanged) {
        return; // nothing to do
    }
    StreamOutHalInterface::SourceMetadata metadata;
    auto backInserter = std::back_inserter(metadata.tracks);
    for (const sp<Track> &track : mActiveTracks) {
        // No track is invalid as this is called after prepareTrack_l in the same critical section
        track->copyMetadataTo(backInserter);
    }
    sendMetadataToBackend_l(metadata);
}

void AudioFlinger::PlaybackThread::sendMetadataToBackend_l(
        const StreamOutHalInterface::SourceMetadata& metadata)
{
    mOutput->stream->updateSourceMetadata(metadata);
};

status_t AudioFlinger::PlaybackThread::getRenderPosition(uint32_t *halFrames, uint32_t *dspFrames)
{
    if (halFrames == NULL || dspFrames == NULL) {
        return BAD_VALUE;
    }
    Mutex::Autolock _l(mLock);
    if (initCheck() != NO_ERROR) {
        return INVALID_OPERATION;
    }
    int64_t framesWritten = mBytesWritten / mFrameSize;
    *halFrames = framesWritten;

    if (isSuspended()) {
        // return an estimation of rendered frames when the output is suspended
        size_t latencyFrames = (latency_l() * mSampleRate) / 1000;
        *dspFrames = (uint32_t)
                (framesWritten >= (int64_t)latencyFrames ? framesWritten - latencyFrames : 0);
        return NO_ERROR;
    } else {
        status_t status;
        uint32_t frames;
        status = mOutput->getRenderPosition(&frames);
        *dspFrames = (size_t)frames;
        return status;
    }
}

uint32_t AudioFlinger::PlaybackThread::getStrategyForSession_l(audio_session_t sessionId)
{
    // session AUDIO_SESSION_OUTPUT_MIX is placed in same strategy as MUSIC stream so that
    // it is moved to correct output by audio policy manager when A2DP is connected or disconnected
    if (sessionId == AUDIO_SESSION_OUTPUT_MIX) {
        return AudioSystem::getStrategyForStream(AUDIO_STREAM_MUSIC);
    }
    for (size_t i = 0; i < mTracks.size(); i++) {
        sp<Track> track = mTracks[i];
        if (sessionId == track->sessionId() && !track->isInvalid()) {
            return AudioSystem::getStrategyForStream(track->streamType());
        }
    }
    return AudioSystem::getStrategyForStream(AUDIO_STREAM_MUSIC);
}


AudioStreamOut* AudioFlinger::PlaybackThread::getOutput() const
{
    Mutex::Autolock _l(mLock);
    return mOutput;
}

AudioStreamOut* AudioFlinger::PlaybackThread::clearOutput()
{
    Mutex::Autolock _l(mLock);
    AudioStreamOut *output = mOutput;
    mOutput = NULL;
    // FIXME FastMixer might also have a raw ptr to mOutputSink;
    //       must push a NULL and wait for ack
    mOutputSink.clear();
    mPipeSink.clear();
    mNormalSink.clear();
    return output;
}

// this method must always be called either with ThreadBase mLock held or inside the thread loop
sp<StreamHalInterface> AudioFlinger::PlaybackThread::stream() const
{
    if (mOutput == NULL) {
        return NULL;
    }
    return mOutput->stream;
}

uint32_t AudioFlinger::PlaybackThread::activeSleepTimeUs() const
{
    return (uint32_t)((uint32_t)((mNormalFrameCount * 1000) / mSampleRate) * 1000);
}

status_t AudioFlinger::PlaybackThread::setSyncEvent(const sp<SyncEvent>& event)
{
    if (!isValidSyncEvent(event)) {
        return BAD_VALUE;
    }

    Mutex::Autolock _l(mLock);

    for (size_t i = 0; i < mTracks.size(); ++i) {
        sp<Track> track = mTracks[i];
        if (event->triggerSession() == track->sessionId()) {
            (void) track->setSyncEvent(event);
            return NO_ERROR;
        }
    }

    return NAME_NOT_FOUND;
}

bool AudioFlinger::PlaybackThread::isValidSyncEvent(const sp<SyncEvent>& event) const
{
    return event->type() == AudioSystem::SYNC_EVENT_PRESENTATION_COMPLETE;
}

void AudioFlinger::PlaybackThread::threadLoop_removeTracks(
        const Vector< sp<Track> >& tracksToRemove)
{
    // Miscellaneous track cleanup when removed from the active list,
    // called without Thread lock but synchronized with threadLoop processing.
#ifdef ADD_BATTERY_DATA
    for (const auto& track : tracksToRemove) {
        if (track->isExternalTrack()) {
            // to track the speaker usage
            addBatteryData(IMediaPlayerService::kBatteryDataAudioFlingerStop);
        }
    }
#else
    (void)tracksToRemove; // suppress unused warning
#endif
}

void AudioFlinger::PlaybackThread::checkSilentMode_l()
{
    if (!mMasterMute) {
        char value[PROPERTY_VALUE_MAX];
        if (mOutDevice == AUDIO_DEVICE_OUT_REMOTE_SUBMIX) {
            ALOGD("ro.audio.silent will be ignored for threads on AUDIO_DEVICE_OUT_REMOTE_SUBMIX");
            return;
        }
        if (property_get("ro.audio.silent", value, "0") > 0) {
            char *endptr;
            unsigned long ul = strtoul(value, &endptr, 0);
            if (*endptr == '\0' && ul != 0) {
                ALOGD("Silence is golden");
                // The setprop command will not allow a property to be changed after
                // the first time it is set, so we don't have to worry about un-muting.
                setMasterMute_l(true);
            }
        }
    }
}

// shared by MIXER and DIRECT, overridden by DUPLICATING
ssize_t AudioFlinger::PlaybackThread::threadLoop_write()
{
    LOG_HIST_TS();
    mInWrite = true;
    ssize_t bytesWritten;
    const size_t offset = mCurrentWriteLength - mBytesRemaining;

    // If an NBAIO sink is present, use it to write the normal mixer's submix
    if (mNormalSink != 0) {

        const size_t count = mBytesRemaining / mFrameSize;

        ATRACE_BEGIN("write");
        // update the setpoint when AudioFlinger::mScreenState changes
        uint32_t screenState = AudioFlinger::mScreenState;
        if (screenState != mScreenState) {
            mScreenState = screenState;
            MonoPipe *pipe = (MonoPipe *)mPipeSink.get();
            if (pipe != NULL) {
                pipe->setAvgFrames((mScreenState & 1) ?
                        (pipe->maxFrames() * 7) / 8 : mNormalFrameCount * 2);
            }
        }
        ssize_t framesWritten = mNormalSink->write((char *)mSinkBuffer + offset, count);
        ATRACE_END();
        if (framesWritten > 0) {
            bytesWritten = framesWritten * mFrameSize;
#ifdef TEE_SINK
            mTee.write((char *)mSinkBuffer + offset, framesWritten);
#endif
        } else {
            bytesWritten = framesWritten;
        }
    // otherwise use the HAL / AudioStreamOut directly
    } else {
        // Direct output and offload threads

        if (mUseAsyncWrite) {
            ALOGW_IF(mWriteAckSequence & 1, "threadLoop_write(): out of sequence write request");
            mWriteAckSequence += 2;
            mWriteAckSequence |= 1;
            ALOG_ASSERT(mCallbackThread != 0);
            mCallbackThread->setWriteBlocked(mWriteAckSequence);
        }
        ATRACE_BEGIN("write");
        // FIXME We should have an implementation of timestamps for direct output threads.
        // They are used e.g for multichannel PCM playback over HDMI.
        bytesWritten = mOutput->write((char *)mSinkBuffer + offset, mBytesRemaining);
        ATRACE_END();

        if (mUseAsyncWrite &&
                ((bytesWritten < 0) || (bytesWritten == (ssize_t)mBytesRemaining))) {
            // do not wait for async callback in case of error of full write
            mWriteAckSequence &= ~1;
            ALOG_ASSERT(mCallbackThread != 0);
            mCallbackThread->setWriteBlocked(mWriteAckSequence);
        }
    }

    mNumWrites++;
    mInWrite = false;
    mStandby = false;
    return bytesWritten;
}

void AudioFlinger::PlaybackThread::threadLoop_drain()
{
    bool supportsDrain = false;
    if (mOutput->stream->supportsDrain(&supportsDrain) == OK && supportsDrain) {
        ALOGV("draining %s", (mMixerStatus == MIXER_DRAIN_TRACK) ? "early" : "full");
        if (mUseAsyncWrite) {
            ALOGW_IF(mDrainSequence & 1, "threadLoop_drain(): out of sequence drain request");
            mDrainSequence |= 1;
            ALOG_ASSERT(mCallbackThread != 0);
            mCallbackThread->setDraining(mDrainSequence);
        }
        status_t result = mOutput->stream->drain(mMixerStatus == MIXER_DRAIN_TRACK);
        ALOGE_IF(result != OK, "Error when draining stream: %d", result);
    }
}

void AudioFlinger::PlaybackThread::threadLoop_exit()
{
    {
        Mutex::Autolock _l(mLock);
        for (size_t i = 0; i < mTracks.size(); i++) {
            sp<Track> track = mTracks[i];
            track->invalidate();
        }
        // Clear ActiveTracks to update BatteryNotifier in case active tracks remain.
        // After we exit there are no more track changes sent to BatteryNotifier
        // because that requires an active threadLoop.
        // TODO: should we decActiveTrackCnt() of the cleared track effect chain?
        mActiveTracks.clear();
    }
}

/*
The derived values that are cached:
 - mSinkBufferSize from frame count * frame size
 - mActiveSleepTimeUs from activeSleepTimeUs()
 - mIdleSleepTimeUs from idleSleepTimeUs()
 - mStandbyDelayNs from mActiveSleepTimeUs (DIRECT only) or forced to at least
   kDefaultStandbyTimeInNsecs when connected to an A2DP device.
 - maxPeriod from frame count and sample rate (MIXER only)

The parameters that affect these derived values are:
 - frame count
 - frame size
 - sample rate
 - device type: A2DP or not
 - device latency
 - format: PCM or not
 - active sleep time
 - idle sleep time
*/

void AudioFlinger::PlaybackThread::cacheParameters_l()
{
    mSinkBufferSize = mNormalFrameCount * mFrameSize;
    mActiveSleepTimeUs = activeSleepTimeUs();
    mIdleSleepTimeUs = idleSleepTimeUs();

    // make sure standby delay is not too short when connected to an A2DP sink to avoid
    // truncating audio when going to standby.
    mStandbyDelayNs = AudioFlinger::mStandbyTimeInNsecs;
    if ((mOutDevice & AUDIO_DEVICE_OUT_ALL_A2DP) != 0) {
        if (mStandbyDelayNs < kDefaultStandbyTimeInNsecs) {
            mStandbyDelayNs = kDefaultStandbyTimeInNsecs;
        }
    }
}

bool AudioFlinger::PlaybackThread::invalidateTracks_l(audio_stream_type_t streamType)
{
    ALOGV("MixerThread::invalidateTracks() mixer %p, streamType %d, mTracks.size %zu",
            this,  streamType, mTracks.size());
    bool trackMatch = false;
    size_t size = mTracks.size();
    for (size_t i = 0; i < size; i++) {
        sp<Track> t = mTracks[i];
        if (t->streamType() == streamType && t->isExternalTrack()) {
            t->invalidate();
            trackMatch = true;
        }
    }
    return trackMatch;
}

void AudioFlinger::PlaybackThread::invalidateTracks(audio_stream_type_t streamType)
{
    Mutex::Autolock _l(mLock);
    invalidateTracks_l(streamType);
}

status_t AudioFlinger::PlaybackThread::addEffectChain_l(const sp<EffectChain>& chain)
{
    audio_session_t session = chain->sessionId();
    sp<EffectBufferHalInterface> halInBuffer, halOutBuffer;
    status_t result = mAudioFlinger->mEffectsFactoryHal->mirrorBuffer(
            mEffectBufferEnabled ? mEffectBuffer : mSinkBuffer,
            mEffectBufferEnabled ? mEffectBufferSize : mSinkBufferSize,
            &halInBuffer);
    if (result != OK) return result;
    halOutBuffer = halInBuffer;
    effect_buffer_t *buffer = reinterpret_cast<effect_buffer_t*>(halInBuffer->externalData());
    ALOGV("addEffectChain_l() %p on thread %p for session %d", chain.get(), this, session);
    if (session > AUDIO_SESSION_OUTPUT_MIX) {
        // Only one effect chain can be present in direct output thread and it uses
        // the sink buffer as input
        if (mType != DIRECT) {
            size_t numSamples = mNormalFrameCount * (mChannelCount + mHapticChannelCount);
            status_t result = mAudioFlinger->mEffectsFactoryHal->allocateBuffer(
                    numSamples * sizeof(effect_buffer_t),
                    &halInBuffer);
            if (result != OK) return result;
#ifdef FLOAT_EFFECT_CHAIN
            buffer = halInBuffer->audioBuffer()->f32;
#else
            buffer = halInBuffer->audioBuffer()->s16;
#endif
            ALOGV("addEffectChain_l() creating new input buffer %p session %d",
                    buffer, session);
        }

        // Attach all tracks with same session ID to this chain.
        for (size_t i = 0; i < mTracks.size(); ++i) {
            sp<Track> track = mTracks[i];
            if (session == track->sessionId()) {
                ALOGV("addEffectChain_l() track->setMainBuffer track %p buffer %p", track.get(),
                        buffer);
                track->setMainBuffer(buffer);
                chain->incTrackCnt();
            }
        }

        // indicate all active tracks in the chain
        for (const sp<Track> &track : mActiveTracks) {
            if (session == track->sessionId()) {
                ALOGV("addEffectChain_l() activating track %p on session %d", track.get(), session);
                chain->incActiveTrackCnt();
            }
        }
    }
    chain->setThread(this);
    chain->setInBuffer(halInBuffer);
    chain->setOutBuffer(halOutBuffer);
    // Effect chain for session AUDIO_SESSION_OUTPUT_STAGE is inserted at end of effect
    // chains list in order to be processed last as it contains output stage effects.
    // Effect chain for session AUDIO_SESSION_OUTPUT_MIX is inserted before
    // session AUDIO_SESSION_OUTPUT_STAGE to be processed
    // after track specific effects and before output stage.
    // It is therefore mandatory that AUDIO_SESSION_OUTPUT_MIX == 0 and
    // that AUDIO_SESSION_OUTPUT_STAGE < AUDIO_SESSION_OUTPUT_MIX.
    // Effect chain for other sessions are inserted at beginning of effect
    // chains list to be processed before output mix effects. Relative order between other
    // sessions is not important.
    static_assert(AUDIO_SESSION_OUTPUT_MIX == 0 &&
            AUDIO_SESSION_OUTPUT_STAGE < AUDIO_SESSION_OUTPUT_MIX,
            "audio_session_t constants misdefined");
    size_t size = mEffectChains.size();
    size_t i = 0;
    for (i = 0; i < size; i++) {
        if (mEffectChains[i]->sessionId() < session) {
            break;
        }
    }
    mEffectChains.insertAt(chain, i);
    checkSuspendOnAddEffectChain_l(chain);

    return NO_ERROR;
}

size_t AudioFlinger::PlaybackThread::removeEffectChain_l(const sp<EffectChain>& chain)
{
    audio_session_t session = chain->sessionId();

    ALOGV("removeEffectChain_l() %p from thread %p for session %d", chain.get(), this, session);

    for (size_t i = 0; i < mEffectChains.size(); i++) {
        if (chain == mEffectChains[i]) {
            mEffectChains.removeAt(i);
            // detach all active tracks from the chain
            for (const sp<Track> &track : mActiveTracks) {
                if (session == track->sessionId()) {
                    ALOGV("removeEffectChain_l(): stopping track on chain %p for session Id: %d",
                            chain.get(), session);
                    chain->decActiveTrackCnt();
                }
            }

            // detach all tracks with same session ID from this chain
            for (size_t i = 0; i < mTracks.size(); ++i) {
                sp<Track> track = mTracks[i];
                if (session == track->sessionId()) {
                    track->setMainBuffer(reinterpret_cast<effect_buffer_t*>(mSinkBuffer));
                    chain->decTrackCnt();
                }
            }
            break;
        }
    }
    return mEffectChains.size();
}

status_t AudioFlinger::PlaybackThread::attachAuxEffect(
        const sp<AudioFlinger::PlaybackThread::Track>& track, int EffectId)
{
    Mutex::Autolock _l(mLock);
    return attachAuxEffect_l(track, EffectId);
}

status_t AudioFlinger::PlaybackThread::attachAuxEffect_l(
        const sp<AudioFlinger::PlaybackThread::Track>& track, int EffectId)
{
    status_t status = NO_ERROR;

    if (EffectId == 0) {
        track->setAuxBuffer(0, NULL);
    } else {
        // Auxiliary effects are always in audio session AUDIO_SESSION_OUTPUT_MIX
        sp<EffectModule> effect = getEffect_l(AUDIO_SESSION_OUTPUT_MIX, EffectId);
        if (effect != 0) {
            if ((effect->desc().flags & EFFECT_FLAG_TYPE_MASK) == EFFECT_FLAG_TYPE_AUXILIARY) {
                track->setAuxBuffer(EffectId, (int32_t *)effect->inBuffer());
            } else {
                status = INVALID_OPERATION;
            }
        } else {
            status = BAD_VALUE;
        }
    }
    return status;
}

void AudioFlinger::PlaybackThread::detachAuxEffect_l(int effectId)
{
    for (size_t i = 0; i < mTracks.size(); ++i) {
        sp<Track> track = mTracks[i];
        if (track->auxEffectId() == effectId) {
            attachAuxEffect_l(track, 0);
        }
    }
}

bool AudioFlinger::PlaybackThread::threadLoop()
{
    tlNBLogWriter = mNBLogWriter.get();

    Vector< sp<Track> > tracksToRemove;

    mStandbyTimeNs = systemTime();
    int64_t lastLoopCountWritten = -2; // never matches "previous" loop, when loopCount = 0.
    int64_t lastFramesWritten = -1;    // track changes in timestamp server frames written

    // MIXER
    nsecs_t lastWarning = 0;

    // DUPLICATING
    // FIXME could this be made local to while loop?
    writeFrames = 0;

    cacheParameters_l();
    mSleepTimeUs = mIdleSleepTimeUs;

    if (mType == MIXER) {
        sleepTimeShift = 0;
    }

    CpuStats cpuStats;
    const String8 myName(String8::format("thread %p type %d TID %d", this, mType, gettid()));

    acquireWakeLock();

    // mNBLogWriter logging APIs can only be called by a single thread, typically the
    // thread associated with this PlaybackThread.
    // If you want to share the mNBLogWriter with other threads (for example, binder threads)
    // then all such threads must agree to hold a common mutex before logging.
    // So if you need to log when mutex is unlocked, set logString to a non-NULL string,
    // and then that string will be logged at the next convenient opportunity.
    // See reference to logString below.
    const char *logString = NULL;

    // Estimated time for next buffer to be written to hal. This is used only on
    // suspended mode (for now) to help schedule the wait time until next iteration.
    nsecs_t timeLoopNextNs = 0;

    checkSilentMode_l();

    // DIRECT and OFFLOAD threads should reset frame count to zero on stop/flush
    // TODO: add confirmation checks:
    // 1) DIRECT threads and linear PCM format really resets to 0?
    // 2) Is frame count really valid if not linear pcm?
    // 3) Are all 64 bits of position returned, not just lowest 32 bits?
    if (mType == OFFLOAD || mType == DIRECT) {
        mTimestampVerifier.setDiscontinuityMode(mTimestampVerifier.DISCONTINUITY_MODE_ZERO);
    }
    audio_patch_handle_t lastDownstreamPatchHandle = AUDIO_PATCH_HANDLE_NONE;

    // loopCount is used for statistics and diagnostics.
    for (int64_t loopCount = 0; !exitPending(); ++loopCount)
    {
        // Log merge requests are performed during AudioFlinger binder transactions, but
        // that does not cover audio playback. It's requested here for that reason.
        mAudioFlinger->requestLogMerge();

        cpuStats.sample(myName);

        Vector< sp<EffectChain> > effectChains;
        audio_session_t activeHapticSessionId = AUDIO_SESSION_NONE;
        std::vector<sp<Track>> activeTracks;

        // If the device is AUDIO_DEVICE_OUT_BUS, check for downstream latency.
        //
        // Note: we access outDevice() outside of mLock.
        if (isMsdDevice() && (outDevice() & AUDIO_DEVICE_OUT_BUS) != 0) {
            // Here, we try for the AF lock, but do not block on it as the latency
            // is more informational.
            if (mAudioFlinger->mLock.tryLock() == NO_ERROR) {
                std::vector<PatchPanel::SoftwarePatch> swPatches;
                double latencyMs;
                status_t status = INVALID_OPERATION;
                audio_patch_handle_t downstreamPatchHandle = AUDIO_PATCH_HANDLE_NONE;
                if (mAudioFlinger->mPatchPanel.getDownstreamSoftwarePatches(id(), &swPatches) == OK
                        && swPatches.size() > 0) {
                        status = swPatches[0].getLatencyMs_l(&latencyMs);
                        downstreamPatchHandle = swPatches[0].getPatchHandle();
                }
                if (downstreamPatchHandle != lastDownstreamPatchHandle) {
                    mDownstreamLatencyStatMs.reset();
                    lastDownstreamPatchHandle = downstreamPatchHandle;
                }
                if (status == OK) {
                    // verify downstream latency (we assume a max reasonable
                    // latency of 5 seconds).
                    const double minLatency = 0., maxLatency = 5000.;
                    if (latencyMs >= minLatency && latencyMs <= maxLatency) {
                        ALOGV("new downstream latency %lf ms", latencyMs);
                    } else {
                        ALOGD("out of range downstream latency %lf ms", latencyMs);
                        if (latencyMs < minLatency) latencyMs = minLatency;
                        else if (latencyMs > maxLatency) latencyMs = maxLatency;
                    }
                    mDownstreamLatencyStatMs.add(latencyMs);
                }
                mAudioFlinger->mLock.unlock();
            }
        } else {
            if (lastDownstreamPatchHandle != AUDIO_PATCH_HANDLE_NONE) {
                // our device is no longer AUDIO_DEVICE_OUT_BUS, reset patch handle and stats.
                mDownstreamLatencyStatMs.reset();
                lastDownstreamPatchHandle = AUDIO_PATCH_HANDLE_NONE;
            }
        }

        { // scope for mLock

            Mutex::Autolock _l(mLock);

            processConfigEvents_l();

            // See comment at declaration of logString for why this is done under mLock
            if (logString != NULL) {
                mNBLogWriter->logTimestamp();
                mNBLogWriter->log(logString);
                logString = NULL;
            }

            // Collect timestamp statistics for the Playback Thread types that support it.
            if (mType == MIXER
                    || mType == DUPLICATING
                    || mType == DIRECT
                    || mType == OFFLOAD) { // no indentation
            // Gather the framesReleased counters for all active tracks,
            // and associate with the sink frames written out.  We need
            // this to convert the sink timestamp to the track timestamp.
            bool kernelLocationUpdate = false;
            ExtendedTimestamp timestamp; // use private copy to fetch
            if (mStandby) {
                mTimestampVerifier.discontinuity();
            } else if (threadloop_getHalTimestamp_l(&timestamp) == OK) {
                mTimestampVerifier.add(timestamp.mPosition[ExtendedTimestamp::LOCATION_KERNEL],
                        timestamp.mTimeNs[ExtendedTimestamp::LOCATION_KERNEL],
                        mSampleRate);

                if (isTimestampCorrectionEnabled()) {
                    ALOGV("TS_BEFORE: %d %lld %lld", id(),
                            (long long)timestamp.mTimeNs[ExtendedTimestamp::LOCATION_KERNEL],
                            (long long)timestamp.mPosition[ExtendedTimestamp::LOCATION_KERNEL]);
                    auto correctedTimestamp = mTimestampVerifier.getLastCorrectedTimestamp();
                    timestamp.mPosition[ExtendedTimestamp::LOCATION_KERNEL]
                            = correctedTimestamp.mFrames;
                    timestamp.mTimeNs[ExtendedTimestamp::LOCATION_KERNEL]
                            = correctedTimestamp.mTimeNs;
                    ALOGV("TS_AFTER: %d %lld %lld", id(),
                            (long long)timestamp.mTimeNs[ExtendedTimestamp::LOCATION_KERNEL],
                            (long long)timestamp.mPosition[ExtendedTimestamp::LOCATION_KERNEL]);

                    // Note: Downstream latency only added if timestamp correction enabled.
                    if (mDownstreamLatencyStatMs.getN() > 0) { // we have latency info.
                        const int64_t newPosition =
                                timestamp.mPosition[ExtendedTimestamp::LOCATION_KERNEL]
                                - int64_t(mDownstreamLatencyStatMs.getMean() * mSampleRate * 1e-3);
                        // prevent retrograde
                        timestamp.mPosition[ExtendedTimestamp::LOCATION_KERNEL] = max(
                                newPosition,
                                (mTimestamp.mPosition[ExtendedTimestamp::LOCATION_KERNEL]
                                        - mSuspendedFrames));
                    }
                }

                // We always fetch the timestamp here because often the downstream
                // sink will block while writing.

                // We keep track of the last valid kernel position in case we are in underrun
                // and the normal mixer period is the same as the fast mixer period, or there
                // is some error from the HAL.
                if (mTimestamp.mTimeNs[ExtendedTimestamp::LOCATION_KERNEL] >= 0) {
                    mTimestamp.mPosition[ExtendedTimestamp::LOCATION_KERNEL_LASTKERNELOK] =
                            mTimestamp.mPosition[ExtendedTimestamp::LOCATION_KERNEL];
                    mTimestamp.mTimeNs[ExtendedTimestamp::LOCATION_KERNEL_LASTKERNELOK] =
                            mTimestamp.mTimeNs[ExtendedTimestamp::LOCATION_KERNEL];

                    mTimestamp.mPosition[ExtendedTimestamp::LOCATION_SERVER_LASTKERNELOK] =
                            mTimestamp.mPosition[ExtendedTimestamp::LOCATION_SERVER];
                    mTimestamp.mTimeNs[ExtendedTimestamp::LOCATION_SERVER_LASTKERNELOK] =
                            mTimestamp.mTimeNs[ExtendedTimestamp::LOCATION_SERVER];
                }

                if (timestamp.mTimeNs[ExtendedTimestamp::LOCATION_KERNEL] >= 0) {
                    kernelLocationUpdate = true;
                } else {
                    ALOGVV("getTimestamp error - no valid kernel position");
                }

                // copy over kernel info
                mTimestamp.mPosition[ExtendedTimestamp::LOCATION_KERNEL] =
                        timestamp.mPosition[ExtendedTimestamp::LOCATION_KERNEL]
                        + mSuspendedFrames; // add frames discarded when suspended
                mTimestamp.mTimeNs[ExtendedTimestamp::LOCATION_KERNEL] =
                        timestamp.mTimeNs[ExtendedTimestamp::LOCATION_KERNEL];
            } else {
                mTimestampVerifier.error();
            }

            // mFramesWritten for non-offloaded tracks are contiguous
            // even after standby() is called. This is useful for the track frame
            // to sink frame mapping.
            bool serverLocationUpdate = false;
            if (mFramesWritten != lastFramesWritten) {
                serverLocationUpdate = true;
                lastFramesWritten = mFramesWritten;
            }
            // Only update timestamps if there is a meaningful change.
            // Either the kernel timestamp must be valid or we have written something.
            if (kernelLocationUpdate || serverLocationUpdate) {
                if (serverLocationUpdate) {
                    // use the time before we called the HAL write - it is a bit more accurate
                    // to when the server last read data than the current time here.
                    //
                    // If we haven't written anything, mLastIoBeginNs will be -1
                    // and we use systemTime().
                    mTimestamp.mPosition[ExtendedTimestamp::LOCATION_SERVER] = mFramesWritten;
                    mTimestamp.mTimeNs[ExtendedTimestamp::LOCATION_SERVER] = mLastIoBeginNs == -1
                            ? systemTime() : mLastIoBeginNs;
                }

                for (const sp<Track> &t : mActiveTracks) {
                    if (!t->isFastTrack()) {
                        t->updateTrackFrameInfo(
                                t->mAudioTrackServerProxy->framesReleased(),
                                mFramesWritten,
                                mSampleRate,
                                mTimestamp);
                    }
                }
            }

            if (audio_has_proportional_frames(mFormat)) {
                const double latencyMs = mTimestamp.getOutputServerLatencyMs(mSampleRate);
                if (latencyMs != 0.) { // note 0. means timestamp is empty.
                    mLatencyMs.add(latencyMs);
                }
            }

            } // if (mType ... ) { // no indentation
#if 0
            // logFormat example
            if (z % 100 == 0) {
                timespec ts;
                clock_gettime(CLOCK_MONOTONIC, &ts);
                LOGT("This is an integer %d, this is a float %f, this is my "
                    "pid %p %% %s %t", 42, 3.14, "and this is a timestamp", ts);
                LOGT("A deceptive null-terminated string %\0");
            }
            ++z;
#endif
            saveOutputTracks();
            if (mSignalPending) {
                // A signal was raised while we were unlocked
                mSignalPending = false;
            } else if (waitingAsyncCallback_l()) {
                if (exitPending()) {
                    break;
                }
                bool released = false;
                if (!keepWakeLock()) {
                    releaseWakeLock_l();
                    released = true;
                }

                const int64_t waitNs = computeWaitTimeNs_l();
                ALOGV("wait async completion (wait time: %lld)", (long long)waitNs);
                status_t status = mWaitWorkCV.waitRelative(mLock, waitNs);
                if (status == TIMED_OUT) {
                    mSignalPending = true; // if timeout recheck everything
                }
                ALOGV("async completion/wake");
                if (released) {
                    acquireWakeLock_l();
                }
                mStandbyTimeNs = systemTime() + mStandbyDelayNs;
                mSleepTimeUs = 0;

                continue;
            }
            if ((mActiveTracks.isEmpty() && systemTime() > mStandbyTimeNs) ||
                                   isSuspended()) {
                // put audio hardware into standby after short delay
                if (shouldStandby_l()) {

                    threadLoop_standby();

                    // This is where we go into standby
                    if (!mStandby) {
                        LOG_AUDIO_STATE();
                    }
                    mStandby = true;
                    sendStatistics(false /* force */);
                }

                if (mActiveTracks.isEmpty() && mConfigEvents.isEmpty()) {
                    // we're about to wait, flush the binder command buffer
                    IPCThreadState::self()->flushCommands();

                    clearOutputTracks();

                    if (exitPending()) {
                        break;
                    }

                    releaseWakeLock_l();
                    // wait until we have something to do...
                    ALOGV("%s going to sleep", myName.string());
                    mWaitWorkCV.wait(mLock);
                    ALOGV("%s waking up", myName.string());
                    acquireWakeLock_l();

                    mMixerStatus = MIXER_IDLE;
                    mMixerStatusIgnoringFastTracks = MIXER_IDLE;
                    mBytesWritten = 0;
                    mBytesRemaining = 0;
                    checkSilentMode_l();

                    mStandbyTimeNs = systemTime() + mStandbyDelayNs;
                    mSleepTimeUs = mIdleSleepTimeUs;
                    if (mType == MIXER) {
                        sleepTimeShift = 0;
                    }

                    continue;
                }
            }
            // mMixerStatusIgnoringFastTracks is also updated internally
            mMixerStatus = prepareTracks_l(&tracksToRemove);

            mActiveTracks.updatePowerState(this);
            if (mMixerStatus == MIXER_IDLE && !mActiveTracks.size()) {
                onIdleMixer();
            }

            updateMetadata_l();

            // prevent any changes in effect chain list and in each effect chain
            // during mixing and effect process as the audio buffers could be deleted
            // or modified if an effect is created or deleted
            lockEffectChains_l(effectChains);

            // Determine which session to pick up haptic data.
            // This must be done under the same lock as prepareTracks_l().
            // TODO: Write haptic data directly to sink buffer when mixing.
            if (mHapticChannelCount > 0 && effectChains.size() > 0) {
                for (const auto& track : mActiveTracks) {
                    if (track->getHapticPlaybackEnabled()) {
                        activeHapticSessionId = track->sessionId();
                        break;
                    }
                }
            }

            // Acquire a local copy of active tracks with lock (release w/o lock).
            //
            // Control methods on the track acquire the ThreadBase lock (e.g. start()
            // stop(), pause(), etc.), but the threadLoop is entitled to call audio
            // data / buffer methods on tracks from activeTracks without the ThreadBase lock.
            activeTracks.insert(activeTracks.end(), mActiveTracks.begin(), mActiveTracks.end());
        } // mLock scope ends

        if (mBytesRemaining == 0) {
            mCurrentWriteLength = 0;
            if (mMixerStatus == MIXER_TRACKS_READY) {
                // threadLoop_mix() sets mCurrentWriteLength
                threadLoop_mix();
            } else if ((mMixerStatus != MIXER_DRAIN_TRACK)
                        && (mMixerStatus != MIXER_DRAIN_ALL)) {
                // threadLoop_sleepTime sets mSleepTimeUs to 0 if data
                // must be written to HAL
                threadLoop_sleepTime();
                if (mSleepTimeUs == 0) {
                    mCurrentWriteLength = mSinkBufferSize;

                    // Tally underrun frames as we are inserting 0s here.
                    for (const auto& track : activeTracks) {
                        if (track->mFillingUpStatus == Track::FS_ACTIVE) {
                            track->mAudioTrackServerProxy->tallyUnderrunFrames(mNormalFrameCount);
                        }
                    }
                }
            }
            // Either threadLoop_mix() or threadLoop_sleepTime() should have set
            // mMixerBuffer with data if mMixerBufferValid is true and mSleepTimeUs == 0.
            // Merge mMixerBuffer data into mEffectBuffer (if any effects are valid)
            // or mSinkBuffer (if there are no effects).
            //
            // This is done pre-effects computation; if effects change to
            // support higher precision, this needs to move.
            //
            // mMixerBufferValid is only set true by MixerThread::prepareTracks_l().
            // TODO use mSleepTimeUs == 0 as an additional condition.
            if (mMixerBufferValid) {
                void *buffer = mEffectBufferValid ? mEffectBuffer : mSinkBuffer;
                audio_format_t format = mEffectBufferValid ? mEffectBufferFormat : mFormat;

                // mono blend occurs for mixer threads only (not direct or offloaded)
                // and is handled here if we're going directly to the sink.
                if (requireMonoBlend() && !mEffectBufferValid) {
                    mono_blend(mMixerBuffer, mMixerBufferFormat, mChannelCount, mNormalFrameCount,
                               true /*limit*/);
                }

                if (!hasFastMixer()) {
                    // Balance must take effect after mono conversion.
                    // We do it here if there is no FastMixer.
                    // mBalance detects zero balance within the class for speed (not needed here).
                    mBalance.setBalance(mMasterBalance.load());
                    mBalance.process((float *)mMixerBuffer, mNormalFrameCount);
                }

                memcpy_by_audio_format(buffer, format, mMixerBuffer, mMixerBufferFormat,
                        mNormalFrameCount * (mChannelCount + mHapticChannelCount));

                // If we're going directly to the sink and there are haptic channels,
                // we should adjust channels as the sample data is partially interleaved
                // in this case.
                if (!mEffectBufferValid && mHapticChannelCount > 0) {
                    adjust_channels_non_destructive(buffer, mChannelCount, buffer,
                            mChannelCount + mHapticChannelCount,
                            audio_bytes_per_sample(format),
                            audio_bytes_per_frame(mChannelCount, format) * mNormalFrameCount);
                }
            }

            mBytesRemaining = mCurrentWriteLength;
            if (isSuspended()) {
                // Simulate write to HAL when suspended (e.g. BT SCO phone call).
                mSleepTimeUs = suspendSleepTimeUs(); // assumes full buffer.
                const size_t framesRemaining = mBytesRemaining / mFrameSize;
                mBytesWritten += mBytesRemaining;
                mFramesWritten += framesRemaining;
                mSuspendedFrames += framesRemaining; // to adjust kernel HAL position
                mBytesRemaining = 0;
            }

            // only process effects if we're going to write
            if (mSleepTimeUs == 0 && mType != OFFLOAD && mType != DIRECT) {
                for (size_t i = 0; i < effectChains.size(); i ++) {
                    effectChains[i]->process_l();
                    // TODO: Write haptic data directly to sink buffer when mixing.
                    if (activeHapticSessionId != AUDIO_SESSION_NONE
                            && activeHapticSessionId == effectChains[i]->sessionId()) {
                        // Haptic data is active in this case, copy it directly from
                        // in buffer to out buffer.
                        const size_t audioBufferSize = mNormalFrameCount
                                * audio_bytes_per_frame(mChannelCount, EFFECT_BUFFER_FORMAT);
                        memcpy_by_audio_format(
                                (uint8_t*)effectChains[i]->outBuffer() + audioBufferSize,
                                EFFECT_BUFFER_FORMAT,
                                (const uint8_t*)effectChains[i]->inBuffer() + audioBufferSize,
                                EFFECT_BUFFER_FORMAT, mNormalFrameCount * mHapticChannelCount);
                    }
                }
            }
        }
        // Process effect chains for offloaded thread even if no audio
        // was read from audio track: process only updates effect state
        // and thus does have to be synchronized with audio writes but may have
        // to be called while waiting for async write callback
        if (mType == OFFLOAD || mType == DIRECT) {
            for (size_t i = 0; i < effectChains.size(); i ++) {
                effectChains[i]->process_l();
            }
        }

        // Only if the Effects buffer is enabled and there is data in the
        // Effects buffer (buffer valid), we need to
        // copy into the sink buffer.
        // TODO use mSleepTimeUs == 0 as an additional condition.
        if (mEffectBufferValid) {
            //ALOGV("writing effect buffer to sink buffer format %#x", mFormat);

            if (requireMonoBlend()) {
                mono_blend(mEffectBuffer, mEffectBufferFormat, mChannelCount, mNormalFrameCount,
                           true /*limit*/);
            }

            if (!hasFastMixer()) {
                // Balance must take effect after mono conversion.
                // We do it here if there is no FastMixer.
                // mBalance detects zero balance within the class for speed (not needed here).
                mBalance.setBalance(mMasterBalance.load());
                mBalance.process((float *)mEffectBuffer, mNormalFrameCount);
            }

            memcpy_by_audio_format(mSinkBuffer, mFormat, mEffectBuffer, mEffectBufferFormat,
                    mNormalFrameCount * (mChannelCount + mHapticChannelCount));
            // The sample data is partially interleaved when haptic channels exist,
            // we need to adjust channels here.
            if (mHapticChannelCount > 0) {
                adjust_channels_non_destructive(mSinkBuffer, mChannelCount, mSinkBuffer,
                        mChannelCount + mHapticChannelCount,
                        audio_bytes_per_sample(mFormat),
                        audio_bytes_per_frame(mChannelCount, mFormat) * mNormalFrameCount);
            }
        }

        // enable changes in effect chain
        unlockEffectChains(effectChains);

        if (!waitingAsyncCallback()) {
            // mSleepTimeUs == 0 means we must write to audio hardware
            if (mSleepTimeUs == 0) {
                ssize_t ret = 0;
                // writePeriodNs is updated >= 0 when ret > 0.
                int64_t writePeriodNs = -1;
                if (mBytesRemaining) {
                    // FIXME rewrite to reduce number of system calls
                    const int64_t lastIoBeginNs = systemTime();
                    ret = threadLoop_write();
                    const int64_t lastIoEndNs = systemTime();
                    if (ret < 0) {
                        mBytesRemaining = 0;
                    } else if (ret > 0) {
                        mBytesWritten += ret;
                        mBytesRemaining -= ret;
                        const int64_t frames = ret / mFrameSize;
                        mFramesWritten += frames;

                        writePeriodNs = lastIoEndNs - mLastIoEndNs;
                        // process information relating to write time.
                        if (audio_has_proportional_frames(mFormat)) {
                            // we are in a continuous mixing cycle
                            if (mMixerStatus == MIXER_TRACKS_READY &&
                                    loopCount == lastLoopCountWritten + 1) {

                                const double jitterMs =
                                        TimestampVerifier<int64_t, int64_t>::computeJitterMs(
                                                {frames, writePeriodNs},
                                                {0, 0} /* lastTimestamp */, mSampleRate);
                                const double processMs =
                                       (lastIoBeginNs - mLastIoEndNs) * 1e-6;

                                Mutex::Autolock _l(mLock);
                                mIoJitterMs.add(jitterMs);
                                mProcessTimeMs.add(processMs);
                            }

                            // write blocked detection
                            const int64_t deltaWriteNs = lastIoEndNs - lastIoBeginNs;
                            if (mType == MIXER && deltaWriteNs > maxPeriod) {
                                mNumDelayedWrites++;
                                if ((lastIoEndNs - lastWarning) > kWarningThrottleNs) {
                                    ATRACE_NAME("underrun");
                                    ALOGW("write blocked for %lld msecs, "
                                            "%d delayed writes, thread %d",
                                            (long long)deltaWriteNs / NANOS_PER_MILLISECOND,
                                            mNumDelayedWrites, mId);
                                    lastWarning = lastIoEndNs;
                                }
                            }
                        }
                        // update timing info.
                        mLastIoBeginNs = lastIoBeginNs;
                        mLastIoEndNs = lastIoEndNs;
                        lastLoopCountWritten = loopCount;
                    }
                } else if ((mMixerStatus == MIXER_DRAIN_TRACK) ||
                        (mMixerStatus == MIXER_DRAIN_ALL)) {
                    threadLoop_drain();
                }
                if (mType == MIXER && !mStandby) {

                    if (mThreadThrottle
                            && mMixerStatus == MIXER_TRACKS_READY // we are mixing (active tracks)
                            && writePeriodNs > 0) {               // we have write period info
                        // Limit MixerThread data processing to no more than twice the
                        // expected processing rate.
                        //
                        // This helps prevent underruns with NuPlayer and other applications
                        // which may set up buffers that are close to the minimum size, or use
                        // deep buffers, and rely on a double-buffering sleep strategy to fill.
                        //
                        // The throttle smooths out sudden large data drains from the device,
                        // e.g. when it comes out of standby, which often causes problems with
                        // (1) mixer threads without a fast mixer (which has its own warm-up)
                        // (2) minimum buffer sized tracks (even if the track is full,
                        //     the app won't fill fast enough to handle the sudden draw).
                        //
                        // Total time spent in last processing cycle equals time spent in
                        // 1. threadLoop_write, as well as time spent in
                        // 2. threadLoop_mix (significant for heavy mixing, especially
                        //                    on low tier processors)

                        // it's OK if deltaMs is an overestimate.

                        const int32_t deltaMs = writePeriodNs / NANOS_PER_MILLISECOND;

                        const int32_t throttleMs = (int32_t)mHalfBufferMs - deltaMs;
                        if ((signed)mHalfBufferMs >= throttleMs && throttleMs > 0) {
                            usleep(throttleMs * 1000);
                            // notify of throttle start on verbose log
                            ALOGV_IF(mThreadThrottleEndMs == mThreadThrottleTimeMs,
                                    "mixer(%p) throttle begin:"
                                    " ret(%zd) deltaMs(%d) requires sleep %d ms",
                                    this, ret, deltaMs, throttleMs);
                            mThreadThrottleTimeMs += throttleMs;
                            // Throttle must be attributed to the previous mixer loop's write time
                            // to allow back-to-back throttling.
                            // This also ensures proper timing statistics.
                            mLastIoEndNs = systemTime();  // we fetch the write end time again.
                        } else {
                            uint32_t diff = mThreadThrottleTimeMs - mThreadThrottleEndMs;
                            if (diff > 0) {
                                // notify of throttle end on debug log
                                // but prevent spamming for bluetooth
                                ALOGD_IF(!audio_is_a2dp_out_device(outDevice()) &&
                                         !audio_is_hearing_aid_out_device(outDevice()),
                                        "mixer(%p) throttle end: throttle time(%u)", this, diff);
                                mThreadThrottleEndMs = mThreadThrottleTimeMs;
                            }
                        }
                    }
                }

            } else {
                ATRACE_BEGIN("sleep");
                Mutex::Autolock _l(mLock);
                // suspended requires accurate metering of sleep time.
                if (isSuspended()) {
                    // advance by expected sleepTime
                    timeLoopNextNs += microseconds((nsecs_t)mSleepTimeUs);
                    const nsecs_t nowNs = systemTime();

                    // compute expected next time vs current time.
                    // (negative deltas are treated as delays).
                    nsecs_t deltaNs = timeLoopNextNs - nowNs;
                    if (deltaNs < -kMaxNextBufferDelayNs) {
                        // Delays longer than the max allowed trigger a reset.
                        ALOGV("DelayNs: %lld, resetting timeLoopNextNs", (long long) deltaNs);
                        deltaNs = microseconds((nsecs_t)mSleepTimeUs);
                        timeLoopNextNs = nowNs + deltaNs;
                    } else if (deltaNs < 0) {
                        // Delays within the max delay allowed: zero the delta/sleepTime
                        // to help the system catch up in the next iteration(s)
                        ALOGV("DelayNs: %lld, catching-up", (long long) deltaNs);
                        deltaNs = 0;
                    }
                    // update sleep time (which is >= 0)
                    mSleepTimeUs = deltaNs / 1000;
                }
                if (!mStandby && mHwSupportsSuspend) {
                    mOutput->stream->setParameters(String8("suspend_playback=true"));
                }

                if (!mSignalPending && mConfigEvents.isEmpty() && !exitPending()) {
                    mWaitWorkCV.waitRelative(mLock, microseconds((nsecs_t)mSleepTimeUs));
                }

                if (!mStandby && mHwSupportsSuspend) {
                    mOutput->stream->setParameters(String8("suspend_playback=false"));
                }

                ATRACE_END();
            }
        }

        // Finally let go of removed track(s), without the lock held
        // since we can't guarantee the destructors won't acquire that
        // same lock.  This will also mutate and push a new fast mixer state.
        threadLoop_removeTracks(tracksToRemove);
        tracksToRemove.clear();

        // FIXME I don't understand the need for this here;
        //       it was in the original code but maybe the
        //       assignment in saveOutputTracks() makes this unnecessary?
        clearOutputTracks();

        // Effect chains will be actually deleted here if they were removed from
        // mEffectChains list during mixing or effects processing
        effectChains.clear();

        // FIXME Note that the above .clear() is no longer necessary since effectChains
        // is now local to this block, but will keep it for now (at least until merge done).
    }

    threadLoop_exit();

    if (!mStandby) {
        threadLoop_standby();
        mStandby = true;
    }

    releaseWakeLock();

    ALOGV("Thread %p type %d exiting", this, mType);
    return false;
}

// removeTracks_l() must be called with ThreadBase::mLock held
void AudioFlinger::PlaybackThread::removeTracks_l(const Vector< sp<Track> >& tracksToRemove)
{
    for (const auto& track : tracksToRemove) {
        mActiveTracks.remove(track);
        ALOGV("%s(%d): removing track on session %d", __func__, track->id(), track->sessionId());
        sp<EffectChain> chain = getEffectChain_l(track->sessionId());
        if (chain != 0) {
            ALOGV("%s(%d): stopping track on chain %p for session Id: %d",
                    __func__, track->id(), chain.get(), track->sessionId());
            chain->decActiveTrackCnt();
        }
        // If an external client track, inform APM we're no longer active, and remove if needed.
        // We do this under lock so that the state is consistent if the Track is destroyed.
        if (track->isExternalTrack()) {
            AudioSystem::stopOutput(track->portId());
            if (track->isTerminated()) {
                AudioSystem::releaseOutput(track->portId());
            }
        }
        if (track->isTerminated()) {
            // remove from our tracks vector
            removeTrack_l(track);
        }
        if ((track->channelMask() & AUDIO_CHANNEL_HAPTIC_ALL) != AUDIO_CHANNEL_NONE
                && mHapticChannelCount > 0) {
            mLock.unlock();
            // Unlock due to VibratorService will lock for this call and will
            // call Tracks.mute/unmute which also require thread's lock.
            AudioFlinger::onExternalVibrationStop(track->getExternalVibration());
            mLock.lock();
        }
    }
}

status_t AudioFlinger::PlaybackThread::getTimestamp_l(AudioTimestamp& timestamp)
{
    if (mNormalSink != 0) {
        ExtendedTimestamp ets;
        status_t status = mNormalSink->getTimestamp(ets);
        if (status == NO_ERROR) {
            status = ets.getBestTimestamp(&timestamp);
        }
        return status;
    }
    if ((mType == OFFLOAD || mType == DIRECT) && mOutput != NULL) {
        uint64_t position64;
        if (mOutput->getPresentationPosition(&position64, &timestamp.mTime) == OK) {
            timestamp.mPosition = (uint32_t)position64;
            if (mDownstreamLatencyStatMs.getN() > 0) {
                const uint32_t positionOffset =
                    (uint32_t)(mDownstreamLatencyStatMs.getMean() * mSampleRate * 1e-3);
                if (positionOffset > timestamp.mPosition) {
                    timestamp.mPosition = 0;
                } else {
                    timestamp.mPosition -= positionOffset;
                }
            }
            return NO_ERROR;
        }
    }
    return INVALID_OPERATION;
}

// For dedicated VoIP outputs, let the HAL apply the stream volume. Track volume is
// still applied by the mixer.
// All tracks attached to a mixer with flag VOIP_RX are tied to the same
// stream type STREAM_VOICE_CALL so this will only change the HAL volume once even
// if more than one track are active
status_t AudioFlinger::PlaybackThread::handleVoipVolume_l(float *volume)
{
    status_t result = NO_ERROR;
    if ((mOutput->flags & AUDIO_OUTPUT_FLAG_VOIP_RX) != 0) {
        if (*volume != mLeftVolFloat) {
            result = mOutput->stream->setVolume(*volume, *volume);
            ALOGE_IF(result != OK,
                     "Error when setting output stream volume: %d", result);
            if (result == NO_ERROR) {
                mLeftVolFloat = *volume;
            }
        }
        // if stream volume was successfully sent to the HAL, mLeftVolFloat == v here and we
        // remove stream volume contribution from software volume.
        if (mLeftVolFloat == *volume) {
            *volume = 1.0f;
        }
    }
    return result;
}

status_t AudioFlinger::MixerThread::createAudioPatch_l(const struct audio_patch *patch,
                                                          audio_patch_handle_t *handle)
{
    status_t status;
    if (property_get_bool("af.patch_park", false /* default_value */)) {
        // Park FastMixer to avoid potential DOS issues with writing to the HAL
        // or if HAL does not properly lock against access.
        AutoPark<FastMixer> park(mFastMixer);
        status = PlaybackThread::createAudioPatch_l(patch, handle);
    } else {
        status = PlaybackThread::createAudioPatch_l(patch, handle);
    }
    return status;
}

status_t AudioFlinger::PlaybackThread::createAudioPatch_l(const struct audio_patch *patch,
                                                          audio_patch_handle_t *handle)
{
    status_t status = NO_ERROR;

    // store new device and send to effects
    audio_devices_t type = AUDIO_DEVICE_NONE;
    for (unsigned int i = 0; i < patch->num_sinks; i++) {
        type |= patch->sinks[i].ext.device.type;
    }

    audio_port_handle_t sinkPortId = patch->sinks[0].id;
#ifdef ADD_BATTERY_DATA
    // when changing the audio output device, call addBatteryData to notify
    // the change
    if (mOutDevice != type) {
        uint32_t params = 0;
        // check whether speaker is on
        if (type & AUDIO_DEVICE_OUT_SPEAKER) {
            params |= IMediaPlayerService::kBatteryDataSpeakerOn;
        }

        audio_devices_t deviceWithoutSpeaker
            = AUDIO_DEVICE_OUT_ALL & ~AUDIO_DEVICE_OUT_SPEAKER;
        // check if any other device (except speaker) is on
        if (type & deviceWithoutSpeaker) {
            params |= IMediaPlayerService::kBatteryDataOtherAudioDeviceOn;
        }

        if (params != 0) {
            addBatteryData(params);
        }
    }
#endif

    for (size_t i = 0; i < mEffectChains.size(); i++) {
        mEffectChains[i]->setDevice_l(type);
    }

    // mPrevOutDevice is the latest device set by createAudioPatch_l(). It is not set when
    // the thread is created so that the first patch creation triggers an ioConfigChanged callback
    bool configChanged = (mPrevOutDevice != type) || (mDeviceId != sinkPortId);
    mOutDevice = type;
    mPatch = *patch;

    if (mOutput->audioHwDev->supportsAudioPatches()) {
        sp<DeviceHalInterface> hwDevice = mOutput->audioHwDev->hwDevice();
        status = hwDevice->createAudioPatch(patch->num_sources,
                                            patch->sources,
                                            patch->num_sinks,
                                            patch->sinks,
                                            handle);
    } else {
        char *address;
        if (strcmp(patch->sinks[0].ext.device.address, "") != 0) {
            //FIXME: we only support address on first sink with HAL version < 3.0
            address = audio_device_address_to_parameter(
                                                        patch->sinks[0].ext.device.type,
                                                        patch->sinks[0].ext.device.address);
        } else {
            address = (char *)calloc(1, 1);
        }
        AudioParameter param = AudioParameter(String8(address));
        free(address);
        param.addInt(String8(AudioParameter::keyRouting), (int)type);
        status = mOutput->stream->setParameters(param.toString());
        *handle = AUDIO_PATCH_HANDLE_NONE;
    }
    if (configChanged) {
        mPrevOutDevice = type;
        mDeviceId = sinkPortId;
        sendIoConfigEvent_l(AUDIO_OUTPUT_CONFIG_CHANGED);
    }
    return status;
}

status_t AudioFlinger::MixerThread::releaseAudioPatch_l(const audio_patch_handle_t handle)
{
    status_t status;
    if (property_get_bool("af.patch_park", false /* default_value */)) {
        // Park FastMixer to avoid potential DOS issues with writing to the HAL
        // or if HAL does not properly lock against access.
        AutoPark<FastMixer> park(mFastMixer);
        status = PlaybackThread::releaseAudioPatch_l(handle);
    } else {
        status = PlaybackThread::releaseAudioPatch_l(handle);
    }
    return status;
}

status_t AudioFlinger::PlaybackThread::releaseAudioPatch_l(const audio_patch_handle_t handle)
{
    status_t status = NO_ERROR;

    mOutDevice = AUDIO_DEVICE_NONE;

    if (mOutput->audioHwDev->supportsAudioPatches()) {
        sp<DeviceHalInterface> hwDevice = mOutput->audioHwDev->hwDevice();
        status = hwDevice->releaseAudioPatch(handle);
    } else {
        AudioParameter param;
        param.addInt(String8(AudioParameter::keyRouting), 0);
        status = mOutput->stream->setParameters(param.toString());
    }
    return status;
}

void AudioFlinger::PlaybackThread::addPatchTrack(const sp<PatchTrack>& track)
{
    Mutex::Autolock _l(mLock);
    mTracks.add(track);
}

void AudioFlinger::PlaybackThread::deletePatchTrack(const sp<PatchTrack>& track)
{
    Mutex::Autolock _l(mLock);
    destroyTrack_l(track);
}

void AudioFlinger::PlaybackThread::toAudioPortConfig(struct audio_port_config *config)
{
    ThreadBase::toAudioPortConfig(config);
    config->role = AUDIO_PORT_ROLE_SOURCE;
    config->ext.mix.hw_module = mOutput->audioHwDev->handle();
    config->ext.mix.usecase.stream = AUDIO_STREAM_DEFAULT;
    if (mOutput && mOutput->flags != AUDIO_OUTPUT_FLAG_NONE) {
        config->config_mask |= AUDIO_PORT_CONFIG_FLAGS;
        config->flags.output = mOutput->flags;
    }
}

// ----------------------------------------------------------------------------

AudioFlinger::MixerThread::MixerThread(const sp<AudioFlinger>& audioFlinger, AudioStreamOut* output,
        audio_io_handle_t id, audio_devices_t device, bool systemReady, type_t type)
    :   PlaybackThread(audioFlinger, output, id, device, type, systemReady),
        // mAudioMixer below
        // mFastMixer below
        mFastMixerFutex(0),
        mMasterMono(false)
        // mOutputSink below
        // mPipeSink below
        // mNormalSink below
{
    setMasterBalance(audioFlinger->getMasterBalance_l());
    ALOGV("MixerThread() id=%d device=%#x type=%d", id, device, type);
    ALOGV("mSampleRate=%u, mChannelMask=%#x, mChannelCount=%u, mFormat=%#x, mFrameSize=%zu, "
            "mFrameCount=%zu, mNormalFrameCount=%zu",
            mSampleRate, mChannelMask, mChannelCount, mFormat, mFrameSize, mFrameCount,
            mNormalFrameCount);
    mAudioMixer = new AudioMixer(mNormalFrameCount, mSampleRate);

    if (type == DUPLICATING) {
        // The Duplicating thread uses the AudioMixer and delivers data to OutputTracks
        // (downstream MixerThreads) in DuplicatingThread::threadLoop_write().
        // Do not create or use mFastMixer, mOutputSink, mPipeSink, or mNormalSink.
        return;
    }
    // create an NBAIO sink for the HAL output stream, and negotiate
    mOutputSink = new AudioStreamOutSink(output->stream);
    size_t numCounterOffers = 0;
    const NBAIO_Format offers[1] = {Format_from_SR_C(
            mSampleRate, mChannelCount + mHapticChannelCount, mFormat)};
#if !LOG_NDEBUG
    ssize_t index =
#else
    (void)
#endif
            mOutputSink->negotiate(offers, 1, NULL, numCounterOffers);
    ALOG_ASSERT(index == 0);

    // initialize fast mixer depending on configuration
    bool initFastMixer;
    switch (kUseFastMixer) {
    case FastMixer_Never:
        initFastMixer = false;
        break;
    case FastMixer_Always:
        initFastMixer = true;
        break;
    case FastMixer_Static:
    case FastMixer_Dynamic:
        // FastMixer was designed to operate with a HAL that pulls at a regular rate,
        // where the period is less than an experimentally determined threshold that can be
        // scheduled reliably with CFS. However, the BT A2DP HAL is
        // bursty (does not pull at a regular rate) and so cannot operate with FastMixer.
        initFastMixer = mFrameCount < mNormalFrameCount
                && (mOutDevice & AUDIO_DEVICE_OUT_ALL_A2DP) == 0;
        break;
    }
    ALOGW_IF(initFastMixer == false && mFrameCount < mNormalFrameCount,
            "FastMixer is preferred for this sink as frameCount %zu is less than threshold %zu",
            mFrameCount, mNormalFrameCount);
    if (initFastMixer) {
        audio_format_t fastMixerFormat;
        if (mMixerBufferEnabled && mEffectBufferEnabled) {
            fastMixerFormat = AUDIO_FORMAT_PCM_FLOAT;
        } else {
            fastMixerFormat = AUDIO_FORMAT_PCM_16_BIT;
        }
        if (mFormat != fastMixerFormat) {
            // change our Sink format to accept our intermediate precision
            mFormat = fastMixerFormat;
            free(mSinkBuffer);
            mFrameSize = audio_bytes_per_frame(mChannelCount + mHapticChannelCount, mFormat);
            const size_t sinkBufferSize = mNormalFrameCount * mFrameSize;
            (void)posix_memalign(&mSinkBuffer, 32, sinkBufferSize);
        }

        // create a MonoPipe to connect our submix to FastMixer
        NBAIO_Format format = mOutputSink->format();

        // adjust format to match that of the Fast Mixer
        ALOGV("format changed from %#x to %#x", format.mFormat, fastMixerFormat);
        format.mFormat = fastMixerFormat;
        format.mFrameSize = audio_bytes_per_sample(format.mFormat) * format.mChannelCount;

        // This pipe depth compensates for scheduling latency of the normal mixer thread.
        // When it wakes up after a maximum latency, it runs a few cycles quickly before
        // finally blocking.  Note the pipe implementation rounds up the request to a power of 2.
        MonoPipe *monoPipe = new MonoPipe(mNormalFrameCount * 4, format, true /*writeCanBlock*/);
        const NBAIO_Format offers[1] = {format};
        size_t numCounterOffers = 0;
#if !LOG_NDEBUG
        ssize_t index =
#else
        (void)
#endif
                monoPipe->negotiate(offers, 1, NULL, numCounterOffers);
        ALOG_ASSERT(index == 0);
        monoPipe->setAvgFrames((mScreenState & 1) ?
                (monoPipe->maxFrames() * 7) / 8 : mNormalFrameCount * 2);
        mPipeSink = monoPipe;

        // create fast mixer and configure it initially with just one fast track for our submix
        mFastMixer = new FastMixer(mId);
        FastMixerStateQueue *sq = mFastMixer->sq();
#ifdef STATE_QUEUE_DUMP
        sq->setObserverDump(&mStateQueueObserverDump);
        sq->setMutatorDump(&mStateQueueMutatorDump);
#endif
        FastMixerState *state = sq->begin();
        FastTrack *fastTrack = &state->mFastTracks[0];
        // wrap the source side of the MonoPipe to make it an AudioBufferProvider
        fastTrack->mBufferProvider = new SourceAudioBufferProvider(new MonoPipeReader(monoPipe));
        fastTrack->mVolumeProvider = NULL;
        fastTrack->mChannelMask = mChannelMask | mHapticChannelMask; // mPipeSink channel mask for
                                                                     // audio to FastMixer
        fastTrack->mFormat = mFormat; // mPipeSink format for audio to FastMixer
        fastTrack->mHapticPlaybackEnabled = mHapticChannelMask != AUDIO_CHANNEL_NONE;
        fastTrack->mHapticIntensity = AudioMixer::HAPTIC_SCALE_NONE;
        fastTrack->mGeneration++;
        state->mFastTracksGen++;
        state->mTrackMask = 1;
        // fast mixer will use the HAL output sink
        state->mOutputSink = mOutputSink.get();
        state->mOutputSinkGen++;
        state->mFrameCount = mFrameCount;
        // specify sink channel mask when haptic channel mask present as it can not
        // be calculated directly from channel count
        state->mSinkChannelMask = mHapticChannelMask == AUDIO_CHANNEL_NONE
                ? AUDIO_CHANNEL_NONE : mChannelMask | mHapticChannelMask;
        state->mCommand = FastMixerState::COLD_IDLE;
        // already done in constructor initialization list
        //mFastMixerFutex = 0;
        state->mColdFutexAddr = &mFastMixerFutex;
        state->mColdGen++;
        state->mDumpState = &mFastMixerDumpState;
        mFastMixerNBLogWriter = audioFlinger->newWriter_l(kFastMixerLogSize, "FastMixer");
        state->mNBLogWriter = mFastMixerNBLogWriter.get();
        sq->end();
        sq->push(FastMixerStateQueue::BLOCK_UNTIL_PUSHED);

        NBLog::thread_info_t info;
        info.id = mId;
        info.type = NBLog::FASTMIXER;
        mFastMixerNBLogWriter->log<NBLog::EVENT_THREAD_INFO>(info);

        // start the fast mixer
        mFastMixer->run("FastMixer", PRIORITY_URGENT_AUDIO);
        pid_t tid = mFastMixer->getTid();
        sendPrioConfigEvent(getpid(), tid, kPriorityFastMixer, false /*forApp*/);
        stream()->setHalThreadPriority(kPriorityFastMixer);

#ifdef AUDIO_WATCHDOG
        // create and start the watchdog
        mAudioWatchdog = new AudioWatchdog();
        mAudioWatchdog->setDump(&mAudioWatchdogDump);
        mAudioWatchdog->run("AudioWatchdog", PRIORITY_URGENT_AUDIO);
        tid = mAudioWatchdog->getTid();
        sendPrioConfigEvent(getpid(), tid, kPriorityFastMixer, false /*forApp*/);
#endif
    } else {
#ifdef TEE_SINK
        // Only use the MixerThread tee if there is no FastMixer.
        mTee.set(mOutputSink->format(), NBAIO_Tee::TEE_FLAG_OUTPUT_THREAD);
        mTee.setId(std::string("_") + std::to_string(mId) + "_M");
#endif
    }

    switch (kUseFastMixer) {
    case FastMixer_Never:
    case FastMixer_Dynamic:
        mNormalSink = mOutputSink;
        break;
    case FastMixer_Always:
        mNormalSink = mPipeSink;
        break;
    case FastMixer_Static:
        mNormalSink = initFastMixer ? mPipeSink : mOutputSink;
        break;
    }

    mIdleTimeOffsetUs = 0;
}

AudioFlinger::MixerThread::~MixerThread()
{
    if (mFastMixer != 0) {
        FastMixerStateQueue *sq = mFastMixer->sq();
        FastMixerState *state = sq->begin();
        if (state->mCommand == FastMixerState::COLD_IDLE) {
            int32_t old = android_atomic_inc(&mFastMixerFutex);
            if (old == -1) {
                (void) syscall(__NR_futex, &mFastMixerFutex, FUTEX_WAKE_PRIVATE, 1);
            }
        }
        state->mCommand = FastMixerState::EXIT;
        sq->end();
        sq->push(FastMixerStateQueue::BLOCK_UNTIL_PUSHED);
        mFastMixer->join();
        // Though the fast mixer thread has exited, it's state queue is still valid.
        // We'll use that extract the final state which contains one remaining fast track
        // corresponding to our sub-mix.
        state = sq->begin();
        ALOG_ASSERT(state->mTrackMask == 1);
        FastTrack *fastTrack = &state->mFastTracks[0];
        ALOG_ASSERT(fastTrack->mBufferProvider != NULL);
        delete fastTrack->mBufferProvider;
        sq->end(false /*didModify*/);
        mFastMixer.clear();
#ifdef AUDIO_WATCHDOG
        if (mAudioWatchdog != 0) {
            mAudioWatchdog->requestExit();
            mAudioWatchdog->requestExitAndWait();
            mAudioWatchdog.clear();
        }
#endif
    }
    mAudioFlinger->unregisterWriter(mFastMixerNBLogWriter);
    delete mAudioMixer;
}


uint32_t AudioFlinger::MixerThread::correctLatency_l(uint32_t latency) const
{
    if (mFastMixer != 0) {
        MonoPipe *pipe = (MonoPipe *)mPipeSink.get();
        latency += (pipe->getAvgFrames() * 1000) / mSampleRate;
    }
    return latency;
}

ssize_t AudioFlinger::MixerThread::threadLoop_write()
{
    // FIXME we should only do one push per cycle; confirm this is true
    // Start the fast mixer if it's not already running
    if (mFastMixer != 0) {
        FastMixerStateQueue *sq = mFastMixer->sq();
        FastMixerState *state = sq->begin();
        if (state->mCommand != FastMixerState::MIX_WRITE &&
                (kUseFastMixer != FastMixer_Dynamic || state->mTrackMask > 1)) {
            if (state->mCommand == FastMixerState::COLD_IDLE) {

                // FIXME workaround for first HAL write being CPU bound on some devices
                ATRACE_BEGIN("write");
                mOutput->write((char *)mSinkBuffer, 0);
                ATRACE_END();

                int32_t old = android_atomic_inc(&mFastMixerFutex);
                if (old == -1) {
                    (void) syscall(__NR_futex, &mFastMixerFutex, FUTEX_WAKE_PRIVATE, 1);
                }
#ifdef AUDIO_WATCHDOG
                if (mAudioWatchdog != 0) {
                    mAudioWatchdog->resume();
                }
#endif
            }
            state->mCommand = FastMixerState::MIX_WRITE;
#ifdef FAST_THREAD_STATISTICS
            mFastMixerDumpState.increaseSamplingN(mAudioFlinger->isLowRamDevice() ?
                FastThreadDumpState::kSamplingNforLowRamDevice : FastThreadDumpState::kSamplingN);
#endif
            sq->end();
            sq->push(FastMixerStateQueue::BLOCK_UNTIL_PUSHED);
            if (kUseFastMixer == FastMixer_Dynamic) {
                mNormalSink = mPipeSink;
            }
        } else {
            sq->end(false /*didModify*/);
        }
    }
    return PlaybackThread::threadLoop_write();
}

void AudioFlinger::MixerThread::threadLoop_standby()
{
    // Idle the fast mixer if it's currently running
    if (mFastMixer != 0) {
        FastMixerStateQueue *sq = mFastMixer->sq();
        FastMixerState *state = sq->begin();
        if (!(state->mCommand & FastMixerState::IDLE)) {
            // Report any frames trapped in the Monopipe
            MonoPipe *monoPipe = (MonoPipe *)mPipeSink.get();
            const long long pipeFrames = monoPipe->maxFrames() - monoPipe->availableToWrite();
            mLocalLog.log("threadLoop_standby: framesWritten:%lld  suspendedFrames:%lld  "
                    "monoPipeWritten:%lld  monoPipeLeft:%lld",
                    (long long)mFramesWritten, (long long)mSuspendedFrames,
                    (long long)mPipeSink->framesWritten(), pipeFrames);
            mLocalLog.log("threadLoop_standby: %s", mTimestamp.toString().c_str());

            state->mCommand = FastMixerState::COLD_IDLE;
            state->mColdFutexAddr = &mFastMixerFutex;
            state->mColdGen++;
            mFastMixerFutex = 0;
            sq->end();
            // BLOCK_UNTIL_PUSHED would be insufficient, as we need it to stop doing I/O now
            sq->push(FastMixerStateQueue::BLOCK_UNTIL_ACKED);
            if (kUseFastMixer == FastMixer_Dynamic) {
                mNormalSink = mOutputSink;
            }
#ifdef AUDIO_WATCHDOG
            if (mAudioWatchdog != 0) {
                mAudioWatchdog->pause();
            }
#endif
        } else {
            sq->end(false /*didModify*/);
        }
    }
    PlaybackThread::threadLoop_standby();
}

bool AudioFlinger::PlaybackThread::waitingAsyncCallback_l()
{
    return false;
}

bool AudioFlinger::PlaybackThread::shouldStandby_l()
{
    return !mStandby;
}

bool AudioFlinger::PlaybackThread::waitingAsyncCallback()
{
    Mutex::Autolock _l(mLock);
    return waitingAsyncCallback_l();
}

// shared by MIXER and DIRECT, overridden by DUPLICATING
void AudioFlinger::PlaybackThread::threadLoop_standby()
{
    ALOGV("Audio hardware entering standby, mixer %p, suspend count %d", this, mSuspended);
    mOutput->standby();
    if (mUseAsyncWrite != 0) {
        // discard any pending drain or write ack by incrementing sequence
        mWriteAckSequence = (mWriteAckSequence + 2) & ~1;
        mDrainSequence = (mDrainSequence + 2) & ~1;
        ALOG_ASSERT(mCallbackThread != 0);
        mCallbackThread->setWriteBlocked(mWriteAckSequence);
        mCallbackThread->setDraining(mDrainSequence);
    }
    mHwPaused = false;
}

void AudioFlinger::PlaybackThread::onAddNewTrack_l()
{
    ALOGV("signal playback thread");
    broadcast_l();
}

void AudioFlinger::PlaybackThread::onAsyncError()
{
    for (int i = AUDIO_STREAM_SYSTEM; i < (int)AUDIO_STREAM_CNT; i++) {
        invalidateTracks((audio_stream_type_t)i);
    }
}

void AudioFlinger::MixerThread::threadLoop_mix()
{
    // mix buffers...
    mAudioMixer->process();
    mCurrentWriteLength = mSinkBufferSize;
    // increase sleep time progressively when application underrun condition clears.
    // Only increase sleep time if the mixer is ready for two consecutive times to avoid
    // that a steady state of alternating ready/not ready conditions keeps the sleep time
    // such that we would underrun the audio HAL.
    if ((mSleepTimeUs == 0) && (sleepTimeShift > 0)) {
        sleepTimeShift--;
    }
    mSleepTimeUs = 0;
    mStandbyTimeNs = systemTime() + mStandbyDelayNs;
    //TODO: delay standby when effects have a tail

}

void AudioFlinger::MixerThread::threadLoop_sleepTime()
{
    // If no tracks are ready, sleep once for the duration of an output
    // buffer size, then write 0s to the output
    if (mSleepTimeUs == 0) {
        if (mMixerStatus == MIXER_TRACKS_ENABLED) {
            if (mPipeSink.get() != nullptr && mPipeSink == mNormalSink) {
                // Using the Monopipe availableToWrite, we estimate the
                // sleep time to retry for more data (before we underrun).
                MonoPipe *monoPipe = static_cast<MonoPipe *>(mPipeSink.get());
                const ssize_t availableToWrite = mPipeSink->availableToWrite();
                const size_t pipeFrames = monoPipe->maxFrames();
                const size_t framesLeft = pipeFrames - max(availableToWrite, 0);
                // HAL_framecount <= framesDelay ~ framesLeft / 2 <= Normal_Mixer_framecount
                const size_t framesDelay = std::min(
                        mNormalFrameCount, max(framesLeft / 2, mFrameCount));
                ALOGV("pipeFrames:%zu framesLeft:%zu framesDelay:%zu",
                        pipeFrames, framesLeft, framesDelay);
                mSleepTimeUs = framesDelay * MICROS_PER_SECOND / mSampleRate;
            } else {
                mSleepTimeUs = mActiveSleepTimeUs >> sleepTimeShift;
                if (mSleepTimeUs < kMinThreadSleepTimeUs) {
                    mSleepTimeUs = kMinThreadSleepTimeUs;
                }
                // reduce sleep time in case of consecutive application underruns to avoid
                // starving the audio HAL. As activeSleepTimeUs() is larger than a buffer
                // duration we would end up writing less data than needed by the audio HAL if
                // the condition persists.
                if (sleepTimeShift < kMaxThreadSleepTimeShift) {
                    sleepTimeShift++;
                }
            }
        } else {
            mSleepTimeUs = mIdleSleepTimeUs + mIdleTimeOffsetUs;
        }
    } else if (mBytesWritten != 0 || (mMixerStatus == MIXER_TRACKS_ENABLED)) {
        // clear out mMixerBuffer or mSinkBuffer, to ensure buffers are cleared
        // before effects processing or output.
        if (mMixerBufferValid) {
            memset(mMixerBuffer, 0, mMixerBufferSize);
        } else {
            memset(mSinkBuffer, 0, mSinkBufferSize);
        }
        mSleepTimeUs = 0;
        ALOGV_IF(mBytesWritten == 0 && (mMixerStatus == MIXER_TRACKS_ENABLED),
                "anticipated start");
    }
    mIdleTimeOffsetUs = 0;
    // TODO add standby time extension fct of effect tail
}

// prepareTracks_l() must be called with ThreadBase::mLock held
AudioFlinger::PlaybackThread::mixer_state AudioFlinger::MixerThread::prepareTracks_l(
        Vector< sp<Track> > *tracksToRemove)
{
    // clean up deleted track ids in AudioMixer before allocating new tracks
    (void)mTracks.processDeletedTrackIds([this](int trackId) {
        // for each trackId, destroy it in the AudioMixer
        if (mAudioMixer->exists(trackId)) {
            mAudioMixer->destroy(trackId);
        }
    });
    mTracks.clearDeletedTrackIds();

    mixer_state mixerStatus = MIXER_IDLE;
    // find out which tracks need to be processed
    size_t count = mActiveTracks.size();
    size_t mixedTracks = 0;
    size_t tracksWithEffect = 0;
    // counts only _active_ fast tracks
    size_t fastTracks = 0;
    uint32_t resetMask = 0; // bit mask of fast tracks that need to be reset

    float masterVolume = mMasterVolume;
    bool masterMute = mMasterMute;

    if (masterMute) {
        masterVolume = 0;
    }
    // Delegate master volume control to effect in output mix effect chain if needed
    sp<EffectChain> chain = getEffectChain_l(AUDIO_SESSION_OUTPUT_MIX);
    if (chain != 0) {
        uint32_t v = (uint32_t)(masterVolume * (1 << 24));
        chain->setVolume_l(&v, &v);
        masterVolume = (float)((v + (1 << 23)) >> 24);
        chain.clear();
    }

    // prepare a new state to push
    FastMixerStateQueue *sq = NULL;
    FastMixerState *state = NULL;
    bool didModify = false;
    FastMixerStateQueue::block_t block = FastMixerStateQueue::BLOCK_UNTIL_PUSHED;
    bool coldIdle = false;
    if (mFastMixer != 0) {
        sq = mFastMixer->sq();
        state = sq->begin();
        coldIdle = state->mCommand == FastMixerState::COLD_IDLE;
    }

    mMixerBufferValid = false;  // mMixerBuffer has no valid data until appropriate tracks found.
    mEffectBufferValid = false; // mEffectBuffer has no valid data until tracks found.

    // DeferredOperations handles statistics after setting mixerStatus.
    class DeferredOperations {
    public:
        DeferredOperations(mixer_state *mixerStatus)
            : mMixerStatus(mixerStatus) { }

        // when leaving scope, tally frames properly.
        ~DeferredOperations() {
            // Tally underrun frames only if we are actually mixing (MIXER_TRACKS_READY)
            // because that is when the underrun occurs.
            // We do not distinguish between FastTracks and NormalTracks here.
            if (*mMixerStatus == MIXER_TRACKS_READY) {
                for (const auto &underrun : mUnderrunFrames) {
                    underrun.first->mAudioTrackServerProxy->tallyUnderrunFrames(
                            underrun.second);
                }
            }
        }

        // tallyUnderrunFrames() is called to update the track counters
        // with the number of underrun frames for a particular mixer period.
        // We defer tallying until we know the final mixer status.
        void tallyUnderrunFrames(sp<Track> track, size_t underrunFrames) {
            mUnderrunFrames.emplace_back(track, underrunFrames);
        }

    private:
        const mixer_state * const mMixerStatus;
        std::vector<std::pair<sp<Track>, size_t>> mUnderrunFrames;
    } deferredOperations(&mixerStatus); // implicit nested scope for variable capture

    bool noFastHapticTrack = true;
    for (size_t i=0 ; i<count ; i++) {
        const sp<Track> t = mActiveTracks[i];

        // this const just means the local variable doesn't change
        Track* const track = t.get();

        // process fast tracks
        if (track->isFastTrack()) {
            LOG_ALWAYS_FATAL_IF(mFastMixer.get() == nullptr,
                    "%s(%d): FastTrack(%d) present without FastMixer",
                     __func__, id(), track->id());

            if (track->getHapticPlaybackEnabled()) {
                noFastHapticTrack = false;
            }

            // It's theoretically possible (though unlikely) for a fast track to be created
            // and then removed within the same normal mix cycle.  This is not a problem, as
            // the track never becomes active so it's fast mixer slot is never touched.
            // The converse, of removing an (active) track and then creating a new track
            // at the identical fast mixer slot within the same normal mix cycle,
            // is impossible because the slot isn't marked available until the end of each cycle.
            int j = track->mFastIndex;
            ALOG_ASSERT(0 < j && j < (int)FastMixerState::sMaxFastTracks);
            ALOG_ASSERT(!(mFastTrackAvailMask & (1 << j)));
            FastTrack *fastTrack = &state->mFastTracks[j];

            // Determine whether the track is currently in underrun condition,
            // and whether it had a recent underrun.
            FastTrackDump *ftDump = &mFastMixerDumpState.mTracks[j];
            FastTrackUnderruns underruns = ftDump->mUnderruns;
            uint32_t recentFull = (underruns.mBitFields.mFull -
                    track->mObservedUnderruns.mBitFields.mFull) & UNDERRUN_MASK;
            uint32_t recentPartial = (underruns.mBitFields.mPartial -
                    track->mObservedUnderruns.mBitFields.mPartial) & UNDERRUN_MASK;
            uint32_t recentEmpty = (underruns.mBitFields.mEmpty -
                    track->mObservedUnderruns.mBitFields.mEmpty) & UNDERRUN_MASK;
            uint32_t recentUnderruns = recentPartial + recentEmpty;
            track->mObservedUnderruns = underruns;
            // don't count underruns that occur while stopping or pausing
            // or stopped which can occur when flush() is called while active
            size_t underrunFrames = 0;
            if (!(track->isStopping() || track->isPausing() || track->isStopped()) &&
                    recentUnderruns > 0) {
                // FIXME fast mixer will pull & mix partial buffers, but we count as a full underrun
                underrunFrames = recentUnderruns * mFrameCount;
            }
            // Immediately account for FastTrack underruns.
            track->mAudioTrackServerProxy->tallyUnderrunFrames(underrunFrames);

            // This is similar to the state machine for normal tracks,
            // with a few modifications for fast tracks.
            bool isActive = true;
            switch (track->mState) {
            case TrackBase::STOPPING_1:
                // track stays active in STOPPING_1 state until first underrun
                if (recentUnderruns > 0 || track->isTerminated()) {
                    track->mState = TrackBase::STOPPING_2;
                }
                break;
            case TrackBase::PAUSING:
                // ramp down is not yet implemented
                track->setPaused();
                break;
            case TrackBase::RESUMING:
                // ramp up is not yet implemented
                track->mState = TrackBase::ACTIVE;
                break;
            case TrackBase::ACTIVE:
                if (recentFull > 0 || recentPartial > 0) {
                    // track has provided at least some frames recently: reset retry count
                    track->mRetryCount = kMaxTrackRetries;
                }
                if (recentUnderruns == 0) {
                    // no recent underruns: stay active
                    break;
                }
                // there has recently been an underrun of some kind
                if (track->sharedBuffer() == 0) {
                    // were any of the recent underruns "empty" (no frames available)?
                    if (recentEmpty == 0) {
                        // no, then ignore the partial underruns as they are allowed indefinitely
                        break;
                    }
                    // there has recently been an "empty" underrun: decrement the retry counter
                    if (--(track->mRetryCount) > 0) {
                        break;
                    }
                    // indicate to client process that the track was disabled because of underrun;
                    // it will then automatically call start() when data is available
                    track->disable();
                    // remove from active list, but state remains ACTIVE [confusing but true]
                    isActive = false;
                    break;
                }
                FALLTHROUGH_INTENDED;
            case TrackBase::STOPPING_2:
            case TrackBase::PAUSED:
            case TrackBase::STOPPED:
            case TrackBase::FLUSHED:   // flush() while active
                // Check for presentation complete if track is inactive
                // We have consumed all the buffers of this track.
                // This would be incomplete if we auto-paused on underrun
                {
                    uint32_t latency = 0;
                    status_t result = mOutput->stream->getLatency(&latency);
                    ALOGE_IF(result != OK,
                            "Error when retrieving output stream latency: %d", result);
                    size_t audioHALFrames = (latency * mSampleRate) / 1000;
                    int64_t framesWritten = mBytesWritten / mFrameSize;
                    if (!(mStandby || track->presentationComplete(framesWritten, audioHALFrames))) {
                        // track stays in active list until presentation is complete
                        break;
                    }
                }
                if (track->isStopping_2()) {
                    track->mState = TrackBase::STOPPED;
                }
                if (track->isStopped()) {
                    // Can't reset directly, as fast mixer is still polling this track
                    //   track->reset();
                    // So instead mark this track as needing to be reset after push with ack
                    resetMask |= 1 << i;
                }
                isActive = false;
                break;
            case TrackBase::IDLE:
            default:
                LOG_ALWAYS_FATAL("unexpected track state %d", track->mState);
            }

            if (isActive) {
                // was it previously inactive?
                if (!(state->mTrackMask & (1 << j))) {
                    ExtendedAudioBufferProvider *eabp = track;
                    VolumeProvider *vp = track;
                    fastTrack->mBufferProvider = eabp;
                    fastTrack->mVolumeProvider = vp;
                    fastTrack->mChannelMask = track->mChannelMask;
                    fastTrack->mFormat = track->mFormat;
                    fastTrack->mHapticPlaybackEnabled = track->getHapticPlaybackEnabled();
                    fastTrack->mHapticIntensity = track->getHapticIntensity();
                    fastTrack->mGeneration++;
                    state->mTrackMask |= 1 << j;
                    didModify = true;
                    // no acknowledgement required for newly active tracks
                }
                sp<AudioTrackServerProxy> proxy = track->mAudioTrackServerProxy;
                float volume;
                if (track->isPlaybackRestricted() || mStreamTypes[track->streamType()].mute) {
                    volume = 0.f;
                } else {
                    volume = masterVolume * mStreamTypes[track->streamType()].volume;
                }

                handleVoipVolume_l(&volume);

                // cache the combined master volume and stream type volume for fast mixer; this
                // lacks any synchronization or barrier so VolumeProvider may read a stale value
                const float vh = track->getVolumeHandler()->getVolume(
<<<<<<< HEAD
                        proxy->framesReleased()).first;
                float volume;
                if (track->isPlaybackRestricted()) {
                    volume = 0.f;
                } else {
                    volume = masterVolume
                        * mStreamTypes[track->streamType()].volume
                        * vh;
                }
=======
                    proxy->framesReleased()).first;
                volume *= vh;
>>>>>>> c1aabf30
                track->mCachedVolume = volume;
                gain_minifloat_packed_t vlr = proxy->getVolumeLR();
                float vlf = volume * float_from_gain(gain_minifloat_unpack_left(vlr));
                float vrf = volume * float_from_gain(gain_minifloat_unpack_right(vlr));

                track->setFinalVolume((vlf + vrf) / 2.f);
                ++fastTracks;
            } else {
                // was it previously active?
                if (state->mTrackMask & (1 << j)) {
                    fastTrack->mBufferProvider = NULL;
                    fastTrack->mGeneration++;
                    state->mTrackMask &= ~(1 << j);
                    didModify = true;
                    // If any fast tracks were removed, we must wait for acknowledgement
                    // because we're about to decrement the last sp<> on those tracks.
                    block = FastMixerStateQueue::BLOCK_UNTIL_ACKED;
                } else {
                    // ALOGW rather than LOG_ALWAYS_FATAL because it seems there are cases where an
                    // AudioTrack may start (which may not be with a start() but with a write()
                    // after underrun) and immediately paused or released.  In that case the
                    // FastTrack state hasn't had time to update.
                    // TODO Remove the ALOGW when this theory is confirmed.
                    ALOGW("fast track %d should have been active; "
                            "mState=%d, mTrackMask=%#x, recentUnderruns=%u, isShared=%d",
                            j, track->mState, state->mTrackMask, recentUnderruns,
                            track->sharedBuffer() != 0);
                    // Since the FastMixer state already has the track inactive, do nothing here.
                }
                tracksToRemove->add(track);
                // Avoids a misleading display in dumpsys
                track->mObservedUnderruns.mBitFields.mMostRecent = UNDERRUN_FULL;
            }
            if (fastTrack->mHapticPlaybackEnabled != track->getHapticPlaybackEnabled()) {
                fastTrack->mHapticPlaybackEnabled = track->getHapticPlaybackEnabled();
                didModify = true;
            }
            continue;
        }

        {   // local variable scope to avoid goto warning

        audio_track_cblk_t* cblk = track->cblk();

        // The first time a track is added we wait
        // for all its buffers to be filled before processing it
        const int trackId = track->id();

        // if an active track doesn't exist in the AudioMixer, create it.
        // use the trackId as the AudioMixer name.
        if (!mAudioMixer->exists(trackId)) {
            status_t status = mAudioMixer->create(
                    trackId,
                    track->mChannelMask,
                    track->mFormat,
                    track->mSessionId);
            if (status != OK) {
                ALOGW("%s(): AudioMixer cannot create track(%d)"
                        " mask %#x, format %#x, sessionId %d",
                        __func__, trackId,
                        track->mChannelMask, track->mFormat, track->mSessionId);
                tracksToRemove->add(track);
                track->invalidate(); // consider it dead.
                continue;
            }
        }

        // make sure that we have enough frames to mix one full buffer.
        // enforce this condition only once to enable draining the buffer in case the client
        // app does not call stop() and relies on underrun to stop:
        // hence the test on (mMixerStatus == MIXER_TRACKS_READY) meaning the track was mixed
        // during last round
        size_t desiredFrames;
        const uint32_t sampleRate = track->mAudioTrackServerProxy->getSampleRate();
        AudioPlaybackRate playbackRate = track->mAudioTrackServerProxy->getPlaybackRate();

        desiredFrames = sourceFramesNeededWithTimestretch(
                sampleRate, mNormalFrameCount, mSampleRate, playbackRate.mSpeed);
        // TODO: ONLY USED FOR LEGACY RESAMPLERS, remove when they are removed.
        // add frames already consumed but not yet released by the resampler
        // because mAudioTrackServerProxy->framesReady() will include these frames
        desiredFrames += mAudioMixer->getUnreleasedFrames(trackId);

        uint32_t minFrames = 1;
        if ((track->sharedBuffer() == 0) && !track->isStopped() && !track->isPausing() &&
                (mMixerStatusIgnoringFastTracks == MIXER_TRACKS_READY)) {
            minFrames = desiredFrames;
        }

        size_t framesReady = track->framesReady();
        if (ATRACE_ENABLED()) {
            // I wish we had formatted trace names
            std::string traceName("nRdy");
            traceName += std::to_string(trackId);
            ATRACE_INT(traceName.c_str(), framesReady);
        }
        if ((framesReady >= minFrames) && track->isReady() &&
                !track->isPaused() && !track->isTerminated())
        {
            ALOGVV("track(%d) s=%08x [OK] on thread %p", trackId, cblk->mServer, this);

            mixedTracks++;

            // track->mainBuffer() != mSinkBuffer or mMixerBuffer means
            // there is an effect chain connected to the track
            chain.clear();
            if (track->mainBuffer() != mSinkBuffer &&
                    track->mainBuffer() != mMixerBuffer) {
                if (mEffectBufferEnabled) {
                    mEffectBufferValid = true; // Later can set directly.
                }
                chain = getEffectChain_l(track->sessionId());
                // Delegate volume control to effect in track effect chain if needed
                if (chain != 0) {
                    tracksWithEffect++;
                } else {
                    ALOGW("prepareTracks_l(): track(%d) attached to effect but no chain found on "
                            "session %d",
                            trackId, track->sessionId());
                }
            }


            int param = AudioMixer::VOLUME;
            if (track->mFillingUpStatus == Track::FS_FILLED) {
                // no ramp for the first volume setting
                track->mFillingUpStatus = Track::FS_ACTIVE;
                if (track->mState == TrackBase::RESUMING) {
                    track->mState = TrackBase::ACTIVE;
                    // If a new track is paused immediately after start, do not ramp on resume.
                    if (cblk->mServer != 0) {
                        param = AudioMixer::RAMP_VOLUME;
                    }
                }
                mAudioMixer->setParameter(trackId, AudioMixer::RESAMPLE, AudioMixer::RESET, NULL);
                mLeftVolFloat = -1.0;
            // FIXME should not make a decision based on mServer
            } else if (cblk->mServer != 0) {
                // If the track is stopped before the first frame was mixed,
                // do not apply ramp
                param = AudioMixer::RAMP_VOLUME;
            }

            // compute volume for this track
            uint32_t vl, vr;       // in U8.24 integer format
            float vlf, vrf, vaf;   // in [0.0, 1.0] float format
            // read original volumes with volume control
<<<<<<< HEAD
            float typeVolume = mStreamTypes[track->streamType()].volume;
            float v = masterVolume * typeVolume;
=======
            float v = masterVolume * mStreamTypes[track->streamType()].volume;
>>>>>>> c1aabf30
            // Always fetch volumeshaper volume to ensure state is updated.
            const sp<AudioTrackServerProxy> proxy = track->mAudioTrackServerProxy;
            const float vh = track->getVolumeHandler()->getVolume(
                    track->mAudioTrackServerProxy->framesReleased()).first;
<<<<<<< HEAD

            if (track->isPausing() || mStreamTypes[track->streamType()].mute
                    || track->isPlaybackRestricted()) {
=======

            if (mStreamTypes[track->streamType()].mute || track->isPlaybackRestricted()) {
                v = 0;
            }

            handleVoipVolume_l(&v);

            if (track->isPausing()) {
>>>>>>> c1aabf30
                vl = vr = 0;
                vlf = vrf = vaf = 0.;
                track->setPaused();
            } else {
                gain_minifloat_packed_t vlr = proxy->getVolumeLR();
                vlf = float_from_gain(gain_minifloat_unpack_left(vlr));
                vrf = float_from_gain(gain_minifloat_unpack_right(vlr));
                // track volumes come from shared memory, so can't be trusted and must be clamped
                if (vlf > GAIN_FLOAT_UNITY) {
                    ALOGV("Track left volume out of range: %.3g", vlf);
                    vlf = GAIN_FLOAT_UNITY;
                }
                if (vrf > GAIN_FLOAT_UNITY) {
                    ALOGV("Track right volume out of range: %.3g", vrf);
                    vrf = GAIN_FLOAT_UNITY;
                }
                // now apply the master volume and stream type volume and shaper volume
                vlf *= v * vh;
                vrf *= v * vh;
                // assuming master volume and stream type volume each go up to 1.0,
                // then derive vl and vr as U8.24 versions for the effect chain
                const float scaleto8_24 = MAX_GAIN_INT * MAX_GAIN_INT;
                vl = (uint32_t) (scaleto8_24 * vlf);
                vr = (uint32_t) (scaleto8_24 * vrf);
                // vl and vr are now in U8.24 format
                uint16_t sendLevel = proxy->getSendLevel_U4_12();
                // send level comes from shared memory and so may be corrupt
                if (sendLevel > MAX_GAIN_INT) {
                    ALOGV("Track send level out of range: %04X", sendLevel);
                    sendLevel = MAX_GAIN_INT;
                }
                // vaf is represented as [0.0, 1.0] float by rescaling sendLevel
                vaf = v * sendLevel * (1. / MAX_GAIN_INT);
            }

            track->setFinalVolume((vrf + vlf) / 2.f);

            // Delegate volume control to effect in track effect chain if needed
            if (chain != 0 && chain->setVolume_l(&vl, &vr)) {
                // Do not ramp volume if volume is controlled by effect
                param = AudioMixer::VOLUME;
                // Update remaining floating point volume levels
                vlf = (float)vl / (1 << 24);
                vrf = (float)vr / (1 << 24);
                track->mHasVolumeController = true;
            } else {
                // force no volume ramp when volume controller was just disabled or removed
                // from effect chain to avoid volume spike
                if (track->mHasVolumeController) {
                    param = AudioMixer::VOLUME;
                }
                track->mHasVolumeController = false;
            }

            // XXX: these things DON'T need to be done each time
            mAudioMixer->setBufferProvider(trackId, track);
            mAudioMixer->enable(trackId);

            mAudioMixer->setParameter(trackId, param, AudioMixer::VOLUME0, &vlf);
            mAudioMixer->setParameter(trackId, param, AudioMixer::VOLUME1, &vrf);
            mAudioMixer->setParameter(trackId, param, AudioMixer::AUXLEVEL, &vaf);
            mAudioMixer->setParameter(
                trackId,
                AudioMixer::TRACK,
                AudioMixer::FORMAT, (void *)track->format());
            mAudioMixer->setParameter(
                trackId,
                AudioMixer::TRACK,
                AudioMixer::CHANNEL_MASK, (void *)(uintptr_t)track->channelMask());
            mAudioMixer->setParameter(
                trackId,
                AudioMixer::TRACK,
                AudioMixer::MIXER_CHANNEL_MASK,
                (void *)(uintptr_t)(mChannelMask | mHapticChannelMask));
            // limit track sample rate to 2 x output sample rate, which changes at re-configuration
            uint32_t maxSampleRate = mSampleRate * AUDIO_RESAMPLER_DOWN_RATIO_MAX;
            uint32_t reqSampleRate = proxy->getSampleRate();
            if (reqSampleRate == 0) {
                reqSampleRate = mSampleRate;
            } else if (reqSampleRate > maxSampleRate) {
                reqSampleRate = maxSampleRate;
            }
            mAudioMixer->setParameter(
                trackId,
                AudioMixer::RESAMPLE,
                AudioMixer::SAMPLE_RATE,
                (void *)(uintptr_t)reqSampleRate);

            AudioPlaybackRate playbackRate = proxy->getPlaybackRate();
            mAudioMixer->setParameter(
                trackId,
                AudioMixer::TIMESTRETCH,
                AudioMixer::PLAYBACK_RATE,
                &playbackRate);

            /*
             * Select the appropriate output buffer for the track.
             *
             * Tracks with effects go into their own effects chain buffer
             * and from there into either mEffectBuffer or mSinkBuffer.
             *
             * Other tracks can use mMixerBuffer for higher precision
             * channel accumulation.  If this buffer is enabled
             * (mMixerBufferEnabled true), then selected tracks will accumulate
             * into it.
             *
             */
            if (mMixerBufferEnabled
                    && (track->mainBuffer() == mSinkBuffer
                            || track->mainBuffer() == mMixerBuffer)) {
                mAudioMixer->setParameter(
                        trackId,
                        AudioMixer::TRACK,
                        AudioMixer::MIXER_FORMAT, (void *)mMixerBufferFormat);
                mAudioMixer->setParameter(
                        trackId,
                        AudioMixer::TRACK,
                        AudioMixer::MAIN_BUFFER, (void *)mMixerBuffer);
                // TODO: override track->mainBuffer()?
                mMixerBufferValid = true;
            } else {
                mAudioMixer->setParameter(
                        trackId,
                        AudioMixer::TRACK,
                        AudioMixer::MIXER_FORMAT, (void *)EFFECT_BUFFER_FORMAT);
                mAudioMixer->setParameter(
                        trackId,
                        AudioMixer::TRACK,
                        AudioMixer::MAIN_BUFFER, (void *)track->mainBuffer());
            }
            mAudioMixer->setParameter(
                trackId,
                AudioMixer::TRACK,
                AudioMixer::AUX_BUFFER, (void *)track->auxBuffer());
            mAudioMixer->setParameter(
                trackId,
                AudioMixer::TRACK,
                AudioMixer::HAPTIC_ENABLED, (void *)(uintptr_t)track->getHapticPlaybackEnabled());
            mAudioMixer->setParameter(
                trackId,
                AudioMixer::TRACK,
                AudioMixer::HAPTIC_INTENSITY, (void *)(uintptr_t)track->getHapticIntensity());

            // reset retry count
            track->mRetryCount = kMaxTrackRetries;

            // If one track is ready, set the mixer ready if:
            //  - the mixer was not ready during previous round OR
            //  - no other track is not ready
            if (mMixerStatusIgnoringFastTracks != MIXER_TRACKS_READY ||
                    mixerStatus != MIXER_TRACKS_ENABLED) {
                mixerStatus = MIXER_TRACKS_READY;
            }
        } else {
            size_t underrunFrames = 0;
            if (framesReady < desiredFrames && !track->isStopped() && !track->isPaused()) {
                ALOGV("track(%d) underrun,  framesReady(%zu) < framesDesired(%zd)",
                        trackId, framesReady, desiredFrames);
                underrunFrames = desiredFrames;
            }
            deferredOperations.tallyUnderrunFrames(track, underrunFrames);

            // clear effect chain input buffer if an active track underruns to avoid sending
            // previous audio buffer again to effects
            chain = getEffectChain_l(track->sessionId());
            if (chain != 0) {
                chain->clearInputBuffer();
            }

            ALOGVV("track(%d) s=%08x [NOT READY] on thread %p", trackId, cblk->mServer, this);
            if ((track->sharedBuffer() != 0) || track->isTerminated() ||
                    track->isStopped() || track->isPaused()) {
                // We have consumed all the buffers of this track.
                // Remove it from the list of active tracks.
                // TODO: use actual buffer filling status instead of latency when available from
                // audio HAL
                size_t audioHALFrames = (latency_l() * mSampleRate) / 1000;
                int64_t framesWritten = mBytesWritten / mFrameSize;
                if (mStandby || track->presentationComplete(framesWritten, audioHALFrames)) {
                    if (track->isStopped()) {
                        track->reset();
                    }
                    tracksToRemove->add(track);
                }
            } else {
                // No buffers for this track. Give it a few chances to
                // fill a buffer, then remove it from active list.
                if (--(track->mRetryCount) <= 0) {
                    ALOGI("BUFFER TIMEOUT: remove(%d) from active list on thread %p",
                            trackId, this);
                    tracksToRemove->add(track);
                    // indicate to client process that the track was disabled because of underrun;
                    // it will then automatically call start() when data is available
                    track->disable();
                // If one track is not ready, mark the mixer also not ready if:
                //  - the mixer was ready during previous round OR
                //  - no other track is ready
                } else if (mMixerStatusIgnoringFastTracks == MIXER_TRACKS_READY ||
                                mixerStatus != MIXER_TRACKS_READY) {
                    mixerStatus = MIXER_TRACKS_ENABLED;
                }
            }
            mAudioMixer->disable(trackId);
        }

        }   // local variable scope to avoid goto warning

    }

    if (mHapticChannelMask != AUDIO_CHANNEL_NONE && sq != NULL) {
        // When there is no fast track playing haptic and FastMixer exists,
        // enabling the first FastTrack, which provides mixed data from normal
        // tracks, to play haptic data.
        FastTrack *fastTrack = &state->mFastTracks[0];
        if (fastTrack->mHapticPlaybackEnabled != noFastHapticTrack) {
            fastTrack->mHapticPlaybackEnabled = noFastHapticTrack;
            didModify = true;
        }
    }

    // Push the new FastMixer state if necessary
    bool pauseAudioWatchdog = false;
    if (didModify) {
        state->mFastTracksGen++;
        // if the fast mixer was active, but now there are no fast tracks, then put it in cold idle
        if (kUseFastMixer == FastMixer_Dynamic &&
                state->mCommand == FastMixerState::MIX_WRITE && state->mTrackMask <= 1) {
            state->mCommand = FastMixerState::COLD_IDLE;
            state->mColdFutexAddr = &mFastMixerFutex;
            state->mColdGen++;
            mFastMixerFutex = 0;
            if (kUseFastMixer == FastMixer_Dynamic) {
                mNormalSink = mOutputSink;
            }
            // If we go into cold idle, need to wait for acknowledgement
            // so that fast mixer stops doing I/O.
            block = FastMixerStateQueue::BLOCK_UNTIL_ACKED;
            pauseAudioWatchdog = true;
        }
    }
    if (sq != NULL) {
        sq->end(didModify);
        // No need to block if the FastMixer is in COLD_IDLE as the FastThread
        // is not active. (We BLOCK_UNTIL_ACKED when entering COLD_IDLE
        // when bringing the output sink into standby.)
        //
        // We will get the latest FastMixer state when we come out of COLD_IDLE.
        //
        // This occurs with BT suspend when we idle the FastMixer with
        // active tracks, which may be added or removed.
        sq->push(coldIdle ? FastMixerStateQueue::BLOCK_NEVER : block);
    }
#ifdef AUDIO_WATCHDOG
    if (pauseAudioWatchdog && mAudioWatchdog != 0) {
        mAudioWatchdog->pause();
    }
#endif

    // Now perform the deferred reset on fast tracks that have stopped
    while (resetMask != 0) {
        size_t i = __builtin_ctz(resetMask);
        ALOG_ASSERT(i < count);
        resetMask &= ~(1 << i);
        sp<Track> track = mActiveTracks[i];
        ALOG_ASSERT(track->isFastTrack() && track->isStopped());
        track->reset();
    }

    // Track destruction may occur outside of threadLoop once it is removed from active tracks.
    // Ensure the AudioMixer doesn't have a raw "buffer provider" pointer to the track if
    // it ceases to be active, to allow safe removal from the AudioMixer at the start
    // of prepareTracks_l(); this releases any outstanding buffer back to the track.
    // See also the implementation of destroyTrack_l().
    for (const auto &track : *tracksToRemove) {
        const int trackId = track->id();
        if (mAudioMixer->exists(trackId)) { // Normal tracks here, fast tracks in FastMixer.
            mAudioMixer->setBufferProvider(trackId, nullptr /* bufferProvider */);
        }
    }

    // remove all the tracks that need to be...
    removeTracks_l(*tracksToRemove);

    if (getEffectChain_l(AUDIO_SESSION_OUTPUT_MIX) != 0) {
        mEffectBufferValid = true;
    }

    if (mEffectBufferValid) {
        // as long as there are effects we should clear the effects buffer, to avoid
        // passing a non-clean buffer to the effect chain
        memset(mEffectBuffer, 0, mEffectBufferSize);
    }
    // sink or mix buffer must be cleared if all tracks are connected to an
    // effect chain as in this case the mixer will not write to the sink or mix buffer
    // and track effects will accumulate into it
    if ((mBytesRemaining == 0) && ((mixedTracks != 0 && mixedTracks == tracksWithEffect) ||
            (mixedTracks == 0 && fastTracks > 0))) {
        // FIXME as a performance optimization, should remember previous zero status
        if (mMixerBufferValid) {
            memset(mMixerBuffer, 0, mMixerBufferSize);
            // TODO: In testing, mSinkBuffer below need not be cleared because
            // the PlaybackThread::threadLoop() copies mMixerBuffer into mSinkBuffer
            // after mixing.
            //
            // To enforce this guarantee:
            // ((mixedTracks != 0 && mixedTracks == tracksWithEffect) ||
            // (mixedTracks == 0 && fastTracks > 0))
            // must imply MIXER_TRACKS_READY.
            // Later, we may clear buffers regardless, and skip much of this logic.
        }
        // FIXME as a performance optimization, should remember previous zero status
        memset(mSinkBuffer, 0, mNormalFrameCount * mFrameSize);
    }

    // if any fast tracks, then status is ready
    mMixerStatusIgnoringFastTracks = mixerStatus;
    if (fastTracks > 0) {
        mixerStatus = MIXER_TRACKS_READY;
    }
    return mixerStatus;
}

// trackCountForUid_l() must be called with ThreadBase::mLock held
uint32_t AudioFlinger::PlaybackThread::trackCountForUid_l(uid_t uid) const
{
    uint32_t trackCount = 0;
    for (size_t i = 0; i < mTracks.size() ; i++) {
        if (mTracks[i]->uid() == uid) {
            trackCount++;
        }
    }
    return trackCount;
}

// isTrackAllowed_l() must be called with ThreadBase::mLock held
bool AudioFlinger::MixerThread::isTrackAllowed_l(
        audio_channel_mask_t channelMask, audio_format_t format,
        audio_session_t sessionId, uid_t uid) const
{
    if (!PlaybackThread::isTrackAllowed_l(channelMask, format, sessionId, uid)) {
        return false;
    }
    // Check validity as we don't call AudioMixer::create() here.
    if (!mAudioMixer->isValidFormat(format)) {
        ALOGW("%s: invalid format: %#x", __func__, format);
        return false;
    }
    if (!mAudioMixer->isValidChannelMask(channelMask)) {
        ALOGW("%s: invalid channelMask: %#x", __func__, channelMask);
        return false;
    }
    return true;
}

// checkForNewParameter_l() must be called with ThreadBase::mLock held
bool AudioFlinger::MixerThread::checkForNewParameter_l(const String8& keyValuePair,
                                                       status_t& status)
{
    bool reconfig = false;
    bool a2dpDeviceChanged = false;

    status = NO_ERROR;

    AutoPark<FastMixer> park(mFastMixer);

    AudioParameter param = AudioParameter(keyValuePair);
    int value;
    if (param.getInt(String8(AudioParameter::keySamplingRate), value) == NO_ERROR) {
        reconfig = true;
    }
    if (param.getInt(String8(AudioParameter::keyFormat), value) == NO_ERROR) {
        if (!isValidPcmSinkFormat((audio_format_t) value)) {
            status = BAD_VALUE;
        } else {
            // no need to save value, since it's constant
            reconfig = true;
        }
    }
    if (param.getInt(String8(AudioParameter::keyChannels), value) == NO_ERROR) {
        if (!isValidPcmSinkChannelMask((audio_channel_mask_t) value)) {
            status = BAD_VALUE;
        } else {
            // no need to save value, since it's constant
            reconfig = true;
        }
    }
    if (param.getInt(String8(AudioParameter::keyFrameCount), value) == NO_ERROR) {
        // do not accept frame count changes if tracks are open as the track buffer
        // size depends on frame count and correct behavior would not be guaranteed
        // if frame count is changed after track creation
        if (!mTracks.isEmpty()) {
            status = INVALID_OPERATION;
        } else {
            reconfig = true;
        }
    }
    if (param.getInt(String8(AudioParameter::keyRouting), value) == NO_ERROR) {
#ifdef ADD_BATTERY_DATA
        // when changing the audio output device, call addBatteryData to notify
        // the change
        if (mOutDevice != value) {
            uint32_t params = 0;
            // check whether speaker is on
            if (value & AUDIO_DEVICE_OUT_SPEAKER) {
                params |= IMediaPlayerService::kBatteryDataSpeakerOn;
            }

            audio_devices_t deviceWithoutSpeaker
                = AUDIO_DEVICE_OUT_ALL & ~AUDIO_DEVICE_OUT_SPEAKER;
            // check if any other device (except speaker) is on
            if (value & deviceWithoutSpeaker) {
                params |= IMediaPlayerService::kBatteryDataOtherAudioDeviceOn;
            }

            if (params != 0) {
                addBatteryData(params);
            }
        }
#endif

        // forward device change to effects that have requested to be
        // aware of attached audio device.
        if (value != AUDIO_DEVICE_NONE) {
            a2dpDeviceChanged =
                    (mOutDevice & AUDIO_DEVICE_OUT_ALL_A2DP) != (value & AUDIO_DEVICE_OUT_ALL_A2DP);
            mOutDevice = value;
            for (size_t i = 0; i < mEffectChains.size(); i++) {
                mEffectChains[i]->setDevice_l(mOutDevice);
            }
        }
    }

    if (status == NO_ERROR) {
        status = mOutput->stream->setParameters(keyValuePair);
        if (!mStandby && status == INVALID_OPERATION) {
            mOutput->standby();
            mStandby = true;
            mBytesWritten = 0;
            status = mOutput->stream->setParameters(keyValuePair);
        }
        if (status == NO_ERROR && reconfig) {
            readOutputParameters_l();
            delete mAudioMixer;
            mAudioMixer = new AudioMixer(mNormalFrameCount, mSampleRate);
            for (const auto &track : mTracks) {
                const int trackId = track->id();
                status_t status = mAudioMixer->create(
                        trackId,
                        track->mChannelMask,
                        track->mFormat,
                        track->mSessionId);
                ALOGW_IF(status != NO_ERROR,
                        "%s(): AudioMixer cannot create track(%d)"
                        " mask %#x, format %#x, sessionId %d",
                        __func__,
                        trackId, track->mChannelMask, track->mFormat, track->mSessionId);
            }
            sendIoConfigEvent_l(AUDIO_OUTPUT_CONFIG_CHANGED);
        }
    }

    return reconfig || a2dpDeviceChanged;
}


void AudioFlinger::MixerThread::dumpInternals_l(int fd, const Vector<String16>& args)
{
    PlaybackThread::dumpInternals_l(fd, args);
    dprintf(fd, "  Thread throttle time (msecs): %u\n", mThreadThrottleTimeMs);
    dprintf(fd, "  AudioMixer tracks: %s\n", mAudioMixer->trackNames().c_str());
    dprintf(fd, "  Master mono: %s\n", mMasterMono ? "on" : "off");
    dprintf(fd, "  Master balance: %f (%s)\n", mMasterBalance.load(),
            (hasFastMixer() ? std::to_string(mFastMixer->getMasterBalance())
                            : mBalance.toString()).c_str());
    if (hasFastMixer()) {
        dprintf(fd, "  FastMixer thread %p tid=%d", mFastMixer.get(), mFastMixer->getTid());

        // Make a non-atomic copy of fast mixer dump state so it won't change underneath us
        // while we are dumping it.  It may be inconsistent, but it won't mutate!
        // This is a large object so we place it on the heap.
        // FIXME 25972958: Need an intelligent copy constructor that does not touch unused pages.
        const std::unique_ptr<FastMixerDumpState> copy =
                std::make_unique<FastMixerDumpState>(mFastMixerDumpState);
        copy->dump(fd);

#ifdef STATE_QUEUE_DUMP
        // Similar for state queue
        StateQueueObserverDump observerCopy = mStateQueueObserverDump;
        observerCopy.dump(fd);
        StateQueueMutatorDump mutatorCopy = mStateQueueMutatorDump;
        mutatorCopy.dump(fd);
#endif

#ifdef AUDIO_WATCHDOG
        if (mAudioWatchdog != 0) {
            // Make a non-atomic copy of audio watchdog dump so it won't change underneath us
            AudioWatchdogDump wdCopy = mAudioWatchdogDump;
            wdCopy.dump(fd);
        }
#endif

    } else {
        dprintf(fd, "  No FastMixer\n");
    }
}

uint32_t AudioFlinger::MixerThread::idleSleepTimeUs() const
{
    return (uint32_t)(((mNormalFrameCount * 1000) / mSampleRate) * 1000) / 2;
}

uint32_t AudioFlinger::MixerThread::suspendSleepTimeUs() const
{
    return (uint32_t)(((mNormalFrameCount * 1000) / mSampleRate) * 1000);
}

void AudioFlinger::MixerThread::cacheParameters_l()
{
    PlaybackThread::cacheParameters_l();

    // FIXME: Relaxed timing because of a certain device that can't meet latency
    // Should be reduced to 2x after the vendor fixes the driver issue
    // increase threshold again due to low power audio mode. The way this warning
    // threshold is calculated and its usefulness should be reconsidered anyway.
    maxPeriod = seconds(mNormalFrameCount) / mSampleRate * 15;
}

// ----------------------------------------------------------------------------

AudioFlinger::DirectOutputThread::DirectOutputThread(const sp<AudioFlinger>& audioFlinger,
        AudioStreamOut* output, audio_io_handle_t id, audio_devices_t device,
        ThreadBase::type_t type, bool systemReady)
    :   PlaybackThread(audioFlinger, output, id, device, type, systemReady)
<<<<<<< HEAD
        , mVolumeShaperActive(false)
        , mFramesWrittenAtStandby(0)
        , mFramesWrittenForSleep(0)
=======
>>>>>>> c1aabf30
{
    setMasterBalance(audioFlinger->getMasterBalance_l());
}

AudioFlinger::DirectOutputThread::~DirectOutputThread()
{
}

void AudioFlinger::DirectOutputThread::dumpInternals_l(int fd, const Vector<String16>& args)
{
    PlaybackThread::dumpInternals_l(fd, args);
    dprintf(fd, "  Master balance: %f  Left: %f  Right: %f\n",
            mMasterBalance.load(), mMasterBalanceLeft, mMasterBalanceRight);
}

void AudioFlinger::DirectOutputThread::setMasterBalance(float balance)
{
    Mutex::Autolock _l(mLock);
    if (mMasterBalance != balance) {
        mMasterBalance.store(balance);
        mBalance.computeStereoBalance(balance, &mMasterBalanceLeft, &mMasterBalanceRight);
        broadcast_l();
    }
}

void AudioFlinger::DirectOutputThread::processVolume_l(Track *track, bool lastTrack)
{
    float left, right;

    // Ensure volumeshaper state always advances even when muted.
    const sp<AudioTrackServerProxy> proxy = track->mAudioTrackServerProxy;
    const auto [shaperVolume, shaperActive] = track->getVolumeHandler()->getVolume(
            proxy->framesReleased());
    mVolumeShaperActive = shaperActive;

    if (mMasterMute || mStreamTypes[track->streamType()].mute || track->isPlaybackRestricted()) {
        left = right = 0;
    } else {
        float typeVolume = mStreamTypes[track->streamType()].volume;
        const float v = mMasterVolume * typeVolume * shaperVolume;

        gain_minifloat_packed_t vlr = proxy->getVolumeLR();
        left = float_from_gain(gain_minifloat_unpack_left(vlr));
        if (left > GAIN_FLOAT_UNITY) {
            left = GAIN_FLOAT_UNITY;
        }
        left *= v * mMasterBalanceLeft; // DirectOutputThread balance applied as track volume
        right = float_from_gain(gain_minifloat_unpack_right(vlr));
        if (right > GAIN_FLOAT_UNITY) {
            right = GAIN_FLOAT_UNITY;
        }
        right *= v * mMasterBalanceRight;
    }

    if (lastTrack) {
        track->setFinalVolume((left + right) / 2.f);
        if (left != mLeftVolFloat || right != mRightVolFloat) {
            mLeftVolFloat = left;
            mRightVolFloat = right;

            // Delegate volume control to effect in track effect chain if needed
            // only one effect chain can be present on DirectOutputThread, so if
            // there is one, the track is connected to it
            if (!mEffectChains.isEmpty()) {
                // if effect chain exists, volume is handled by it.
                // Convert volumes from float to 8.24
                uint32_t vl = (uint32_t)(left * (1 << 24));
                uint32_t vr = (uint32_t)(right * (1 << 24));
                // Direct/Offload effect chains set output volume in setVolume_l().
                (void)mEffectChains[0]->setVolume_l(&vl, &vr);
            } else {
                // otherwise we directly set the volume.
                setVolumeForOutput_l(left, right);
            }
        }
    }

}

void AudioFlinger::PlaybackThread::onIdleMixer()
{
    ALOGV("onIdleMixer");
}

void AudioFlinger::DirectOutputThread::onAddNewTrack_l()
{
    sp<Track> previousTrack = mPreviousTrack.promote();
    sp<Track> latestTrack = mActiveTracks.getLatest();

    if (previousTrack != 0 && latestTrack != 0) {
        if (mType == DIRECT) {
            if (previousTrack.get() != latestTrack.get()) {
                mFlushPending = true;
            }
        } else /* mType == OFFLOAD */ {
            if (previousTrack->sessionId() != latestTrack->sessionId()) {
                mFlushPending = true;
            }
        }
    } else if (previousTrack == 0) {
        // there could be an old track added back during track transition for direct
        // output, so always issues flush to flush data of the previous track if it
        // was already destroyed with HAL paused, then flush can resume the playback
        mFlushPending = true;
    }
    PlaybackThread::onAddNewTrack_l();
}

AudioFlinger::PlaybackThread::mixer_state AudioFlinger::DirectOutputThread::prepareTracks_l(
    Vector< sp<Track> > *tracksToRemove
)
{
    size_t count = mActiveTracks.size();
    mixer_state mixerStatus = MIXER_IDLE;
    bool doHwPause = false;
    bool doHwResume = false;

    // find out which tracks need to be processed
    for (const sp<Track> &t : mActiveTracks) {
        if (t->isInvalid()) {
            ALOGW("An invalidated track shouldn't be in active list");
            tracksToRemove->add(t);
            continue;
        }

        Track* const track = t.get();
#ifdef VERY_VERY_VERBOSE_LOGGING
        audio_track_cblk_t* cblk = track->cblk();
#endif
        // Only consider last track started for volume and mixer state control.
        // In theory an older track could underrun and restart after the new one starts
        // but as we only care about the transition phase between two tracks on a
        // direct output, it is not a problem to ignore the underrun case.
        sp<Track> l = mActiveTracks.getLatest();
        bool last = l.get() == track;

        if (track->isPausing()) {
            track->setPaused();
            if (mHwSupportsPause && last && !mHwPaused) {
                doHwPause = true;
                mHwPaused = true;
            }
        } else if (track->isFlushPending()) {
            track->flushAck();
            if (last) {
                mFlushPending = true;
            }
        } else if (track->isResumePending()) {
            track->resumeAck();
            if (last) {
                mLeftVolFloat = mRightVolFloat = -1.0;
                if (mHwPaused) {
                    doHwResume = true;
                    mHwPaused = false;
                }
            }
        }

        // The first time a track is added we wait
        // for all its buffers to be filled before processing it.
        // Allow draining the buffer in case the client
        // app does not call stop() and relies on underrun to stop:
        // hence the test on (track->mRetryCount > 1).
        // If retryCount<=1 then track is about to underrun and be removed.
        // Do not use a high threshold for compressed audio.
        uint32_t minFrames;
        if ((track->sharedBuffer() == 0) && !track->isStopping_1() && !track->isPausing()
            && (track->mRetryCount > 1) && audio_has_proportional_frames(mFormat)) {
            minFrames = mNormalFrameCount;
        } else {
            minFrames = 1;
        }

        const size_t framesReady = track->framesReady();
        const int trackId = track->id();
        if (ATRACE_ENABLED()) {
            std::string traceName("nRdy");
            traceName += std::to_string(trackId);
            ATRACE_INT(traceName.c_str(), framesReady);
        }
        if ((framesReady >= minFrames) && track->isReady() && !track->isPaused() &&
                !track->isStopping_2() && !track->isStopped())
        {
<<<<<<< HEAD
            ALOGVV("track(%d) s=%08x [OK]", track->id(), cblk->mServer);
=======
            ALOGVV("track(%d) s=%08x [OK]", trackId, cblk->mServer);
>>>>>>> c1aabf30

            if (track->mFillingUpStatus == Track::FS_FILLED) {
                track->mFillingUpStatus = Track::FS_ACTIVE;
                if (last) {
                    // make sure processVolume_l() will apply new volume even if 0
                    mLeftVolFloat = mRightVolFloat = -1.0;
                }
                if (!mHwSupportsPause) {
                    track->resumeAck();
                }
            }

            // compute volume for this track
            processVolume_l(track, last);
            if (last) {
                sp<Track> previousTrack = mPreviousTrack.promote();
                if (previousTrack != 0) {
                    if (track != previousTrack.get()) {
                        // Flush any data still being written from last track
                        mBytesRemaining = 0;
                        // Invalidate previous track to force a seek when resuming.
                        previousTrack->invalidate();
                    }
                }
                mPreviousTrack = track;

                // reset retry count
                track->mRetryCount = kMaxTrackRetriesDirect;
                mActiveTrack = t;
                mixerStatus = MIXER_TRACKS_READY;
                if (mHwPaused) {
                    doHwResume = true;
                    mHwPaused = false;
                }
            }
        } else {
            // clear effect chain input buffer if the last active track started underruns
            // to avoid sending previous audio buffer again to effects
            if (!mEffectChains.isEmpty() && last) {
                mEffectChains[0]->clearInputBuffer();
            }
            if (track->isStopping_1()) {
                track->mState = TrackBase::STOPPING_2;
                if (last && mHwPaused) {
                     doHwResume = true;
                     mHwPaused = false;
                 }
            }
            if ((track->sharedBuffer() != 0) || track->isStopped() ||
                    track->isStopping_2() || track->isPaused()) {
                // We have consumed all the buffers of this track.
                // Remove it from the list of active tracks.
                size_t audioHALFrames;
                if (audio_has_proportional_frames(mFormat)) {
                    audioHALFrames = (latency_l() * mSampleRate) / 1000;
                } else {
                    audioHALFrames = 0;
                }

                int64_t framesWritten = mBytesWritten / mFrameSize;
                if (mStandby || !last ||
                        track->presentationComplete(framesWritten, audioHALFrames) ||
<<<<<<< HEAD
                        (track->isStopped() && mHwPaused) || track->isPaused()) {
=======
                        track->isPaused()) {
>>>>>>> c1aabf30
                    if (track->isStopping_2()) {
                        track->mState = TrackBase::STOPPED;
                    }
                    if (track->isStopped()) {
                        track->reset();
                        mFlushPending = true;
                    }
                    tracksToRemove->add(track);
                }
            } else {
                // No buffers for this track. Give it a few chances to
                // fill a buffer, then remove it from active list.
                // Only consider last track started for mixer state control
                if (--(track->mRetryCount) <= 0) {
<<<<<<< HEAD
                    ALOGV("BUFFER TIMEOUT: remove track(%d) from active list", track->id());
=======
                    ALOGV("BUFFER TIMEOUT: remove track(%d) from active list", trackId);
>>>>>>> c1aabf30
                    tracksToRemove->add(track);
                    // indicate to client process that the track was disabled because of underrun;
                    // it will then automatically call start() when data is available
                    track->disable();
                    // only do hw pause when track is going to be removed due to BUFFER TIMEOUT.
                    // unlike mixerthread, HAL can be paused for direct output, and as HAL can be
                    // paused at the first underrun, but track may be ready for the next loop and
                    // the playback is resumed, it will make the playback interrupted
                    ALOGW("pause because of UNDERRUN, framesReady = %zu,"
                            "minFrames = %u, mFormat = %#x",
<<<<<<< HEAD
                            track->framesReady(), minFrames, mFormat);
                    if (mHwSupportsPause && last && !mHwPaused && !mStandby) {
=======
                            framesReady, minFrames, mFormat);
                    mixerStatus = MIXER_TRACKS_ENABLED;
                    if (mHwSupportsPause && !mHwPaused && !mStandby) {
>>>>>>> c1aabf30
                        doHwPause = true;
                        mHwPaused = true;
                    }
                } else if (last) {
                    mixerStatus = MIXER_TRACKS_ENABLED;
                }
            }
        }
    }

    // if an active track did not command a flush, check for pending flush on stopped tracks
    if (!mFlushPending) {
        for (size_t i = 0; i < mTracks.size(); i++) {
            if (mTracks[i]->isFlushPending()) {
                mTracks[i]->flushAck();
                mFlushPending = true;
            }
        }
    }

    // make sure the pause/flush/resume sequence is executed in the right order.
    // If a flush is pending and a track is active but the HW is not paused, force a HW pause
    // before flush and then resume HW. This can happen in case of pause/flush/resume
    // if resume is received before pause is executed.
    if (mHwSupportsPause && !mStandby &&
            (doHwPause || (mFlushPending && !mHwPaused && (count != 0)))) {
        status_t result = mOutput->stream->pause();
        ALOGE_IF(result != OK, "Error when pausing output stream: %d", result);
    }
    if (mFlushPending) {
        flushHw_l();
    }
    if (mHwSupportsPause && !mStandby && doHwResume) {
        status_t result = mOutput->stream->resume();
        ALOGE_IF(result != OK, "Error when resuming output stream: %d", result);
    }
    // remove all the tracks that need to be...
    removeTracks_l(*tracksToRemove);

    return mixerStatus;
}

void AudioFlinger::DirectOutputThread::threadLoop_mix()
{
    size_t frameCount = mFrameCount;
    int8_t *curBuf = (int8_t *)mSinkBuffer;
    // output audio to hardware
    while (frameCount) {
        AudioBufferProvider::Buffer buffer;
        buffer.frameCount = frameCount;
        status_t status = mActiveTrack->getNextBuffer(&buffer);
        if (status != NO_ERROR || buffer.raw == NULL) {
            // no need to pad with 0 for compressed audio
            if (audio_has_proportional_frames(mFormat)) {
                memset(curBuf, 0, frameCount * mFrameSize);
            }
            break;
        }
        memcpy(curBuf, buffer.raw, buffer.frameCount * mFrameSize);
        frameCount -= buffer.frameCount;
        curBuf += buffer.frameCount * mFrameSize;
        mActiveTrack->releaseBuffer(&buffer);
    }
    mCurrentWriteLength = curBuf - (int8_t *)mSinkBuffer;
    mSleepTimeUs = 0;
    mStandbyTimeNs = systemTime() + mStandbyDelayNs;
    mActiveTrack.clear();
}

void AudioFlinger::DirectOutputThread::threadLoop_sleepTime()
{
    // do not write to HAL when paused
    if (mHwPaused || (usesHwAvSync() && mStandby)) {
        mSleepTimeUs = mIdleSleepTimeUs;
        return;
    }
    if (mSleepTimeUs == 0) {
        if (mMixerStatus == MIXER_TRACKS_ENABLED) {
            mSleepTimeUs = mActiveSleepTimeUs;
        } else {
            mSleepTimeUs = mIdleSleepTimeUs;
        }
    } else if (mBytesWritten != 0 && audio_has_proportional_frames(mFormat)) {
        memset(mSinkBuffer, 0, mFrameCount * mFrameSize);
        mSleepTimeUs = 0;
        mFramesWrittenForSleep += mFrameCount;
    }
}

void AudioFlinger::DirectOutputThread::threadLoop_exit()
{
    {
        Mutex::Autolock _l(mLock);
        for (size_t i = 0; i < mTracks.size(); i++) {
            if (mTracks[i]->isFlushPending()) {
                mTracks[i]->flushAck();
                mFlushPending = true;
            }
        }
        if (mFlushPending) {
            flushHw_l();
        }
    }
    PlaybackThread::threadLoop_exit();
}

// must be called with thread mutex locked
bool AudioFlinger::DirectOutputThread::shouldStandby_l()
{
    bool standbyForDirectPcm = false;
    bool standbyWhenIdle = false;

    bool trackPaused = false;
    bool trackStopped = false;

    if (mStandby) {
        return false; // already in standby
    }

    // allowing DIRECT linear pcm track to be in standby even when active
    standbyForDirectPcm = (mType == DIRECT) && audio_is_linear_pcm(mFormat) && !usesHwAvSync();

    // do not put the HAL in standby when paused. AwesomePlayer clear the offloaded AudioTrack
    // after a timeout and we will enter standby then.
    if (mTracks.size() > 0) {
        trackPaused = mTracks[mTracks.size() - 1]->isPaused();
        trackStopped = mTracks[mTracks.size() - 1]->isStopped() ||
                           mTracks[mTracks.size() - 1]->mState == TrackBase::IDLE;
    }
    standbyWhenIdle = trackStopped || (!trackPaused && !mHwPaused);
    // store position when entering standby in idle/stopped state for DIRECT linear pcm tracks.
    // This is required because presentation position for a DIRECT linear pcm track is not reset
    // on standby, and must be reset on track stop.
    if (standbyForDirectPcm && standbyWhenIdle) {
        uint64_t position64;
        struct timespec ts;
        if (NO_ERROR == mOutput->getPresentationPosition(&position64, &ts)) {
            mFramesWrittenAtStandby = position64;
            // reset mFramesWrittenForSleep as mFramesWrittenAtStandby includes it
            mFramesWrittenForSleep = 0;
        }
    }
    return standbyForDirectPcm || standbyWhenIdle;
}

// checkForNewParameter_l() must be called with ThreadBase::mLock held
bool AudioFlinger::DirectOutputThread::checkForNewParameter_l(const String8& keyValuePair,
                                                              status_t& status)
{
    bool reconfig = false;
    bool a2dpDeviceChanged = false;

    status = NO_ERROR;

    AudioParameter param = AudioParameter(keyValuePair);
    int value;
    if (param.getInt(String8(AudioParameter::keyRouting), value) == NO_ERROR) {
        // forward device change to effects that have requested to be
        // aware of attached audio device.
        if (value != AUDIO_DEVICE_NONE) {
            a2dpDeviceChanged =
                    (mOutDevice & AUDIO_DEVICE_OUT_ALL_A2DP) != (value & AUDIO_DEVICE_OUT_ALL_A2DP);
            mOutDevice = value;
            for (size_t i = 0; i < mEffectChains.size(); i++) {
                mEffectChains[i]->setDevice_l(mOutDevice);
            }
        }
    }
    if (param.getInt(String8(AudioParameter::keyFrameCount), value) == NO_ERROR) {
        // do not accept frame count changes if tracks are open as the track buffer
        // size depends on frame count and correct behavior would not be garantied
        // if frame count is changed after track creation
        if (!mTracks.isEmpty()) {
            status = INVALID_OPERATION;
        } else {
            reconfig = true;
        }
    }
    if (status == NO_ERROR) {
        status = mOutput->stream->setParameters(keyValuePair);
        if (!mStandby && status == INVALID_OPERATION) {
            mOutput->standby();
            mStandby = true;
            mBytesWritten = 0;
            status = mOutput->stream->setParameters(keyValuePair);
        }
        if (status == NO_ERROR && reconfig) {
            readOutputParameters_l();
            sendIoConfigEvent_l(AUDIO_OUTPUT_CONFIG_CHANGED);
        }
    }

    return reconfig || a2dpDeviceChanged;
}

uint32_t AudioFlinger::DirectOutputThread::activeSleepTimeUs() const
{
    uint32_t time;
    if (audio_has_proportional_frames(mFormat)) {
        time = PlaybackThread::activeSleepTimeUs();
    } else {
        time = kDirectMinSleepTimeUs;
    }
    return time;
}

uint32_t AudioFlinger::DirectOutputThread::idleSleepTimeUs() const
{
    uint32_t time;
    if (audio_has_proportional_frames(mFormat)) {
        time = (uint32_t)(((mFrameCount * 1000) / mSampleRate) * 1000) / 2;
    } else {
        time = kDirectMinSleepTimeUs;
    }
    return time;
}

uint32_t AudioFlinger::DirectOutputThread::suspendSleepTimeUs() const
{
    uint32_t time;
    if (audio_has_proportional_frames(mFormat)) {
        time = (uint32_t)(((mFrameCount * 1000) / mSampleRate) * 1000);
    } else {
        time = kDirectMinSleepTimeUs;
    }
    return time;
}

void AudioFlinger::DirectOutputThread::cacheParameters_l()
{
    PlaybackThread::cacheParameters_l();

    // use shorter standby delay as on normal output to release
    // hardware resources as soon as possible
    // no delay on outputs with HW A/V sync
    if (usesHwAvSync()) {
        mStandbyDelayNs = 0;
    } else if ((mType == OFFLOAD) && !audio_has_proportional_frames(mFormat)) {
        mStandbyDelayNs = kOffloadStandbyDelayNs;
    } else if (mType == DIRECT) {
        mStandbyDelayNs = kOffloadStandbyDelayNs;
    } else {
        mStandbyDelayNs = microseconds(mActiveSleepTimeUs*2);
    }
}

void AudioFlinger::DirectOutputThread::flushHw_l()
{
    mOutput->flush();
    mHwPaused = false;
    mFlushPending = false;
<<<<<<< HEAD
    mFramesWrittenAtStandby = 0;
    mFramesWrittenForSleep = 0;
    mTimestampVerifier.discontinuity(); // DIRECT and OFFLOADED flush resets frame count.
}

status_t AudioFlinger::DirectOutputThread::getTimestamp_l(AudioTimestamp& timestamp)
{
    if (mOutput != NULL) {
        uint64_t position64;
        if (mOutput->getPresentationPosition(&position64, &timestamp.mTime) == OK) {
            timestamp.mPosition = (position64 <= (mFramesWrittenAtStandby + mFramesWrittenForSleep)) ?
                   0 : (uint32_t) (position64 - mFramesWrittenAtStandby - mFramesWrittenForSleep);
            return NO_ERROR;
        }
    }
    return INVALID_OPERATION;
=======
    mTimestampVerifier.discontinuity(); // DIRECT and OFFLOADED flush resets frame count.
>>>>>>> c1aabf30
}

int64_t AudioFlinger::DirectOutputThread::computeWaitTimeNs_l() const {
    // If a VolumeShaper is active, we must wake up periodically to update volume.
    const int64_t NS_PER_MS = 1000000;
    return mVolumeShaperActive ?
            kMinNormalSinkBufferSizeMs * NS_PER_MS : PlaybackThread::computeWaitTimeNs_l();
}

// ----------------------------------------------------------------------------

AudioFlinger::AsyncCallbackThread::AsyncCallbackThread(
        const wp<AudioFlinger::PlaybackThread>& playbackThread)
    :   Thread(false /*canCallJava*/),
        mPlaybackThread(playbackThread),
        mWriteAckSequence(0),
        mDrainSequence(0),
        mAsyncError(false)
{
}

AudioFlinger::AsyncCallbackThread::~AsyncCallbackThread()
{
}

void AudioFlinger::AsyncCallbackThread::onFirstRef()
{
    run("Offload Cbk", ANDROID_PRIORITY_URGENT_AUDIO);
}

bool AudioFlinger::AsyncCallbackThread::threadLoop()
{
    while (!exitPending()) {
        uint32_t writeAckSequence;
        uint32_t drainSequence;
        bool asyncError;

        {
            Mutex::Autolock _l(mLock);
            while (!((mWriteAckSequence & 1) ||
                     (mDrainSequence & 1) ||
                     mAsyncError ||
                     exitPending())) {
                mWaitWorkCV.wait(mLock);
            }

            if (exitPending()) {
                break;
            }
            ALOGV("AsyncCallbackThread mWriteAckSequence %d mDrainSequence %d",
                  mWriteAckSequence, mDrainSequence);
            writeAckSequence = mWriteAckSequence;
            mWriteAckSequence &= ~1;
            drainSequence = mDrainSequence;
            mDrainSequence &= ~1;
            asyncError = mAsyncError;
            mAsyncError = false;
        }
        {
            sp<AudioFlinger::PlaybackThread> playbackThread = mPlaybackThread.promote();
            if (playbackThread != 0) {
                if (writeAckSequence & 1) {
                    playbackThread->resetWriteBlocked(writeAckSequence >> 1);
                }
                if (drainSequence & 1) {
                    playbackThread->resetDraining(drainSequence >> 1);
                }
                if (asyncError) {
                    playbackThread->onAsyncError();
                }
            }
        }
    }
    return false;
}

void AudioFlinger::AsyncCallbackThread::exit()
{
    ALOGV("AsyncCallbackThread::exit");
    Mutex::Autolock _l(mLock);
    requestExit();
    mWaitWorkCV.broadcast();
}

void AudioFlinger::AsyncCallbackThread::setWriteBlocked(uint32_t sequence)
{
    Mutex::Autolock _l(mLock);
    // bit 0 is cleared
    mWriteAckSequence = sequence << 1;
}

void AudioFlinger::AsyncCallbackThread::resetWriteBlocked()
{
    Mutex::Autolock _l(mLock);
    // ignore unexpected callbacks
    if (mWriteAckSequence & 2) {
        mWriteAckSequence |= 1;
        mWaitWorkCV.signal();
    }
}

void AudioFlinger::AsyncCallbackThread::setDraining(uint32_t sequence)
{
    Mutex::Autolock _l(mLock);
    // bit 0 is cleared
    mDrainSequence = sequence << 1;
}

void AudioFlinger::AsyncCallbackThread::resetDraining()
{
    Mutex::Autolock _l(mLock);
    // ignore unexpected callbacks
    if (mDrainSequence & 2) {
        mDrainSequence |= 1;
        mWaitWorkCV.signal();
    }
}

void AudioFlinger::AsyncCallbackThread::setAsyncError()
{
    Mutex::Autolock _l(mLock);
    mAsyncError = true;
    mWaitWorkCV.signal();
}


// ----------------------------------------------------------------------------
AudioFlinger::OffloadThread::OffloadThread(const sp<AudioFlinger>& audioFlinger,
        AudioStreamOut* output, audio_io_handle_t id, uint32_t device, bool systemReady)
    :   DirectOutputThread(audioFlinger, output, id, device, OFFLOAD, systemReady),
        mPausedWriteLength(0), mPausedBytesRemaining(0), mKeepWakeLock(true),
        mOffloadUnderrunPosition(~0LL)
{
    //FIXME: mStandby should be set to true by ThreadBase constructo
    mStandby = true;
    mKeepWakeLock = property_get_bool("ro.audio.offload_wakelock", true /* default_value */);
}

void AudioFlinger::OffloadThread::threadLoop_exit()
{
    if (mFlushPending || mHwPaused) {
        // If a flush is pending or track was paused, just discard buffered data
        flushHw_l();
    } else {
        mMixerStatus = MIXER_DRAIN_ALL;
        threadLoop_drain();
    }
    if (mUseAsyncWrite) {
        ALOG_ASSERT(mCallbackThread != 0);
        mCallbackThread->exit();
    }
    PlaybackThread::threadLoop_exit();
}

AudioFlinger::PlaybackThread::mixer_state AudioFlinger::OffloadThread::prepareTracks_l(
    Vector< sp<Track> > *tracksToRemove
)
{
    size_t count = mActiveTracks.size();

    mixer_state mixerStatus = MIXER_IDLE;
    bool doHwPause = false;
    bool doHwResume = false;

    ALOGV("OffloadThread::prepareTracks_l active tracks %zu", count);

    // find out which tracks need to be processed
    for (const sp<Track> &t : mActiveTracks) {
        Track* const track = t.get();
#ifdef VERY_VERY_VERBOSE_LOGGING
        audio_track_cblk_t* cblk = track->cblk();
#endif
        // Only consider last track started for volume and mixer state control.
        // In theory an older track could underrun and restart after the new one starts
        // but as we only care about the transition phase between two tracks on a
        // direct output, it is not a problem to ignore the underrun case.
        sp<Track> l = mActiveTracks.getLatest();
        bool last = l.get() == track;

        if (track->isInvalid()) {
            ALOGW("An invalidated track shouldn't be in active list");
            tracksToRemove->add(track);
        } else if (track->mState == TrackBase::IDLE) {
            ALOGW("An idle track shouldn't be in active list");
        } else if (track->isPausing()) {
            track->setPaused();
            if (last) {
                if (mHwSupportsPause && !mHwPaused) {
                    doHwPause = true;
                    mHwPaused = true;
                }
                // If we were part way through writing the mixbuffer to
                // the HAL we must save this until we resume
                // BUG - this will be wrong if a different track is made active,
                // in that case we want to discard the pending data in the
                // mixbuffer and tell the client to present it again when the
                // track is resumed
                mPausedWriteLength = mCurrentWriteLength;
                mPausedBytesRemaining = mBytesRemaining;
                mBytesRemaining = 0;    // stop writing
            }
            tracksToRemove->add(track);
        } else if (track->isFlushPending()) {
            if (track->isStopping_1()) {
                track->mRetryCount = kMaxTrackStopRetriesOffload;
            } else {
                track->mRetryCount = kMaxTrackRetriesOffload;
            }
            track->flushAck();
            if (last) {
                mFlushPending = true;
            }
        } else if (track->isResumePending()){
            track->resumeAck();
            if (last) {
                if (mPausedBytesRemaining) {
                    // Need to continue write that was interrupted
                    mCurrentWriteLength = mPausedWriteLength;
                    mBytesRemaining = mPausedBytesRemaining;
                    mPausedBytesRemaining = 0;
                }
                if (mHwPaused) {
                    doHwResume = true;
                    mHwPaused = false;
                    // threadLoop_mix() will handle the case that we need to
                    // resume an interrupted write
                }
                // enable write to audio HAL
                mSleepTimeUs = 0;

                mLeftVolFloat = mRightVolFloat = -1.0;

                // Do not handle new data in this iteration even if track->framesReady()
                mixerStatus = MIXER_TRACKS_ENABLED;
            }
        }  else if (track->framesReady() && track->isReady() &&
                !track->isPaused() && !track->isTerminated() && !track->isStopping_2()) {
            ALOGVV("OffloadThread: track(%d) s=%08x [OK]", track->id(), cblk->mServer);
            if (track->mFillingUpStatus == Track::FS_FILLED) {
                track->mFillingUpStatus = Track::FS_ACTIVE;
                if (last) {
                    // make sure processVolume_l() will apply new volume even if 0
                    mLeftVolFloat = mRightVolFloat = -1.0;
                }
            }

            if (last) {
                sp<Track> previousTrack = mPreviousTrack.promote();
                if (previousTrack != 0) {
                    if (track != previousTrack.get()) {
                        // Flush any data still being written from last track
                        mBytesRemaining = 0;
                        if (mPausedBytesRemaining) {
                            // Last track was paused so we also need to flush saved
                            // mixbuffer state and invalidate track so that it will
                            // re-submit that unwritten data when it is next resumed
                            mPausedBytesRemaining = 0;
                            // Invalidate is a bit drastic - would be more efficient
                            // to have a flag to tell client that some of the
                            // previously written data was lost
                            previousTrack->invalidate();
                        }
                        // flush data already sent to the DSP if changing audio session as audio
                        // comes from a different source. Also invalidate previous track to force a
                        // seek when resuming.
                        if (previousTrack->sessionId() != track->sessionId()) {
                            previousTrack->invalidate();
                        }
                    }
                }
                mPreviousTrack = track;
                // reset retry count
                if (track->isStopping_1()) {
                    track->mRetryCount = kMaxTrackStopRetriesOffload;
                } else {
                    track->mRetryCount = kMaxTrackRetriesOffload;
                }
                mActiveTrack = t;
                mixerStatus = MIXER_TRACKS_READY;
            }
        } else {
            ALOGVV("OffloadThread: track(%d) s=%08x [NOT READY]", track->id(), cblk->mServer);
            if (track->isStopping_1()) {
                if (--(track->mRetryCount) <= 0) {
                    // Hardware buffer can hold a large amount of audio so we must
                    // wait for all current track's data to drain before we say
                    // that the track is stopped.
                    if (mBytesRemaining == 0) {
                        // Only start draining when all data in mixbuffer
                        // has been written
                        ALOGV("OffloadThread: underrun and STOPPING_1 -> draining, STOPPING_2");
                        track->mState = TrackBase::STOPPING_2; // so presentation completes after
                        // drain do not drain if no data was ever sent to HAL (mStandby == true)
                        if (last && !mStandby) {
                            // do not modify drain sequence if we are already draining. This happens
                            // when resuming from pause after drain.
                            if ((mDrainSequence & 1) == 0) {
                                mSleepTimeUs = 0;
                                mStandbyTimeNs = systemTime() + mStandbyDelayNs;
                                mixerStatus = MIXER_DRAIN_TRACK;
                                mDrainSequence += 2;
                            }
                            if (mHwPaused) {
                                // It is possible to move from PAUSED to STOPPING_1 without
                                // a resume so we must ensure hardware is running
                                doHwResume = true;
                                mHwPaused = false;
                            }
                        }
                    }
                } else if (last) {
                    ALOGV("stopping1 underrun retries left %d", track->mRetryCount);
                    mixerStatus = MIXER_TRACKS_ENABLED;
                }
            } else if (track->isStopping_2()) {
                // Drain has completed or we are in standby, signal presentation complete
                if (!(mDrainSequence & 1) || !last || mStandby) {
                    track->mState = TrackBase::STOPPED;
                    uint32_t latency = 0;
                    status_t result = mOutput->stream->getLatency(&latency);
                    ALOGE_IF(result != OK,
                            "Error when retrieving output stream latency: %d", result);
                    size_t audioHALFrames = (latency * mSampleRate) / 1000;
                    int64_t framesWritten =
                            mBytesWritten / mOutput->getFrameSize();
                    track->presentationComplete(framesWritten, audioHALFrames);
                    track->reset();
                    tracksToRemove->add(track);
                    // DIRECT and OFFLOADED stop resets frame counts.
                    if (!mUseAsyncWrite) {
                        // If we don't get explicit drain notification we must
                        // register discontinuity regardless of whether this is
                        // the previous (!last) or the upcoming (last) track
                        // to avoid skipping the discontinuity.
                        mTimestampVerifier.discontinuity();
                    }
                }
            } else {
                // No buffers for this track. Give it a few chances to
                // fill a buffer, then remove it from active list.
                if (--(track->mRetryCount) <= 0) {
                    bool running = false;
                    uint64_t position = 0;
                    struct timespec unused;
                    // The running check restarts the retry counter at least once.
                    status_t ret = mOutput->stream->getPresentationPosition(&position, &unused);
                    if (ret == NO_ERROR && position != mOffloadUnderrunPosition) {
                        running = true;
                        mOffloadUnderrunPosition = position;
                    }
                    if (ret == NO_ERROR) {
                        ALOGVV("underrun counter, running(%d): %lld vs %lld", running,
                                (long long)position, (long long)mOffloadUnderrunPosition);
                    }
                    if (running) { // still running, give us more time.
                        track->mRetryCount = kMaxTrackRetriesOffload;
                    } else {
                        ALOGV("OffloadThread: BUFFER TIMEOUT: remove track(%d) from active list",
                                track->id());
                        tracksToRemove->add(track);
                        // tell client process that the track was disabled because of underrun;
                        // it will then automatically call start() when data is available
                        track->disable();
                    }
                } else if (last){
                    mixerStatus = MIXER_TRACKS_ENABLED;
                }
            }
        }
        // compute volume for this track
        if (track->isReady()) {  // check ready to prevent premature start.
            processVolume_l(track, last);
        }
    }

    // make sure the pause/flush/resume sequence is executed in the right order.
    // If a flush is pending and a track is active but the HW is not paused, force a HW pause
    // before flush and then resume HW. This can happen in case of pause/flush/resume
    // if resume is received before pause is executed.
    if (!mStandby && (doHwPause || (mFlushPending && !mHwPaused && (count != 0)))) {
        status_t result = mOutput->stream->pause();
        ALOGE_IF(result != OK, "Error when pausing output stream: %d", result);
    }
    if (mFlushPending) {
        flushHw_l();
    }
    if (!mStandby && doHwResume) {
        status_t result = mOutput->stream->resume();
        ALOGE_IF(result != OK, "Error when resuming output stream: %d", result);
    }

    // remove all the tracks that need to be...
    removeTracks_l(*tracksToRemove);

    return mixerStatus;
}

// must be called with thread mutex locked
bool AudioFlinger::OffloadThread::waitingAsyncCallback_l()
{
    ALOGVV("waitingAsyncCallback_l mWriteAckSequence %d mDrainSequence %d",
          mWriteAckSequence, mDrainSequence);
    if (mUseAsyncWrite && ((mWriteAckSequence & 1) || (mDrainSequence & 1))) {
        return true;
    }
    return false;
}

bool AudioFlinger::OffloadThread::waitingAsyncCallback()
{
    Mutex::Autolock _l(mLock);
    return waitingAsyncCallback_l();
}

void AudioFlinger::OffloadThread::flushHw_l()
{
    DirectOutputThread::flushHw_l();
    // Flush anything still waiting in the mixbuffer
    mCurrentWriteLength = 0;
    mBytesRemaining = 0;
    mPausedWriteLength = 0;
    mPausedBytesRemaining = 0;
    // reset bytes written count to reflect that DSP buffers are empty after flush.
    mBytesWritten = 0;
    mOffloadUnderrunPosition = ~0LL;

    if (mUseAsyncWrite) {
        // discard any pending drain or write ack by incrementing sequence
        mWriteAckSequence = (mWriteAckSequence + 2) & ~1;
        mDrainSequence = (mDrainSequence + 2) & ~1;
        ALOG_ASSERT(mCallbackThread != 0);
        mCallbackThread->setWriteBlocked(mWriteAckSequence);
        mCallbackThread->setDraining(mDrainSequence);
    }
}

void AudioFlinger::OffloadThread::invalidateTracks(audio_stream_type_t streamType)
{
    Mutex::Autolock _l(mLock);
    if (PlaybackThread::invalidateTracks_l(streamType)) {
        mFlushPending = true;
    }
}

void AudioFlinger::MixerThread::onIdleMixer()
{
    PlaybackThread::onIdleMixer();

    if (mFastMixer == 0) {
        return;
    }

    if (!mHwSupportsSuspend) {
        return;
    }

    if (mStandbyDelayNs > seconds(1)) {
        mIdleTimeOffsetUs = seconds(1)/1000LL - mIdleSleepTimeUs;
    }

    FastMixerStateQueue *sq = mFastMixer->sq();
    FastMixerState *state = sq->begin();
    if (!(state->mCommand & FastMixerState::IDLE)) {
        state->mCommand = FastMixerState::COLD_IDLE;
        state->mColdFutexAddr = &mFastMixerFutex;
        state->mColdGen++;
        mFastMixerFutex = 0;

        // cold idle fastmixer only after draining a whole pipe sink
        uint32_t delayMs =
            (uint32_t)((mNormalFrameCount + mFrameCount) * 1000 / mSampleRate);
        usleep(delayMs * 1000);

        sq->end();
        sq->push(FastMixerStateQueue::BLOCK_UNTIL_ACKED);
    } else {
        sq->end(false /*didModify*/);
    }
}

// ----------------------------------------------------------------------------

AudioFlinger::DuplicatingThread::DuplicatingThread(const sp<AudioFlinger>& audioFlinger,
        AudioFlinger::MixerThread* mainThread, audio_io_handle_t id, bool systemReady)
    :   MixerThread(audioFlinger, mainThread->getOutput(), id, mainThread->outDevice(),
                    systemReady, DUPLICATING),
        mWaitTimeMs(UINT_MAX)
{
    addOutputTrack(mainThread);
}

AudioFlinger::DuplicatingThread::~DuplicatingThread()
{
    for (size_t i = 0; i < mOutputTracks.size(); i++) {
        mOutputTracks[i]->destroy();
    }
}

void AudioFlinger::DuplicatingThread::threadLoop_mix()
{
    // mix buffers...
    if (outputsReady(outputTracks)) {
        mAudioMixer->process();
    } else {
        if (mMixerBufferValid) {
            memset(mMixerBuffer, 0, mMixerBufferSize);
        } else {
            memset(mSinkBuffer, 0, mSinkBufferSize);
        }
    }
    mSleepTimeUs = 0;
    writeFrames = mNormalFrameCount;
    mCurrentWriteLength = mSinkBufferSize;
    mStandbyTimeNs = systemTime() + mStandbyDelayNs;
}

void AudioFlinger::DuplicatingThread::threadLoop_sleepTime()
{
    if (mSleepTimeUs == 0) {
        if (mMixerStatus == MIXER_TRACKS_ENABLED) {
            mSleepTimeUs = mActiveSleepTimeUs;
        } else {
            mSleepTimeUs = mIdleSleepTimeUs;
        }
    } else if (mBytesWritten != 0) {
        if (mMixerStatus == MIXER_TRACKS_ENABLED) {
            writeFrames = mNormalFrameCount;
            memset(mSinkBuffer, 0, mSinkBufferSize);
        } else {
            // flush remaining overflow buffers in output tracks
            writeFrames = 0;
        }
        mSleepTimeUs = 0;
    }
}

ssize_t AudioFlinger::DuplicatingThread::threadLoop_write()
{
    for (size_t i = 0; i < outputTracks.size(); i++) {
        const ssize_t actualWritten = outputTracks[i]->write(mSinkBuffer, writeFrames);

        // Consider the first OutputTrack for timestamp and frame counting.

        // The threadLoop() generally assumes writing a full sink buffer size at a time.
        // Here, we correct for writeFrames of 0 (a stop) or underruns because
        // we always claim success.
        if (i == 0) {
            const ssize_t correction = mSinkBufferSize / mFrameSize - actualWritten;
            ALOGD_IF(correction != 0 && writeFrames != 0,
                    "%s: writeFrames:%u  actualWritten:%zd  correction:%zd  mFramesWritten:%lld",
                    __func__, writeFrames, actualWritten, correction, (long long)mFramesWritten);
            mFramesWritten -= correction;
        }

        // TODO: Report correction for the other output tracks and show in the dump.
    }
    mStandby = false;
    return (ssize_t)mSinkBufferSize;
}

void AudioFlinger::DuplicatingThread::threadLoop_standby()
{
    // DuplicatingThread implements standby by stopping all tracks
    for (size_t i = 0; i < outputTracks.size(); i++) {
        outputTracks[i]->stop();
    }
}

void AudioFlinger::DuplicatingThread::dumpInternals_l(int fd, const Vector<String16>& args __unused)
{
    MixerThread::dumpInternals_l(fd, args);

    std::stringstream ss;
    const size_t numTracks = mOutputTracks.size();
    ss << "  " << numTracks << " OutputTracks";
    if (numTracks > 0) {
        ss << ":";
        for (const auto &track : mOutputTracks) {
            const sp<ThreadBase> thread = track->thread().promote();
            ss << " (" << track->id() << " : ";
            if (thread.get() != nullptr) {
                ss << thread.get() << ", " << thread->id();
            } else {
                ss << "null";
            }
            ss << ")";
        }
    }
    ss << "\n";
    std::string result = ss.str();
    write(fd, result.c_str(), result.size());
}

void AudioFlinger::DuplicatingThread::saveOutputTracks()
{
    outputTracks = mOutputTracks;
}

void AudioFlinger::DuplicatingThread::clearOutputTracks()
{
    outputTracks.clear();
}

void AudioFlinger::DuplicatingThread::addOutputTrack(MixerThread *thread)
{
    Mutex::Autolock _l(mLock);
    // The downstream MixerThread consumes thread->frameCount() amount of frames per mix pass.
    // Adjust for thread->sampleRate() to determine minimum buffer frame count.
    // Then triple buffer because Threads do not run synchronously and may not be clock locked.
    const size_t frameCount =
            3 * sourceFramesNeeded(mSampleRate, thread->frameCount(), thread->sampleRate());
    // TODO: Consider asynchronous sample rate conversion to handle clock disparity
    // from different OutputTracks and their associated MixerThreads (e.g. one may
    // nearly empty and the other may be dropping data).

    sp<OutputTrack> outputTrack = new OutputTrack(thread,
                                            this,
                                            mSampleRate,
                                            mFormat,
                                            mChannelMask,
                                            frameCount,
                                            IPCThreadState::self()->getCallingUid());
    status_t status = outputTrack != 0 ? outputTrack->initCheck() : (status_t) NO_MEMORY;
    if (status != NO_ERROR) {
        ALOGE("addOutputTrack() initCheck failed %d", status);
        return;
    }
    thread->setStreamVolume(AUDIO_STREAM_PATCH, 1.0f);
    mOutputTracks.add(outputTrack);
    ALOGV("addOutputTrack() track %p, on thread %p", outputTrack.get(), thread);
    updateWaitTime_l();
}

void AudioFlinger::DuplicatingThread::removeOutputTrack(MixerThread *thread)
{
    Mutex::Autolock _l(mLock);
    for (size_t i = 0; i < mOutputTracks.size(); i++) {
        if (mOutputTracks[i]->thread() == thread) {
            mOutputTracks[i]->destroy();
            mOutputTracks.removeAt(i);
            updateWaitTime_l();
            if (thread->getOutput() == mOutput) {
                mOutput = NULL;
            }
            return;
        }
    }
    ALOGV("removeOutputTrack(): unknown thread: %p", thread);
}

// caller must hold mLock
void AudioFlinger::DuplicatingThread::updateWaitTime_l()
{
    mWaitTimeMs = UINT_MAX;
    for (size_t i = 0; i < mOutputTracks.size(); i++) {
        sp<ThreadBase> strong = mOutputTracks[i]->thread().promote();
        if (strong != 0) {
            uint32_t waitTimeMs = (strong->frameCount() * 2 * 1000) / strong->sampleRate();
            if (waitTimeMs < mWaitTimeMs) {
                mWaitTimeMs = waitTimeMs;
            }
        }
    }
}


bool AudioFlinger::DuplicatingThread::outputsReady(
        const SortedVector< sp<OutputTrack> > &outputTracks)
{
    for (size_t i = 0; i < outputTracks.size(); i++) {
        sp<ThreadBase> thread = outputTracks[i]->thread().promote();
        if (thread == 0) {
            ALOGW("DuplicatingThread::outputsReady() could not promote thread on output track %p",
                    outputTracks[i].get());
            return false;
        }
        PlaybackThread *playbackThread = (PlaybackThread *)thread.get();
        // see note at standby() declaration
        if (playbackThread->standby() && !playbackThread->isSuspended()) {
            ALOGV("DuplicatingThread output track %p on thread %p Not Ready", outputTracks[i].get(),
                    thread.get());
            return false;
        }
    }
    return true;
}

void AudioFlinger::DuplicatingThread::sendMetadataToBackend_l(
        const StreamOutHalInterface::SourceMetadata& metadata)
{
    for (auto& outputTrack : outputTracks) { // not mOutputTracks
        outputTrack->setMetadatas(metadata.tracks);
    }
}

uint32_t AudioFlinger::DuplicatingThread::activeSleepTimeUs() const
{
    return (mWaitTimeMs * 1000) / 2;
}

void AudioFlinger::DuplicatingThread::cacheParameters_l()
{
    // updateWaitTime_l() sets mWaitTimeMs, which affects activeSleepTimeUs(), so call it first
    updateWaitTime_l();

    MixerThread::cacheParameters_l();
}


// ----------------------------------------------------------------------------
//      Record
// ----------------------------------------------------------------------------

AudioFlinger::RecordThread::RecordThread(const sp<AudioFlinger>& audioFlinger,
                                         AudioStreamIn *input,
                                         audio_io_handle_t id,
                                         audio_devices_t outDevice,
                                         audio_devices_t inDevice,
                                         bool systemReady
                                         ) :
    ThreadBase(audioFlinger, id, outDevice, inDevice, RECORD, systemReady),
    mInput(input),
    mActiveTracks(&this->mLocalLog),
    mRsmpInBuffer(NULL),
    // mRsmpInFrames, mRsmpInFramesP2, and mRsmpInFramesOA are set by readInputParameters_l()
    mRsmpInRear(0)
    , mReadOnlyHeap(new MemoryDealer(kRecordThreadReadOnlyHeapSize,
            "RecordThreadRO", MemoryHeapBase::READ_ONLY))
    // mFastCapture below
    , mFastCaptureFutex(0)
    // mInputSource
    // mPipeSink
    // mPipeSource
    , mPipeFramesP2(0)
    // mPipeMemory
    // mFastCaptureNBLogWriter
    , mFastTrackAvail(false)
    , mBtNrecSuspended(false)
{
    snprintf(mThreadName, kThreadNameLength, "AudioIn_%X", id);
    mNBLogWriter = audioFlinger->newWriter_l(kLogSize, mThreadName);

    if (mInput != nullptr && mInput->audioHwDev != nullptr) {
        mIsMsdDevice = strcmp(
                mInput->audioHwDev->moduleName(), AUDIO_HARDWARE_MODULE_ID_MSD) == 0;
    }

    readInputParameters_l();

    // TODO: We may also match on address as well as device type for
    // AUDIO_DEVICE_IN_BUS, AUDIO_DEVICE_IN_BLUETOOTH_A2DP, AUDIO_DEVICE_IN_REMOTE_SUBMIX
    mTimestampCorrectedDevices = (audio_devices_t)property_get_int64(
            "audio.timestamp.corrected_input_devices",
            (int64_t)(mIsMsdDevice ? AUDIO_DEVICE_IN_BUS // turn on by default for MSD
                                   : AUDIO_DEVICE_NONE));

    // create an NBAIO source for the HAL input stream, and negotiate
    mInputSource = new AudioStreamInSource(input->stream);
    size_t numCounterOffers = 0;
    const NBAIO_Format offers[1] = {Format_from_SR_C(mSampleRate, mChannelCount, mFormat)};
#if !LOG_NDEBUG
    ssize_t index =
#else
    (void)
#endif
            mInputSource->negotiate(offers, 1, NULL, numCounterOffers);
    ALOG_ASSERT(index == 0);

    // initialize fast capture depending on configuration
    bool initFastCapture;
    switch (kUseFastCapture) {
    case FastCapture_Never:
        initFastCapture = false;
        ALOGV("%p kUseFastCapture = Never, initFastCapture = false", this);
        break;
    case FastCapture_Always:
        initFastCapture = true;
        ALOGV("%p kUseFastCapture = Always, initFastCapture = true", this);
        break;
    case FastCapture_Static:
        initFastCapture = (mFrameCount * 1000) / mSampleRate < kMinNormalCaptureBufferSizeMs;
        ALOGV("%p kUseFastCapture = Static, (%lld * 1000) / %u vs %u, initFastCapture = %d",
                this, (long long)mFrameCount, mSampleRate, kMinNormalCaptureBufferSizeMs,
                initFastCapture);
        break;
    // case FastCapture_Dynamic:
    }

    if (initFastCapture) {
        // create a Pipe for FastCapture to write to, and for us and fast tracks to read from
        NBAIO_Format format = mInputSource->format();
        // quadruple-buffering of 20 ms each; this ensures we can sleep for 20ms in RecordThread
        size_t pipeFramesP2 = roundup(4 * FMS_20 * mSampleRate / 1000);
        size_t pipeSize = pipeFramesP2 * Format_frameSize(format);
        void *pipeBuffer = nullptr;
        const sp<MemoryDealer> roHeap(readOnlyHeap());
        sp<IMemory> pipeMemory;
        if ((roHeap == 0) ||
                (pipeMemory = roHeap->allocate(pipeSize)) == 0 ||
                (pipeBuffer = pipeMemory->pointer()) == nullptr) {
            ALOGE("not enough memory for pipe buffer size=%zu; "
                    "roHeap=%p, pipeMemory=%p, pipeBuffer=%p; roHeapSize: %lld",
                    pipeSize, roHeap.get(), pipeMemory.get(), pipeBuffer,
                    (long long)kRecordThreadReadOnlyHeapSize);
            goto failed;
        }
        // pipe will be shared directly with fast clients, so clear to avoid leaking old information
        memset(pipeBuffer, 0, pipeSize);
        Pipe *pipe = new Pipe(pipeFramesP2, format, pipeBuffer);
        const NBAIO_Format offers[1] = {format};
        size_t numCounterOffers = 0;
        ssize_t index = pipe->negotiate(offers, 1, NULL, numCounterOffers);
        ALOG_ASSERT(index == 0);
        mPipeSink = pipe;
        PipeReader *pipeReader = new PipeReader(*pipe);
        numCounterOffers = 0;
        index = pipeReader->negotiate(offers, 1, NULL, numCounterOffers);
        ALOG_ASSERT(index == 0);
        mPipeSource = pipeReader;
        mPipeFramesP2 = pipeFramesP2;
        mPipeMemory = pipeMemory;

        // create fast capture
        mFastCapture = new FastCapture();
        FastCaptureStateQueue *sq = mFastCapture->sq();
#ifdef STATE_QUEUE_DUMP
        // FIXME
#endif
        FastCaptureState *state = sq->begin();
        state->mCblk = NULL;
        state->mInputSource = mInputSource.get();
        state->mInputSourceGen++;
        state->mPipeSink = pipe;
        state->mPipeSinkGen++;
        state->mFrameCount = mFrameCount;
        state->mCommand = FastCaptureState::COLD_IDLE;
        // already done in constructor initialization list
        //mFastCaptureFutex = 0;
        state->mColdFutexAddr = &mFastCaptureFutex;
        state->mColdGen++;
        state->mDumpState = &mFastCaptureDumpState;
#ifdef TEE_SINK
        // FIXME
#endif
        mFastCaptureNBLogWriter = audioFlinger->newWriter_l(kFastCaptureLogSize, "FastCapture");
        state->mNBLogWriter = mFastCaptureNBLogWriter.get();
        sq->end();
        sq->push(FastCaptureStateQueue::BLOCK_UNTIL_PUSHED);

        // start the fast capture
        mFastCapture->run("FastCapture", ANDROID_PRIORITY_URGENT_AUDIO);
        pid_t tid = mFastCapture->getTid();
        sendPrioConfigEvent(getpid(), tid, kPriorityFastCapture, false /*forApp*/);
        stream()->setHalThreadPriority(kPriorityFastCapture);
#ifdef AUDIO_WATCHDOG
        // FIXME
#endif

        mFastTrackAvail = true;
    }
#ifdef TEE_SINK
    mTee.set(mInputSource->format(), NBAIO_Tee::TEE_FLAG_INPUT_THREAD);
    mTee.setId(std::string("_") + std::to_string(mId) + "_C");
#endif
failed: ;

    // FIXME mNormalSource
}

AudioFlinger::RecordThread::~RecordThread()
{
    if (mFastCapture != 0) {
        FastCaptureStateQueue *sq = mFastCapture->sq();
        FastCaptureState *state = sq->begin();
        if (state->mCommand == FastCaptureState::COLD_IDLE) {
            int32_t old = android_atomic_inc(&mFastCaptureFutex);
            if (old == -1) {
                (void) syscall(__NR_futex, &mFastCaptureFutex, FUTEX_WAKE_PRIVATE, 1);
            }
        }
        state->mCommand = FastCaptureState::EXIT;
        sq->end();
        sq->push(FastCaptureStateQueue::BLOCK_UNTIL_PUSHED);
        mFastCapture->join();
        mFastCapture.clear();
    }
    mAudioFlinger->unregisterWriter(mFastCaptureNBLogWriter);
    mAudioFlinger->unregisterWriter(mNBLogWriter);
    free(mRsmpInBuffer);
}

void AudioFlinger::RecordThread::onFirstRef()
{
    run(mThreadName, PRIORITY_URGENT_AUDIO);
}

void AudioFlinger::RecordThread::preExit()
{
    ALOGV("  preExit()");
    Mutex::Autolock _l(mLock);
    for (size_t i = 0; i < mTracks.size(); i++) {
        sp<RecordTrack> track = mTracks[i];
        track->invalidate();
    }
    mActiveTracks.clear();
    mStartStopCond.broadcast();
}

bool AudioFlinger::RecordThread::threadLoop()
{
    nsecs_t lastWarning = 0;

    inputStandBy();

reacquire_wakelock:
    sp<RecordTrack> activeTrack;
    {
        Mutex::Autolock _l(mLock);
        acquireWakeLock_l();
    }

    // used to request a deferred sleep, to be executed later while mutex is unlocked
    uint32_t sleepUs = 0;

    int64_t lastLoopCountRead = -2;  // never matches "previous" loop, when loopCount = 0.

    // loop while there is work to do
    for (int64_t loopCount = 0;; ++loopCount) {  // loopCount used for statistics tracking
        Vector< sp<EffectChain> > effectChains;

        // activeTracks accumulates a copy of a subset of mActiveTracks
        Vector< sp<RecordTrack> > activeTracks;

        // reference to the (first and only) active fast track
        sp<RecordTrack> fastTrack;

        // reference to a fast track which is about to be removed
        sp<RecordTrack> fastTrackToRemove;

        { // scope for mLock
            Mutex::Autolock _l(mLock);

            processConfigEvents_l();

            // check exitPending here because checkForNewParameters_l() and
            // checkForNewParameters_l() can temporarily release mLock
            if (exitPending()) {
                break;
            }

            // sleep with mutex unlocked
            if (sleepUs > 0) {
                ATRACE_BEGIN("sleepC");
                mWaitWorkCV.waitRelative(mLock, microseconds((nsecs_t)sleepUs));
                ATRACE_END();
                sleepUs = 0;
                continue;
            }

            // if no active track(s), then standby and release wakelock
            size_t size = mActiveTracks.size();
            if (size == 0) {
                standbyIfNotAlreadyInStandby();
                // exitPending() can't become true here
                releaseWakeLock_l();
                ALOGV("RecordThread: loop stopping");
                // go to sleep
                mWaitWorkCV.wait(mLock);
                ALOGV("RecordThread: loop starting");
                goto reacquire_wakelock;
            }

            bool doBroadcast = false;
            bool allStopped = true;
            for (size_t i = 0; i < size; ) {

                activeTrack = mActiveTracks[i];
                if (activeTrack->isTerminated()) {
                    if (activeTrack->isFastTrack()) {
                        ALOG_ASSERT(fastTrackToRemove == 0);
                        fastTrackToRemove = activeTrack;
                    }
                    removeTrack_l(activeTrack);
                    mActiveTracks.remove(activeTrack);
                    size--;
                    continue;
                }

                TrackBase::track_state activeTrackState = activeTrack->mState;
                switch (activeTrackState) {

                case TrackBase::PAUSING:
                    mActiveTracks.remove(activeTrack);
                    activeTrack->mState = TrackBase::PAUSED;
                    doBroadcast = true;
                    size--;
                    continue;

                case TrackBase::STARTING_1:
                    sleepUs = 10000;
                    i++;
                    allStopped = false;
                    continue;

                case TrackBase::STARTING_2:
                    doBroadcast = true;
                    mStandby = false;
                    activeTrack->mState = TrackBase::ACTIVE;
                    allStopped = false;
                    break;

                case TrackBase::ACTIVE:
                    allStopped = false;
                    break;

                case TrackBase::IDLE:    // cannot be on ActiveTracks if idle
                case TrackBase::PAUSED:  // cannot be on ActiveTracks if paused
                case TrackBase::STOPPED: // cannot be on ActiveTracks if destroyed/terminated
                default:
                    LOG_ALWAYS_FATAL("%s: Unexpected active track state:%d, id:%d, tracks:%zu",
                            __func__, activeTrackState, activeTrack->id(), size);
                }

                activeTracks.add(activeTrack);
                i++;

                if (activeTrack->isFastTrack()) {
                    ALOG_ASSERT(!mFastTrackAvail);
                    ALOG_ASSERT(fastTrack == 0);
                    fastTrack = activeTrack;
                }
            }

            mActiveTracks.updatePowerState(this);

            updateMetadata_l();

            if (allStopped) {
                standbyIfNotAlreadyInStandby();
            }
            if (doBroadcast) {
                mStartStopCond.broadcast();
            }

            // sleep if there are no active tracks to process
            if (activeTracks.isEmpty()) {
                if (sleepUs == 0) {
                    sleepUs = kRecordThreadSleepUs;
                }
                continue;
            }
            sleepUs = 0;

            lockEffectChains_l(effectChains);
        }

        // thread mutex is now unlocked, mActiveTracks unknown, activeTracks.size() > 0

        size_t size = effectChains.size();
        for (size_t i = 0; i < size; i++) {
            // thread mutex is not locked, but effect chain is locked
            effectChains[i]->process_l();
        }

        // Push a new fast capture state if fast capture is not already running, or cblk change
        if (mFastCapture != 0) {
            FastCaptureStateQueue *sq = mFastCapture->sq();
            FastCaptureState *state = sq->begin();
            bool didModify = false;
            FastCaptureStateQueue::block_t block = FastCaptureStateQueue::BLOCK_UNTIL_PUSHED;
            if (state->mCommand != FastCaptureState::READ_WRITE /* FIXME &&
                    (kUseFastMixer != FastMixer_Dynamic || state->mTrackMask > 1)*/) {
                if (state->mCommand == FastCaptureState::COLD_IDLE) {
                    int32_t old = android_atomic_inc(&mFastCaptureFutex);
                    if (old == -1) {
                        (void) syscall(__NR_futex, &mFastCaptureFutex, FUTEX_WAKE_PRIVATE, 1);
                    }
                }
                state->mCommand = FastCaptureState::READ_WRITE;
#if 0   // FIXME
                mFastCaptureDumpState.increaseSamplingN(mAudioFlinger->isLowRamDevice() ?
                        FastThreadDumpState::kSamplingNforLowRamDevice :
                        FastThreadDumpState::kSamplingN);
#endif
                didModify = true;
            }
            audio_track_cblk_t *cblkOld = state->mCblk;
            audio_track_cblk_t *cblkNew = fastTrack != 0 ? fastTrack->cblk() : NULL;
            if (cblkNew != cblkOld) {
                state->mCblk = cblkNew;
                // block until acked if removing a fast track
                if (cblkOld != NULL) {
                    block = FastCaptureStateQueue::BLOCK_UNTIL_ACKED;
                }
                didModify = true;
            }
            AudioBufferProvider* abp = (fastTrack != 0 && fastTrack->isPatchTrack()) ?
                    reinterpret_cast<AudioBufferProvider*>(fastTrack.get()) : nullptr;
            if (state->mFastPatchRecordBufferProvider != abp) {
                state->mFastPatchRecordBufferProvider = abp;
                state->mFastPatchRecordFormat = fastTrack == 0 ?
                        AUDIO_FORMAT_INVALID : fastTrack->format();
                didModify = true;
            }
            sq->end(didModify);
            if (didModify) {
                sq->push(block);
#if 0
                if (kUseFastCapture == FastCapture_Dynamic) {
                    mNormalSource = mPipeSource;
                }
#endif
            }
        }

        // now run the fast track destructor with thread mutex unlocked
        fastTrackToRemove.clear();

        // Read from HAL to keep up with fastest client if multiple active tracks, not slowest one.
        // Only the client(s) that are too slow will overrun. But if even the fastest client is too
        // slow, then this RecordThread will overrun by not calling HAL read often enough.
        // If destination is non-contiguous, first read past the nominal end of buffer, then
        // copy to the right place.  Permitted because mRsmpInBuffer was over-allocated.

        int32_t rear = mRsmpInRear & (mRsmpInFramesP2 - 1);
        ssize_t framesRead;
        const int64_t lastIoBeginNs = systemTime(); // start IO timing

        // If an NBAIO source is present, use it to read the normal capture's data
        if (mPipeSource != 0) {
            size_t framesToRead = min(mRsmpInFramesOA - rear, mRsmpInFramesP2 / 2);

            // The audio fifo read() returns OVERRUN on overflow, and advances the read pointer
            // to the full buffer point (clearing the overflow condition).  Upon OVERRUN error,
            // we immediately retry the read() to get data and prevent another overflow.
            for (int retries = 0; retries <= 2; ++retries) {
                ALOGW_IF(retries > 0, "overrun on read from pipe, retry #%d", retries);
                framesRead = mPipeSource->read((uint8_t*)mRsmpInBuffer + rear * mFrameSize,
                        framesToRead);
                if (framesRead != OVERRUN) break;
            }

            const ssize_t availableToRead = mPipeSource->availableToRead();
            if (availableToRead >= 0) {
                // PipeSource is the master clock.  It is up to the AudioRecord client to keep up.
                LOG_ALWAYS_FATAL_IF((size_t)availableToRead > mPipeFramesP2,
                        "more frames to read than fifo size, %zd > %zu",
                        availableToRead, mPipeFramesP2);
                const size_t pipeFramesFree = mPipeFramesP2 - availableToRead;
                const size_t sleepFrames = min(pipeFramesFree, mRsmpInFramesP2) / 2;
                ALOGVV("mPipeFramesP2:%zu mRsmpInFramesP2:%zu sleepFrames:%zu availableToRead:%zd",
                        mPipeFramesP2, mRsmpInFramesP2, sleepFrames, availableToRead);
                sleepUs = (sleepFrames * 1000000LL) / mSampleRate;
            }
            if (framesRead < 0) {
                status_t status = (status_t) framesRead;
                switch (status) {
                case OVERRUN:
                    ALOGW("overrun on read from pipe");
                    framesRead = 0;
                    break;
                case NEGOTIATE:
                    ALOGE("re-negotiation is needed");
                    framesRead = -1;  // Will cause an attempt to recover.
                    break;
                default:
                    ALOGE("unknown error %d on read from pipe", status);
                    break;
                }
            }
        // otherwise use the HAL / AudioStreamIn directly
        } else {
            ATRACE_BEGIN("read");
            size_t bytesRead;
            status_t result = mInput->stream->read(
                    (uint8_t*)mRsmpInBuffer + rear * mFrameSize, mBufferSize, &bytesRead);
            ATRACE_END();
            if (result < 0) {
                framesRead = result;
            } else {
                framesRead = bytesRead / mFrameSize;
            }
        }

        const int64_t lastIoEndNs = systemTime(); // end IO timing

        // Update server timestamp with server stats
        // systemTime() is optional if the hardware supports timestamps.
        mTimestamp.mPosition[ExtendedTimestamp::LOCATION_SERVER] += framesRead;
        mTimestamp.mTimeNs[ExtendedTimestamp::LOCATION_SERVER] = lastIoEndNs;

        // Update server timestamp with kernel stats
        if (mPipeSource.get() == nullptr /* don't obtain for FastCapture, could block */) {
            int64_t position, time;
            if (mStandby) {
                mTimestampVerifier.discontinuity();
            } else if (mInput->stream->getCapturePosition(&position, &time) == NO_ERROR
                    && time > mTimestamp.mTimeNs[ExtendedTimestamp::LOCATION_KERNEL]) {

                mTimestampVerifier.add(position, time, mSampleRate);

                // Correct timestamps
                if (isTimestampCorrectionEnabled()) {
                    ALOGV("TS_BEFORE: %d %lld %lld",
                            id(), (long long)time, (long long)position);
                    auto correctedTimestamp = mTimestampVerifier.getLastCorrectedTimestamp();
                    position = correctedTimestamp.mFrames;
                    time = correctedTimestamp.mTimeNs;
                    ALOGV("TS_AFTER: %d %lld %lld",
                            id(), (long long)time, (long long)position);
                }

                mTimestamp.mPosition[ExtendedTimestamp::LOCATION_KERNEL] = position;
                mTimestamp.mTimeNs[ExtendedTimestamp::LOCATION_KERNEL] = time;
                // Note: In general record buffers should tend to be empty in
                // a properly running pipeline.
                //
                // Also, it is not advantageous to call get_presentation_position during the read
                // as the read obtains a lock, preventing the timestamp call from executing.
            } else {
                mTimestampVerifier.error();
            }
        }

        // From the timestamp, input read latency is negative output write latency.
        const audio_input_flags_t flags = mInput != NULL ? mInput->flags : AUDIO_INPUT_FLAG_NONE;
        const double latencyMs = RecordTrack::checkServerLatencySupported(mFormat, flags)
                ? - mTimestamp.getOutputServerLatencyMs(mSampleRate) : 0.;
        if (latencyMs != 0.) { // note 0. means timestamp is empty.
            mLatencyMs.add(latencyMs);
        }

        // Use this to track timestamp information
        // ALOGD("%s", mTimestamp.toString().c_str());

        if (framesRead < 0 || (framesRead == 0 && mPipeSource == 0)) {
            ALOGE("read failed: framesRead=%zd", framesRead);
            // Force input into standby so that it tries to recover at next read attempt
            inputStandBy();
            sleepUs = kRecordThreadSleepUs;
        }
        if (framesRead <= 0) {
            goto unlock;
        }
        ALOG_ASSERT(framesRead > 0);
        mFramesRead += framesRead;

#ifdef TEE_SINK
        (void)mTee.write((uint8_t*)mRsmpInBuffer + rear * mFrameSize, framesRead);
#endif
        // If destination is non-contiguous, we now correct for reading past end of buffer.
        {
            size_t part1 = mRsmpInFramesP2 - rear;
            if ((size_t) framesRead > part1) {
                memcpy(mRsmpInBuffer, (uint8_t*)mRsmpInBuffer + mRsmpInFramesP2 * mFrameSize,
                        (framesRead - part1) * mFrameSize);
            }
        }
        rear = mRsmpInRear += framesRead;

        size = activeTracks.size();

        // loop over each active track
        for (size_t i = 0; i < size; i++) {
            activeTrack = activeTracks[i];

            // skip fast tracks, as those are handled directly by FastCapture
            if (activeTrack->isFastTrack()) {
                continue;
            }

            // TODO: This code probably should be moved to RecordTrack.
            // TODO: Update the activeTrack buffer converter in case of reconfigure.

            enum {
                OVERRUN_UNKNOWN,
                OVERRUN_TRUE,
                OVERRUN_FALSE
            } overrun = OVERRUN_UNKNOWN;

            // loop over getNextBuffer to handle circular sink
            for (;;) {

                activeTrack->mSink.frameCount = ~0;
                status_t status = activeTrack->getNextBuffer(&activeTrack->mSink);
                size_t framesOut = activeTrack->mSink.frameCount;
                LOG_ALWAYS_FATAL_IF((status == OK) != (framesOut > 0));

                // check available frames and handle overrun conditions
                // if the record track isn't draining fast enough.
                bool hasOverrun;
                size_t framesIn;
                activeTrack->mResamplerBufferProvider->sync(&framesIn, &hasOverrun);
                if (hasOverrun) {
                    overrun = OVERRUN_TRUE;
                }
                if (framesOut == 0 || framesIn == 0) {
                    break;
                }

                // Don't allow framesOut to be larger than what is possible with resampling
                // from framesIn.
                // This isn't strictly necessary but helps limit buffer resizing in
                // RecordBufferConverter.  TODO: remove when no longer needed.
                framesOut = min(framesOut,
                        destinationFramesPossible(
                                framesIn, mSampleRate, activeTrack->mSampleRate));

                if (activeTrack->isDirect()) {
                    // No RecordBufferConverter used for direct streams. Pass
                    // straight from RecordThread buffer to RecordTrack buffer.
                    AudioBufferProvider::Buffer buffer;
                    buffer.frameCount = framesOut;
                    status_t status = activeTrack->mResamplerBufferProvider->getNextBuffer(&buffer);
                    if (status == OK && buffer.frameCount != 0) {
                        ALOGV_IF(buffer.frameCount != framesOut,
                                "%s() read less than expected (%zu vs %zu)",
                                __func__, buffer.frameCount, framesOut);
                        framesOut = buffer.frameCount;
                        memcpy(activeTrack->mSink.raw, buffer.raw, buffer.frameCount * mFrameSize);
                        activeTrack->mResamplerBufferProvider->releaseBuffer(&buffer);
                    } else {
                        framesOut = 0;
                        ALOGE("%s() cannot fill request, status: %d, frameCount: %zu",
                            __func__, status, buffer.frameCount);
                    }
                } else {
                    // process frames from the RecordThread buffer provider to the RecordTrack
                    // buffer
                    framesOut = activeTrack->mRecordBufferConverter->convert(
                            activeTrack->mSink.raw,
                            activeTrack->mResamplerBufferProvider,
                            framesOut);
                }

                if (framesOut > 0 && (overrun == OVERRUN_UNKNOWN)) {
                    overrun = OVERRUN_FALSE;
                }

                if (activeTrack->mFramesToDrop == 0) {
                    if (framesOut > 0) {
                        activeTrack->mSink.frameCount = framesOut;
                        // Sanitize before releasing if the track has no access to the source data
                        // An idle UID receives silence from non virtual devices until active
                        if (activeTrack->isSilenced()) {
                            memset(activeTrack->mSink.raw, 0, framesOut * mFrameSize);
                        }
                        activeTrack->releaseBuffer(&activeTrack->mSink);
                    }
                } else {
                    // FIXME could do a partial drop of framesOut
                    if (activeTrack->mFramesToDrop > 0) {
                        activeTrack->mFramesToDrop -= (ssize_t)framesOut;
                        if (activeTrack->mFramesToDrop <= 0) {
                            activeTrack->clearSyncStartEvent();
                        }
                    } else {
                        activeTrack->mFramesToDrop += framesOut;
                        if (activeTrack->mFramesToDrop >= 0 || activeTrack->mSyncStartEvent == 0 ||
                                activeTrack->mSyncStartEvent->isCancelled()) {
                            ALOGW("Synced record %s, session %d, trigger session %d",
                                  (activeTrack->mFramesToDrop >= 0) ? "timed out" : "cancelled",
                                  activeTrack->sessionId(),
                                  (activeTrack->mSyncStartEvent != 0) ?
                                          activeTrack->mSyncStartEvent->triggerSession() :
                                          AUDIO_SESSION_NONE);
                            activeTrack->clearSyncStartEvent();
                        }
                    }
                }

                if (framesOut == 0) {
                    break;
                }
            }

            switch (overrun) {
            case OVERRUN_TRUE:
                // client isn't retrieving buffers fast enough
                if (!activeTrack->setOverflow()) {
                    nsecs_t now = systemTime();
                    // FIXME should lastWarning per track?
                    if ((now - lastWarning) > kWarningThrottleNs) {
                        ALOGW("RecordThread: buffer overflow");
                        lastWarning = now;
                    }
                }
                break;
            case OVERRUN_FALSE:
                activeTrack->clearOverflow();
                break;
            case OVERRUN_UNKNOWN:
                break;
            }

            // update frame information and push timestamp out
            activeTrack->updateTrackFrameInfo(
                    activeTrack->mServerProxy->framesReleased(),
                    mTimestamp.mPosition[ExtendedTimestamp::LOCATION_SERVER],
                    mSampleRate, mTimestamp);
        }

unlock:
        // enable changes in effect chain
        unlockEffectChains(effectChains);
        // effectChains doesn't need to be cleared, since it is cleared by destructor at scope end
        if (audio_has_proportional_frames(mFormat)
            && loopCount == lastLoopCountRead + 1) {
            const int64_t readPeriodNs = lastIoEndNs - mLastIoEndNs;
            const double jitterMs =
                TimestampVerifier<int64_t, int64_t>::computeJitterMs(
                    {framesRead, readPeriodNs},
                    {0, 0} /* lastTimestamp */, mSampleRate);
            const double processMs = (lastIoBeginNs - mLastIoEndNs) * 1e-6;

            Mutex::Autolock _l(mLock);
            mIoJitterMs.add(jitterMs);
            mProcessTimeMs.add(processMs);
        }
        // update timing info.
        mLastIoBeginNs = lastIoBeginNs;
        mLastIoEndNs = lastIoEndNs;
        lastLoopCountRead = loopCount;
    }

    standbyIfNotAlreadyInStandby();

    {
        Mutex::Autolock _l(mLock);
        for (size_t i = 0; i < mTracks.size(); i++) {
            sp<RecordTrack> track = mTracks[i];
            track->invalidate();
        }
        mActiveTracks.clear();
        mStartStopCond.broadcast();
    }

    releaseWakeLock();

    ALOGV("RecordThread %p exiting", this);
    return false;
}

void AudioFlinger::RecordThread::standbyIfNotAlreadyInStandby()
{
    if (!mStandby) {
        inputStandBy();
        mStandby = true;
    }
}

void AudioFlinger::RecordThread::inputStandBy()
{
    // Idle the fast capture if it's currently running
    if (mFastCapture != 0) {
        FastCaptureStateQueue *sq = mFastCapture->sq();
        FastCaptureState *state = sq->begin();
        if (!(state->mCommand & FastCaptureState::IDLE)) {
            state->mCommand = FastCaptureState::COLD_IDLE;
            state->mColdFutexAddr = &mFastCaptureFutex;
            state->mColdGen++;
            mFastCaptureFutex = 0;
            sq->end();
            // BLOCK_UNTIL_PUSHED would be insufficient, as we need it to stop doing I/O now
            sq->push(FastCaptureStateQueue::BLOCK_UNTIL_ACKED);
#if 0
            if (kUseFastCapture == FastCapture_Dynamic) {
                // FIXME
            }
#endif
#ifdef AUDIO_WATCHDOG
            // FIXME
#endif
        } else {
            sq->end(false /*didModify*/);
        }
    }
    status_t result = mInput->stream->standby();
    ALOGE_IF(result != OK, "Error when putting input stream into standby: %d", result);

    // If going into standby, flush the pipe source.
    if (mPipeSource.get() != nullptr) {
        const ssize_t flushed = mPipeSource->flush();
        if (flushed > 0) {
            ALOGV("Input standby flushed PipeSource %zd frames", flushed);
            mTimestamp.mPosition[ExtendedTimestamp::LOCATION_SERVER] += flushed;
            mTimestamp.mTimeNs[ExtendedTimestamp::LOCATION_SERVER] = systemTime();
        }
    }
}

// RecordThread::createRecordTrack_l() must be called with AudioFlinger::mLock held
sp<AudioFlinger::RecordThread::RecordTrack> AudioFlinger::RecordThread::createRecordTrack_l(
        const sp<AudioFlinger::Client>& client,
        const audio_attributes_t& attr,
        uint32_t *pSampleRate,
        audio_format_t format,
        audio_channel_mask_t channelMask,
        size_t *pFrameCount,
        audio_session_t sessionId,
        size_t *pNotificationFrameCount,
        pid_t creatorPid,
        uid_t uid,
        audio_input_flags_t *flags,
        pid_t tid,
        status_t *status,
        audio_port_handle_t portId)
{
    size_t frameCount = *pFrameCount;
    size_t notificationFrameCount = *pNotificationFrameCount;
    sp<RecordTrack> track;
    status_t lStatus;
    audio_input_flags_t inputFlags = mInput->flags;
    audio_input_flags_t requestedFlags = *flags;
    uint32_t sampleRate;

    lStatus = initCheck();
    if (lStatus != NO_ERROR) {
        ALOGE("createRecordTrack_l() audio driver not initialized");
        goto Exit;
    }

    if (!audio_is_linear_pcm(mFormat) && (*flags & AUDIO_INPUT_FLAG_DIRECT) == 0) {
        ALOGE("createRecordTrack_l() on an encoded stream requires AUDIO_INPUT_FLAG_DIRECT");
        lStatus = BAD_VALUE;
        goto Exit;
    }

    if (*pSampleRate == 0) {
        *pSampleRate = mSampleRate;
    }
    sampleRate = *pSampleRate;

    // special case for FAST flag considered OK if fast capture is present
    if (hasFastCapture()) {
        inputFlags = (audio_input_flags_t)(inputFlags | AUDIO_INPUT_FLAG_FAST);
    }

    // Check if requested flags are compatible with input stream flags
    if ((*flags & inputFlags) != *flags) {
        ALOGW("createRecordTrack_l(): mismatch between requested flags (%08x) and"
                " input flags (%08x)",
              *flags, inputFlags);
        *flags = (audio_input_flags_t)(*flags & inputFlags);
    }

    // client expresses a preference for FAST, but we get the final say
    if (*flags & AUDIO_INPUT_FLAG_FAST) {
      if (
            // we formerly checked for a callback handler (non-0 tid),
            // but that is no longer required for TRANSFER_OBTAIN mode
            //
            // Frame count is not specified (0), or is less than or equal the pipe depth.
            // It is OK to provide a higher capacity than requested.
            // We will force it to mPipeFramesP2 below.
            (frameCount <= mPipeFramesP2) &&
            // PCM data
            audio_is_linear_pcm(format) &&
            // hardware format
            (format == mFormat) &&
            // hardware channel mask
            (channelMask == mChannelMask) &&
            // hardware sample rate
            (sampleRate == mSampleRate) &&
            // record thread has an associated fast capture
            hasFastCapture() &&
            // there are sufficient fast track slots available
            mFastTrackAvail
        ) {
          // check compatibility with audio effects.
          Mutex::Autolock _l(mLock);
          // Do not accept FAST flag if the session has software effects
          sp<EffectChain> chain = getEffectChain_l(sessionId);
          if (chain != 0) {
              audio_input_flags_t old = *flags;
              chain->checkInputFlagCompatibility(flags);
              if (old != *flags) {
                  ALOGV("%p AUDIO_INPUT_FLAGS denied by effect old=%#x new=%#x",
                          this, (int)old, (int)*flags);
              }
          }
          ALOGV_IF((*flags & AUDIO_INPUT_FLAG_FAST) != 0,
                   "%p AUDIO_INPUT_FLAG_FAST accepted: frameCount=%zu mFrameCount=%zu",
                   this, frameCount, mFrameCount);
      } else {
        ALOGV("%p AUDIO_INPUT_FLAG_FAST denied: frameCount=%zu mFrameCount=%zu mPipeFramesP2=%zu "
                "format=%#x isLinear=%d mFormat=%#x channelMask=%#x sampleRate=%u mSampleRate=%u "
                "hasFastCapture=%d tid=%d mFastTrackAvail=%d",
                this, frameCount, mFrameCount, mPipeFramesP2,
                format, audio_is_linear_pcm(format), mFormat, channelMask, sampleRate, mSampleRate,
                hasFastCapture(), tid, mFastTrackAvail);
        *flags = (audio_input_flags_t)(*flags & ~AUDIO_INPUT_FLAG_FAST);
      }
    }

    // If FAST or RAW flags were corrected, ask caller to request new input from audio policy
    if ((*flags & AUDIO_INPUT_FLAG_FAST) !=
            (requestedFlags & AUDIO_INPUT_FLAG_FAST)) {
        *flags = (audio_input_flags_t) (*flags & ~(AUDIO_INPUT_FLAG_FAST | AUDIO_INPUT_FLAG_RAW));
        lStatus = BAD_TYPE;
        goto Exit;
    }

    // compute track buffer size in frames, and suggest the notification frame count
    if (*flags & AUDIO_INPUT_FLAG_FAST) {
        // fast track: frame count is exactly the pipe depth
        frameCount = mPipeFramesP2;
        // ignore requested notificationFrames, and always notify exactly once every HAL buffer
        notificationFrameCount = mFrameCount;
    } else {
        // not fast track: max notification period is resampled equivalent of one HAL buffer time
        //                 or 20 ms if there is a fast capture
        // TODO This could be a roundupRatio inline, and const
        size_t maxNotificationFrames = ((int64_t) (hasFastCapture() ? mSampleRate/50 : mFrameCount)
                * sampleRate + mSampleRate - 1) / mSampleRate;
        // minimum number of notification periods is at least kMinNotifications,
        // and at least kMinMs rounded up to a whole notification period (minNotificationsByMs)
        static const size_t kMinNotifications = 3;
        static const uint32_t kMinMs = 30;
        // TODO This could be a roundupRatio inline
        const size_t minFramesByMs = (sampleRate * kMinMs + 1000 - 1) / 1000;
        // TODO This could be a roundupRatio inline
        const size_t minNotificationsByMs = (minFramesByMs + maxNotificationFrames - 1) /
                maxNotificationFrames;
        const size_t minFrameCount = maxNotificationFrames *
                max(kMinNotifications, minNotificationsByMs);
        frameCount = max(frameCount, minFrameCount);
        if (notificationFrameCount == 0 || notificationFrameCount > maxNotificationFrames) {
            notificationFrameCount = maxNotificationFrames;
        }
    }
    *pFrameCount = frameCount;
    *pNotificationFrameCount = notificationFrameCount;

    { // scope for mLock
        Mutex::Autolock _l(mLock);

        track = new RecordTrack(this, client, attr, sampleRate,
                      format, channelMask, frameCount,
                      nullptr /* buffer */, (size_t)0 /* bufferSize */, sessionId, creatorPid, uid,
                      *flags, TrackBase::TYPE_DEFAULT, portId);

        lStatus = track->initCheck();
        if (lStatus != NO_ERROR) {
            ALOGE("createRecordTrack_l() initCheck failed %d; no control block?", lStatus);
            // track must be cleared from the caller as the caller has the AF lock
            goto Exit;
        }
        mTracks.add(track);

        if ((*flags & AUDIO_INPUT_FLAG_FAST) && (tid != -1)) {
            pid_t callingPid = IPCThreadState::self()->getCallingPid();
            // we don't have CAP_SYS_NICE, nor do we want to have it as it's too powerful,
            // so ask activity manager to do this on our behalf
            sendPrioConfigEvent_l(callingPid, tid, kPriorityAudioApp, true /*forApp*/);
        }
    }

    lStatus = NO_ERROR;

Exit:
    *status = lStatus;
    return track;
}

status_t AudioFlinger::RecordThread::start(RecordThread::RecordTrack* recordTrack,
                                           AudioSystem::sync_event_t event,
                                           audio_session_t triggerSession)
{
    ALOGV("RecordThread::start event %d, triggerSession %d", event, triggerSession);
    sp<ThreadBase> strongMe = this;
    status_t status = NO_ERROR;

    if (event == AudioSystem::SYNC_EVENT_NONE) {
        recordTrack->clearSyncStartEvent();
    } else if (event != AudioSystem::SYNC_EVENT_SAME) {
        recordTrack->mSyncStartEvent = mAudioFlinger->createSyncEvent(event,
                                       triggerSession,
                                       recordTrack->sessionId(),
                                       syncStartEventCallback,
                                       recordTrack);
        // Sync event can be cancelled by the trigger session if the track is not in a
        // compatible state in which case we start record immediately
        if (recordTrack->mSyncStartEvent->isCancelled()) {
            recordTrack->clearSyncStartEvent();
        } else {
            // do not wait for the event for more than AudioSystem::kSyncRecordStartTimeOutMs
            recordTrack->mFramesToDrop = -(ssize_t)
                    ((AudioSystem::kSyncRecordStartTimeOutMs * recordTrack->mSampleRate) / 1000);
        }
    }

    {
        // This section is a rendezvous between binder thread executing start() and RecordThread
        AutoMutex lock(mLock);
        if (recordTrack->isInvalid()) {
            recordTrack->clearSyncStartEvent();
            return INVALID_OPERATION;
        }
        if (mActiveTracks.indexOf(recordTrack) >= 0) {
            if (recordTrack->mState == TrackBase::PAUSING) {
                // We haven't stopped yet (moved to PAUSED and not in mActiveTracks)
                // so no need to startInput().
                ALOGV("active record track PAUSING -> ACTIVE");
                recordTrack->mState = TrackBase::ACTIVE;
            } else {
                ALOGV("active record track state %d", recordTrack->mState);
            }
            return status;
        }

        // TODO consider other ways of handling this, such as changing the state to :STARTING and
        //      adding the track to mActiveTracks after returning from AudioSystem::startInput(),
        //      or using a separate command thread
        recordTrack->mState = TrackBase::STARTING_1;
        mActiveTracks.add(recordTrack);
        status_t status = NO_ERROR;
        if (recordTrack->isExternalTrack()) {
            mLock.unlock();
            status = AudioSystem::startInput(recordTrack->portId());
            mLock.lock();
            if (recordTrack->isInvalid()) {
                recordTrack->clearSyncStartEvent();
                if (status == NO_ERROR && recordTrack->mState == TrackBase::STARTING_1) {
                    recordTrack->mState = TrackBase::STARTING_2;
                    // STARTING_2 forces destroy to call stopInput.
                }
                return INVALID_OPERATION;
            }
            if (recordTrack->mState != TrackBase::STARTING_1) {
                ALOGW("%s(%d): unsynchronized mState:%d change",
                    __func__, recordTrack->id(), recordTrack->mState);
                // Someone else has changed state, let them take over,
                // leave mState in the new state.
                recordTrack->clearSyncStartEvent();
                return INVALID_OPERATION;
            }
            // we're ok, but perhaps startInput has failed
            if (status != NO_ERROR) {
                ALOGW("%s(%d): startInput failed, status %d",
                    __func__, recordTrack->id(), status);
                // We are in ActiveTracks if STARTING_1 and valid, so remove from ActiveTracks,
                // leave in STARTING_1, so destroy() will not call stopInput.
                mActiveTracks.remove(recordTrack);
                recordTrack->clearSyncStartEvent();
                return status;
            }
            sendIoConfigEvent_l(
                AUDIO_CLIENT_STARTED, recordTrack->creatorPid(), recordTrack->portId());
        }
        // Catch up with current buffer indices if thread is already running.
        // This is what makes a new client discard all buffered data.  If the track's mRsmpInFront
        // was initialized to some value closer to the thread's mRsmpInFront, then the track could
        // see previously buffered data before it called start(), but with greater risk of overrun.

        recordTrack->mResamplerBufferProvider->reset();
        if (!recordTrack->isDirect()) {
            // clear any converter state as new data will be discontinuous
            recordTrack->mRecordBufferConverter->reset();
        }
        recordTrack->mState = TrackBase::STARTING_2;
        // signal thread to start
        mWaitWorkCV.broadcast();
        return status;
    }
}

void AudioFlinger::RecordThread::syncStartEventCallback(const wp<SyncEvent>& event)
{
    sp<SyncEvent> strongEvent = event.promote();

    if (strongEvent != 0) {
        sp<RefBase> ptr = strongEvent->cookie().promote();
        if (ptr != 0) {
            RecordTrack *recordTrack = (RecordTrack *)ptr.get();
            recordTrack->handleSyncStartEvent(strongEvent);
        }
    }
}

bool AudioFlinger::RecordThread::stop(RecordThread::RecordTrack* recordTrack) {
    ALOGV("RecordThread::stop");
    AutoMutex _l(mLock);
    // if we're invalid, we can't be on the ActiveTracks.
    if (mActiveTracks.indexOf(recordTrack) < 0 || recordTrack->mState == TrackBase::PAUSING) {
        return false;
    }
    // note that threadLoop may still be processing the track at this point [without lock]
    recordTrack->mState = TrackBase::PAUSING;

    // NOTE: Waiting here is important to keep stop synchronous.
    // This is needed for proper patchRecord peer release.
    while (recordTrack->mState == TrackBase::PAUSING && !recordTrack->isInvalid()) {
        mWaitWorkCV.broadcast(); // signal thread to stop
        mStartStopCond.wait(mLock);
    }

    if (recordTrack->mState == TrackBase::PAUSED) { // successful stop
        ALOGV("Record stopped OK");
        return true;
    }

    // don't handle anything - we've been invalidated or restarted and in a different state
    ALOGW_IF("%s(%d): unsynchronized stop, state: %d",
            __func__, recordTrack->id(), recordTrack->mState);
    return false;
}

bool AudioFlinger::RecordThread::isValidSyncEvent(const sp<SyncEvent>& event __unused) const
{
    return false;
}

status_t AudioFlinger::RecordThread::setSyncEvent(const sp<SyncEvent>& event __unused)
{
#if 0   // This branch is currently dead code, but is preserved in case it will be needed in future
    if (!isValidSyncEvent(event)) {
        return BAD_VALUE;
    }

    audio_session_t eventSession = event->triggerSession();
    status_t ret = NAME_NOT_FOUND;

    Mutex::Autolock _l(mLock);

    for (size_t i = 0; i < mTracks.size(); i++) {
        sp<RecordTrack> track = mTracks[i];
        if (eventSession == track->sessionId()) {
            (void) track->setSyncEvent(event);
            ret = NO_ERROR;
        }
    }
    return ret;
#else
    return BAD_VALUE;
#endif
}

status_t AudioFlinger::RecordThread::getActiveMicrophones(
        std::vector<media::MicrophoneInfo>* activeMicrophones)
{
    ALOGV("RecordThread::getActiveMicrophones");
    AutoMutex _l(mLock);
    status_t status = mInput->stream->getActiveMicrophones(activeMicrophones);
    return status;
}

status_t AudioFlinger::RecordThread::setPreferredMicrophoneDirection(
            audio_microphone_direction_t direction)
{
    ALOGV("setPreferredMicrophoneDirection(%d)", direction);
    AutoMutex _l(mLock);
    return mInput->stream->setPreferredMicrophoneDirection(direction);
}

status_t AudioFlinger::RecordThread::setPreferredMicrophoneFieldDimension(float zoom)
{
    ALOGV("setPreferredMicrophoneFieldDimension(%f)", zoom);
    AutoMutex _l(mLock);
    return mInput->stream->setPreferredMicrophoneFieldDimension(zoom);
}

void AudioFlinger::RecordThread::updateMetadata_l()
{
    if (mInput == nullptr || mInput->stream == nullptr ||
            !mActiveTracks.readAndClearHasChanged()) {
        return;
    }
    StreamInHalInterface::SinkMetadata metadata;
    for (const sp<RecordTrack> &track : mActiveTracks) {
        // No track is invalid as this is called after prepareTrack_l in the same critical section
        metadata.tracks.push_back({
                .source = track->attributes().source,
                .gain = 1, // capture tracks do not have volumes
        });
    }
    mInput->stream->updateSinkMetadata(metadata);
}

// destroyTrack_l() must be called with ThreadBase::mLock held
void AudioFlinger::RecordThread::destroyTrack_l(const sp<RecordTrack>& track)
{
    track->terminate();
    track->mState = TrackBase::STOPPED;
    // active tracks are removed by threadLoop()
    if (mActiveTracks.indexOf(track) < 0) {
        removeTrack_l(track);
    }
}

void AudioFlinger::RecordThread::removeTrack_l(const sp<RecordTrack>& track)
{
    String8 result;
    track->appendDump(result, false /* active */);
    mLocalLog.log("removeTrack_l (%p) %s", track.get(), result.string());

    mTracks.remove(track);
    // need anything related to effects here?
    if (track->isFastTrack()) {
        ALOG_ASSERT(!mFastTrackAvail);
        mFastTrackAvail = true;
    }
}

void AudioFlinger::RecordThread::dumpInternals_l(int fd, const Vector<String16>& args __unused)
{
    AudioStreamIn *input = mInput;
    audio_input_flags_t flags = input != NULL ? input->flags : AUDIO_INPUT_FLAG_NONE;
    dprintf(fd, "  AudioStreamIn: %p flags %#x (%s)\n",
            input, flags, toString(flags).c_str());
    dprintf(fd, "  Frames read: %lld\n", (long long)mFramesRead);
    if (mActiveTracks.isEmpty()) {
        dprintf(fd, "  No active record clients\n");
    }

    if (input != nullptr) {
        dprintf(fd, "  Hal stream dump:\n");
        (void)input->stream->dump(fd);
    }

    dprintf(fd, "  Fast capture thread: %s\n", hasFastCapture() ? "yes" : "no");
    dprintf(fd, "  Fast track available: %s\n", mFastTrackAvail ? "yes" : "no");

    // Make a non-atomic copy of fast capture dump state so it won't change underneath us
    // while we are dumping it.  It may be inconsistent, but it won't mutate!
    // This is a large object so we place it on the heap.
    // FIXME 25972958: Need an intelligent copy constructor that does not touch unused pages.
    const std::unique_ptr<FastCaptureDumpState> copy =
            std::make_unique<FastCaptureDumpState>(mFastCaptureDumpState);
    copy->dump(fd);
}

void AudioFlinger::RecordThread::dumpTracks_l(int fd, const Vector<String16>& args __unused)
{
    String8 result;
    size_t numtracks = mTracks.size();
    size_t numactive = mActiveTracks.size();
    size_t numactiveseen = 0;
    dprintf(fd, "  %zu Tracks", numtracks);
    const char *prefix = "    ";
    if (numtracks) {
        dprintf(fd, " of which %zu are active\n", numactive);
        result.append(prefix);
        mTracks[0]->appendDumpHeader(result);
        for (size_t i = 0; i < numtracks ; ++i) {
            sp<RecordTrack> track = mTracks[i];
            if (track != 0) {
                bool active = mActiveTracks.indexOf(track) >= 0;
                if (active) {
                    numactiveseen++;
                }
                result.append(prefix);
                track->appendDump(result, active);
            }
        }
    } else {
        dprintf(fd, "\n");
    }

    if (numactiveseen != numactive) {
        result.append("  The following tracks are in the active list but"
                " not in the track list\n");
        result.append(prefix);
        mActiveTracks[0]->appendDumpHeader(result);
        for (size_t i = 0; i < numactive; ++i) {
            sp<RecordTrack> track = mActiveTracks[i];
            if (mTracks.indexOf(track) < 0) {
                result.append(prefix);
                track->appendDump(result, true /* active */);
            }
        }

    }
    write(fd, result.string(), result.size());
}

void AudioFlinger::RecordThread::setRecordSilenced(uid_t uid, bool silenced)
{
    Mutex::Autolock _l(mLock);
    for (size_t i = 0; i < mTracks.size() ; i++) {
        sp<RecordTrack> track = mTracks[i];
        if (track != 0 && track->uid() == uid) {
            track->setSilenced(silenced);
        }
    }
}

void AudioFlinger::RecordThread::ResamplerBufferProvider::reset()
{
    sp<ThreadBase> threadBase = mRecordTrack->mThread.promote();
    RecordThread *recordThread = (RecordThread *) threadBase.get();
    mRsmpInFront = recordThread->mRsmpInRear;
    mRsmpInUnrel = 0;
}

void AudioFlinger::RecordThread::ResamplerBufferProvider::sync(
        size_t *framesAvailable, bool *hasOverrun)
{
    sp<ThreadBase> threadBase = mRecordTrack->mThread.promote();
    RecordThread *recordThread = (RecordThread *) threadBase.get();
    const int32_t rear = recordThread->mRsmpInRear;
    const int32_t front = mRsmpInFront;
    const ssize_t filled = audio_utils::safe_sub_overflow(rear, front);

    size_t framesIn;
    bool overrun = false;
    if (filled < 0) {
        // should not happen, but treat like a massive overrun and re-sync
        framesIn = 0;
        mRsmpInFront = rear;
        overrun = true;
    } else if ((size_t) filled <= recordThread->mRsmpInFrames) {
        framesIn = (size_t) filled;
    } else {
        // client is not keeping up with server, but give it latest data
        framesIn = recordThread->mRsmpInFrames;
        mRsmpInFront = /* front = */ audio_utils::safe_sub_overflow(
                rear, static_cast<int32_t>(framesIn));
        overrun = true;
    }
    if (framesAvailable != NULL) {
        *framesAvailable = framesIn;
    }
    if (hasOverrun != NULL) {
        *hasOverrun = overrun;
    }
}

// AudioBufferProvider interface
status_t AudioFlinger::RecordThread::ResamplerBufferProvider::getNextBuffer(
        AudioBufferProvider::Buffer* buffer)
{
    sp<ThreadBase> threadBase = mRecordTrack->mThread.promote();
    if (threadBase == 0) {
        buffer->frameCount = 0;
        buffer->raw = NULL;
        return NOT_ENOUGH_DATA;
    }
    RecordThread *recordThread = (RecordThread *) threadBase.get();
    int32_t rear = recordThread->mRsmpInRear;
    int32_t front = mRsmpInFront;
    ssize_t filled = audio_utils::safe_sub_overflow(rear, front);
    // FIXME should not be P2 (don't want to increase latency)
    // FIXME if client not keeping up, discard
    LOG_ALWAYS_FATAL_IF(!(0 <= filled && (size_t) filled <= recordThread->mRsmpInFrames));
    // 'filled' may be non-contiguous, so return only the first contiguous chunk
    front &= recordThread->mRsmpInFramesP2 - 1;
    size_t part1 = recordThread->mRsmpInFramesP2 - front;
    if (part1 > (size_t) filled) {
        part1 = filled;
    }
    size_t ask = buffer->frameCount;
    ALOG_ASSERT(ask > 0);
    if (part1 > ask) {
        part1 = ask;
    }
    if (part1 == 0) {
        // out of data is fine since the resampler will return a short-count.
        buffer->raw = NULL;
        buffer->frameCount = 0;
        mRsmpInUnrel = 0;
        return NOT_ENOUGH_DATA;
    }

    buffer->raw = (uint8_t*)recordThread->mRsmpInBuffer + front * recordThread->mFrameSize;
    buffer->frameCount = part1;
    mRsmpInUnrel = part1;
    return NO_ERROR;
}

// AudioBufferProvider interface
void AudioFlinger::RecordThread::ResamplerBufferProvider::releaseBuffer(
        AudioBufferProvider::Buffer* buffer)
{
    int32_t stepCount = static_cast<int32_t>(buffer->frameCount);
    if (stepCount == 0) {
        return;
    }
    ALOG_ASSERT(stepCount <= mRsmpInUnrel);
    mRsmpInUnrel -= stepCount;
    mRsmpInFront = audio_utils::safe_add_overflow(mRsmpInFront, stepCount);
    buffer->raw = NULL;
    buffer->frameCount = 0;
}

void AudioFlinger::RecordThread::checkBtNrec()
{
    Mutex::Autolock _l(mLock);
    checkBtNrec_l();
}

void AudioFlinger::RecordThread::checkBtNrec_l()
{
    // disable AEC and NS if the device is a BT SCO headset supporting those
    // pre processings
    bool suspend = audio_is_bluetooth_sco_device(mInDevice) &&
                        mAudioFlinger->btNrecIsOff();
    if (mBtNrecSuspended.exchange(suspend) != suspend) {
        for (size_t i = 0; i < mEffectChains.size(); i++) {
            setEffectSuspended_l(FX_IID_AEC, suspend, mEffectChains[i]->sessionId());
            setEffectSuspended_l(FX_IID_NS, suspend, mEffectChains[i]->sessionId());
        }
    }
}


bool AudioFlinger::RecordThread::checkForNewParameter_l(const String8& keyValuePair,
                                                        status_t& status)
{
    bool reconfig = false;

    status = NO_ERROR;

    audio_format_t reqFormat = mFormat;
    uint32_t samplingRate = mSampleRate;
    // TODO this may change if we want to support capture from HDMI PCM multi channel (e.g on TVs).
    audio_channel_mask_t channelMask = audio_channel_in_mask_from_count(mChannelCount);

    AudioParameter param = AudioParameter(keyValuePair);
    int value;

    // scope for AutoPark extends to end of method
    AutoPark<FastCapture> park(mFastCapture);

    // TODO Investigate when this code runs. Check with audio policy when a sample rate and
    //      channel count change can be requested. Do we mandate the first client defines the
    //      HAL sampling rate and channel count or do we allow changes on the fly?
    if (param.getInt(String8(AudioParameter::keySamplingRate), value) == NO_ERROR) {
        samplingRate = value;
        reconfig = true;
    }
    if (param.getInt(String8(AudioParameter::keyFormat), value) == NO_ERROR) {
        if (!audio_is_linear_pcm((audio_format_t) value)) {
            status = BAD_VALUE;
        } else {
            reqFormat = (audio_format_t) value;
            reconfig = true;
        }
    }
    if (param.getInt(String8(AudioParameter::keyChannels), value) == NO_ERROR) {
        audio_channel_mask_t mask = (audio_channel_mask_t) value;
        if (!audio_is_input_channel(mask) ||
                audio_channel_count_from_in_mask(mask) > FCC_8) {
            status = BAD_VALUE;
        } else {
            channelMask = mask;
            reconfig = true;
        }
    }
    if (param.getInt(String8(AudioParameter::keyFrameCount), value) == NO_ERROR) {
        // do not accept frame count changes if tracks are open as the track buffer
        // size depends on frame count and correct behavior would not be guaranteed
        // if frame count is changed after track creation
        if (mActiveTracks.size() > 0) {
            status = INVALID_OPERATION;
        } else {
            reconfig = true;
        }
    }
    if (param.getInt(String8(AudioParameter::keyRouting), value) == NO_ERROR) {
        // forward device change to effects that have requested to be
        // aware of attached audio device.
        for (size_t i = 0; i < mEffectChains.size(); i++) {
            mEffectChains[i]->setDevice_l(value);
        }

        // store input device and output device but do not forward output device to audio HAL.
        // Note that status is ignored by the caller for output device
        // (see AudioFlinger::setParameters()
        if (audio_is_output_devices(value)) {
            mOutDevice = value;
            status = BAD_VALUE;
        } else {
            mInDevice = value;
            if (value != AUDIO_DEVICE_NONE) {
                mPrevInDevice = value;
            }
            checkBtNrec_l();
        }
    }
    if (param.getInt(String8(AudioParameter::keyInputSource), value) == NO_ERROR &&
            mAudioSource != (audio_source_t)value) {
        // forward device change to effects that have requested to be
        // aware of attached audio device.
        for (size_t i = 0; i < mEffectChains.size(); i++) {
            mEffectChains[i]->setAudioSource_l((audio_source_t)value);
        }
        mAudioSource = (audio_source_t)value;
    }

    if (status == NO_ERROR) {
        status = mInput->stream->setParameters(keyValuePair);
        if (status == INVALID_OPERATION) {
            inputStandBy();
            status = mInput->stream->setParameters(keyValuePair);
        }
        if (reconfig) {
            if (status == BAD_VALUE) {
                uint32_t sRate;
                audio_channel_mask_t channelMask;
                audio_format_t format;
                if (mInput->stream->getAudioProperties(&sRate, &channelMask, &format) == OK &&
                        audio_is_linear_pcm(format) && audio_is_linear_pcm(reqFormat) &&
                        sRate <= (AUDIO_RESAMPLER_DOWN_RATIO_MAX * samplingRate) &&
                        audio_channel_count_from_in_mask(channelMask) <= FCC_8) {
                    status = NO_ERROR;
                }
            }
            if (status == NO_ERROR) {
                readInputParameters_l();
                sendIoConfigEvent_l(AUDIO_INPUT_CONFIG_CHANGED);
            }
        }
    }

    return reconfig;
}

String8 AudioFlinger::RecordThread::getParameters(const String8& keys)
{
    Mutex::Autolock _l(mLock);
    if (initCheck() == NO_ERROR) {
        String8 out_s8;
        if (mInput->stream->getParameters(keys, &out_s8) == OK) {
            return out_s8;
        }
    }
    return String8();
}

void AudioFlinger::RecordThread::ioConfigChanged(audio_io_config_event event, pid_t pid,
                                                 audio_port_handle_t portId) {
    sp<AudioIoDescriptor> desc = new AudioIoDescriptor();

    desc->mIoHandle = mId;

    switch (event) {
    case AUDIO_INPUT_OPENED:
    case AUDIO_INPUT_REGISTERED:
    case AUDIO_INPUT_CONFIG_CHANGED:
        desc->mPatch = mPatch;
        desc->mChannelMask = mChannelMask;
        desc->mSamplingRate = mSampleRate;
        desc->mFormat = mFormat;
        desc->mFrameCount = mFrameCount;
        desc->mFrameCountHAL = mFrameCount;
        desc->mLatency = 0;
        break;
    case AUDIO_CLIENT_STARTED:
        desc->mPatch = mPatch;
        desc->mPortId = portId;
        break;
    case AUDIO_INPUT_CLOSED:
    default:
        break;
    }
    mAudioFlinger->ioConfigChanged(event, desc, pid);
}

void AudioFlinger::RecordThread::readInputParameters_l()
{
    status_t result = mInput->stream->getAudioProperties(&mSampleRate, &mChannelMask, &mHALFormat);
    LOG_ALWAYS_FATAL_IF(result != OK, "Error retrieving audio properties from HAL: %d", result);
    mFormat = mHALFormat;
    mChannelCount = audio_channel_count_from_in_mask(mChannelMask);
    if (audio_is_linear_pcm(mFormat)) {
        LOG_ALWAYS_FATAL_IF(mChannelCount > FCC_8, "HAL channel count %d > %d",
                mChannelCount, FCC_8);
    } else {
        // Can have more that FCC_8 channels in encoded streams.
        ALOGI("HAL format %#x is not linear pcm", mFormat);
    }
    result = mInput->stream->getFrameSize(&mFrameSize);
    LOG_ALWAYS_FATAL_IF(result != OK, "Error retrieving frame size from HAL: %d", result);
    result = mInput->stream->getBufferSize(&mBufferSize);
    LOG_ALWAYS_FATAL_IF(result != OK, "Error retrieving buffer size from HAL: %d", result);
    mFrameCount = mBufferSize / mFrameSize;
    ALOGV("%p RecordThread params: mChannelCount=%u, mFormat=%#x, mFrameSize=%lld, "
            "mBufferSize=%lld, mFrameCount=%lld",
            this, mChannelCount, mFormat, (long long)mFrameSize, (long long)mBufferSize,
            (long long)mFrameCount);
    // This is the formula for calculating the temporary buffer size.
    // With 7 HAL buffers, we can guarantee ability to down-sample the input by ratio of 6:1 to
    // 1 full output buffer, regardless of the alignment of the available input.
    // The value is somewhat arbitrary, and could probably be even larger.
    // A larger value should allow more old data to be read after a track calls start(),
    // without increasing latency.
    //
    // Note this is independent of the maximum downsampling ratio permitted for capture.
    mRsmpInFrames = mFrameCount * 7;
    mRsmpInFramesP2 = roundup(mRsmpInFrames);
    free(mRsmpInBuffer);
    mRsmpInBuffer = NULL;

    // TODO optimize audio capture buffer sizes ...
    // Here we calculate the size of the sliding buffer used as a source
    // for resampling.  mRsmpInFramesP2 is currently roundup(mFrameCount * 7).
    // For current HAL frame counts, this is usually 2048 = 40 ms.  It would
    // be better to have it derived from the pipe depth in the long term.
    // The current value is higher than necessary.  However it should not add to latency.

    // Over-allocate beyond mRsmpInFramesP2 to permit a HAL read past end of buffer
    mRsmpInFramesOA = mRsmpInFramesP2 + mFrameCount - 1;
    (void)posix_memalign(&mRsmpInBuffer, 32, mRsmpInFramesOA * mFrameSize);
    // if posix_memalign fails, will segv here.
    memset(mRsmpInBuffer, 0, mRsmpInFramesOA * mFrameSize);

    // AudioRecord mSampleRate and mChannelCount are constant due to AudioRecord API constraints.
    // But if thread's mSampleRate or mChannelCount changes, how will that affect active tracks?
}

uint32_t AudioFlinger::RecordThread::getInputFramesLost()
{
    Mutex::Autolock _l(mLock);
    uint32_t result;
    if (initCheck() == NO_ERROR && mInput->stream->getInputFramesLost(&result) == OK) {
        return result;
    }
    return 0;
}

KeyedVector<audio_session_t, bool> AudioFlinger::RecordThread::sessionIds() const
{
    KeyedVector<audio_session_t, bool> ids;
    Mutex::Autolock _l(mLock);
    for (size_t j = 0; j < mTracks.size(); ++j) {
        sp<RecordThread::RecordTrack> track = mTracks[j];
        audio_session_t sessionId = track->sessionId();
        if (ids.indexOfKey(sessionId) < 0) {
            ids.add(sessionId, true);
        }
    }
    return ids;
}

AudioFlinger::AudioStreamIn* AudioFlinger::RecordThread::clearInput()
{
    Mutex::Autolock _l(mLock);
    AudioStreamIn *input = mInput;
    mInput = NULL;
    return input;
}

// this method must always be called either with ThreadBase mLock held or inside the thread loop
sp<StreamHalInterface> AudioFlinger::RecordThread::stream() const
{
    if (mInput == NULL) {
        return NULL;
    }
    return mInput->stream;
}

status_t AudioFlinger::RecordThread::addEffectChain_l(const sp<EffectChain>& chain)
{
    ALOGV("addEffectChain_l() %p on thread %p", chain.get(), this);
    chain->setThread(this);
    chain->setInBuffer(NULL);
    chain->setOutBuffer(NULL);

    checkSuspendOnAddEffectChain_l(chain);

    // make sure enabled pre processing effects state is communicated to the HAL as we
    // just moved them to a new input stream.
    chain->syncHalEffectsState();

    mEffectChains.add(chain);

    return NO_ERROR;
}

size_t AudioFlinger::RecordThread::removeEffectChain_l(const sp<EffectChain>& chain)
{
    ALOGV("removeEffectChain_l() %p from thread %p", chain.get(), this);

    for (size_t i = 0; i < mEffectChains.size(); i++) {
        if (chain == mEffectChains[i]) {
            mEffectChains.removeAt(i);
            break;
        }
    }
    return mEffectChains.size();
}

status_t AudioFlinger::RecordThread::createAudioPatch_l(const struct audio_patch *patch,
                                                          audio_patch_handle_t *handle)
{
    status_t status = NO_ERROR;

    // store new device and send to effects
    mInDevice = patch->sources[0].ext.device.type;
    audio_port_handle_t deviceId = patch->sources[0].id;
    mPatch = *patch;
    for (size_t i = 0; i < mEffectChains.size(); i++) {
        mEffectChains[i]->setDevice_l(mInDevice);
    }

    checkBtNrec_l();

    // store new source and send to effects
    if (mAudioSource != patch->sinks[0].ext.mix.usecase.source) {
        mAudioSource = patch->sinks[0].ext.mix.usecase.source;
        for (size_t i = 0; i < mEffectChains.size(); i++) {
            mEffectChains[i]->setAudioSource_l(mAudioSource);
        }
    }

    if (mInput->audioHwDev->supportsAudioPatches()) {
        sp<DeviceHalInterface> hwDevice = mInput->audioHwDev->hwDevice();
        status = hwDevice->createAudioPatch(patch->num_sources,
                                            patch->sources,
                                            patch->num_sinks,
                                            patch->sinks,
                                            handle);
    } else {
        char *address;
        if (strcmp(patch->sources[0].ext.device.address, "") != 0) {
            address = audio_device_address_to_parameter(
                                                patch->sources[0].ext.device.type,
                                                patch->sources[0].ext.device.address);
        } else {
            address = (char *)calloc(1, 1);
        }
        AudioParameter param = AudioParameter(String8(address));
        free(address);
        param.addInt(String8(AudioParameter::keyRouting),
                     (int)patch->sources[0].ext.device.type);
        param.addInt(String8(AudioParameter::keyInputSource),
                                         (int)patch->sinks[0].ext.mix.usecase.source);
        status = mInput->stream->setParameters(param.toString());
        *handle = AUDIO_PATCH_HANDLE_NONE;
    }

    if ((mInDevice != mPrevInDevice) || (mDeviceId != deviceId)) {
        sendIoConfigEvent_l(AUDIO_INPUT_CONFIG_CHANGED);
        mPrevInDevice = mInDevice;
        mDeviceId = deviceId;
    }

    return status;
}

status_t AudioFlinger::RecordThread::releaseAudioPatch_l(const audio_patch_handle_t handle)
{
    status_t status = NO_ERROR;

    mInDevice = AUDIO_DEVICE_NONE;

    if (mInput->audioHwDev->supportsAudioPatches()) {
        sp<DeviceHalInterface> hwDevice = mInput->audioHwDev->hwDevice();
        status = hwDevice->releaseAudioPatch(handle);
    } else {
        AudioParameter param;
        param.addInt(String8(AudioParameter::keyRouting), 0);
        status = mInput->stream->setParameters(param.toString());
    }
    return status;
}

void AudioFlinger::RecordThread::addPatchTrack(const sp<PatchRecord>& record)
{
    Mutex::Autolock _l(mLock);
    mTracks.add(record);
}

void AudioFlinger::RecordThread::deletePatchTrack(const sp<PatchRecord>& record)
{
    Mutex::Autolock _l(mLock);
    destroyTrack_l(record);
}

void AudioFlinger::RecordThread::toAudioPortConfig(struct audio_port_config *config)
{
    ThreadBase::toAudioPortConfig(config);
    config->role = AUDIO_PORT_ROLE_SINK;
    config->ext.mix.hw_module = mInput->audioHwDev->handle();
    config->ext.mix.usecase.source = mAudioSource;
    if (mInput && mInput->flags != AUDIO_INPUT_FLAG_NONE) {
        config->config_mask |= AUDIO_PORT_CONFIG_FLAGS;
        config->flags.input = mInput->flags;
    }
}

// ----------------------------------------------------------------------------
//      Mmap
// ----------------------------------------------------------------------------

AudioFlinger::MmapThreadHandle::MmapThreadHandle(const sp<MmapThread>& thread)
    : mThread(thread)
{
    assert(thread != 0); // thread must start non-null and stay non-null
}

AudioFlinger::MmapThreadHandle::~MmapThreadHandle()
{
    mThread->disconnect();
}

status_t AudioFlinger::MmapThreadHandle::createMmapBuffer(int32_t minSizeFrames,
                                  struct audio_mmap_buffer_info *info)
{
    return mThread->createMmapBuffer(minSizeFrames, info);
}

status_t AudioFlinger::MmapThreadHandle::getMmapPosition(struct audio_mmap_position *position)
{
    return mThread->getMmapPosition(position);
}

status_t AudioFlinger::MmapThreadHandle::start(const AudioClient& client,
        audio_port_handle_t *handle)

{
    return mThread->start(client, handle);
}

status_t AudioFlinger::MmapThreadHandle::stop(audio_port_handle_t handle)
{
    return mThread->stop(handle);
}

status_t AudioFlinger::MmapThreadHandle::standby()
{
    return mThread->standby();
}


AudioFlinger::MmapThread::MmapThread(
        const sp<AudioFlinger>& audioFlinger, audio_io_handle_t id,
        AudioHwDevice *hwDev, sp<StreamHalInterface> stream,
        audio_devices_t outDevice, audio_devices_t inDevice, bool systemReady)
    : ThreadBase(audioFlinger, id, outDevice, inDevice, MMAP, systemReady),
      mSessionId(AUDIO_SESSION_NONE),
      mPortId(AUDIO_PORT_HANDLE_NONE),
      mHalStream(stream), mHalDevice(hwDev->hwDevice()), mAudioHwDev(hwDev),
      mActiveTracks(&this->mLocalLog),
      mHalVolFloat(-1.0f), // Initialize to illegal value so it always gets set properly later.
      mNoCallbackWarningCount(0)
{
    mStandby = true;
    readHalParameters_l();
}

AudioFlinger::MmapThread::~MmapThread()
{
    releaseWakeLock_l();
}

void AudioFlinger::MmapThread::onFirstRef()
{
    run(mThreadName, ANDROID_PRIORITY_URGENT_AUDIO);
}

void AudioFlinger::MmapThread::disconnect()
{
    ActiveTracks<MmapTrack> activeTracks;
    {
        Mutex::Autolock _l(mLock);
        for (const sp<MmapTrack> &t : mActiveTracks) {
            activeTracks.add(t);
        }
    }
    for (const sp<MmapTrack> &t : activeTracks) {
        stop(t->portId());
    }
    // This will decrement references and may cause the destruction of this thread.
    if (isOutput()) {
        AudioSystem::releaseOutput(mPortId);
    } else {
        AudioSystem::releaseInput(mPortId);
    }
}


void AudioFlinger::MmapThread::configure(const audio_attributes_t *attr,
                                                audio_stream_type_t streamType __unused,
                                                audio_session_t sessionId,
                                                const sp<MmapStreamCallback>& callback,
                                                audio_port_handle_t deviceId,
                                                audio_port_handle_t portId)
{
    mAttr = *attr;
    mSessionId = sessionId;
    mCallback = callback;
    mDeviceId = deviceId;
    mPortId = portId;
}

status_t AudioFlinger::MmapThread::createMmapBuffer(int32_t minSizeFrames,
                                  struct audio_mmap_buffer_info *info)
{
    if (mHalStream == 0) {
        return NO_INIT;
    }
    mStandby = true;
    acquireWakeLock();
    return mHalStream->createMmapBuffer(minSizeFrames, info);
}

status_t AudioFlinger::MmapThread::getMmapPosition(struct audio_mmap_position *position)
{
    if (mHalStream == 0) {
        return NO_INIT;
    }
    return mHalStream->getMmapPosition(position);
}

status_t AudioFlinger::MmapThread::exitStandby()
{
    status_t ret = mHalStream->start();
    if (ret != NO_ERROR) {
        ALOGE("%s: error mHalStream->start() = %d for first track", __FUNCTION__, ret);
        return ret;
    }
    mStandby = false;
    return NO_ERROR;
}

status_t AudioFlinger::MmapThread::start(const AudioClient& client,
                                         audio_port_handle_t *handle)
{
    ALOGV("%s clientUid %d mStandby %d mPortId %d *handle %d", __FUNCTION__,
          client.clientUid, mStandby, mPortId, *handle);
    if (mHalStream == 0) {
        return NO_INIT;
    }

    status_t ret;

    if (*handle == mPortId) {
        // for the first track, reuse portId and session allocated when the stream was opened
        return exitStandby();
    }

    audio_port_handle_t portId = AUDIO_PORT_HANDLE_NONE;

    audio_io_handle_t io = mId;
    if (isOutput()) {
        audio_config_t config = AUDIO_CONFIG_INITIALIZER;
        config.sample_rate = mSampleRate;
        config.channel_mask = mChannelMask;
        config.format = mFormat;
        audio_stream_type_t stream = streamType();
        audio_output_flags_t flags =
                (audio_output_flags_t)(AUDIO_OUTPUT_FLAG_MMAP_NOIRQ | AUDIO_OUTPUT_FLAG_DIRECT);
        audio_port_handle_t deviceId = mDeviceId;
        std::vector<audio_io_handle_t> secondaryOutputs;
        ret = AudioSystem::getOutputForAttr(&mAttr, &io,
                                            mSessionId,
                                            &stream,
                                            client.clientPid,
                                            client.clientUid,
                                            &config,
                                            flags,
                                            &deviceId,
                                            &portId,
                                            &secondaryOutputs);
        ALOGD_IF(!secondaryOutputs.empty(),
                 "MmapThread::start does not support secondary outputs, ignoring them");
    } else {
        audio_config_base_t config;
        config.sample_rate = mSampleRate;
        config.channel_mask = mChannelMask;
        config.format = mFormat;
        audio_port_handle_t deviceId = mDeviceId;
        ret = AudioSystem::getInputForAttr(&mAttr, &io,
                                              RECORD_RIID_INVALID,
                                              mSessionId,
                                              client.clientPid,
                                              client.clientUid,
                                              client.packageName,
                                              &config,
                                              AUDIO_INPUT_FLAG_MMAP_NOIRQ,
                                              &deviceId,
                                              &portId);
    }
    // APM should not chose a different input or output stream for the same set of attributes
    // and audo configuration
    if (ret != NO_ERROR || io != mId) {
        ALOGE("%s: error getting output or input from APM (error %d, io %d expected io %d)",
              __FUNCTION__, ret, io, mId);
        return BAD_VALUE;
    }

    if (isOutput()) {
        ret = AudioSystem::startOutput(portId);
    } else {
        ret = AudioSystem::startInput(portId);
    }

    Mutex::Autolock _l(mLock);
    // abort if start is rejected by audio policy manager
    if (ret != NO_ERROR) {
        ALOGE("%s: error start rejected by AudioPolicyManager = %d", __FUNCTION__, ret);
        if (!mActiveTracks.isEmpty()) {
            mLock.unlock();
            if (isOutput()) {
                AudioSystem::releaseOutput(portId);
            } else {
                AudioSystem::releaseInput(portId);
            }
            mLock.lock();
        } else {
            mHalStream->stop();
        }
        return PERMISSION_DENIED;
    }

    // Given that MmapThread::mAttr is mutable, should a MmapTrack have attributes ?
    sp<MmapTrack> track = new MmapTrack(this, mAttr, mSampleRate, mFormat, mChannelMask, mSessionId,
                                        isOutput(), client.clientUid, client.clientPid,
                                        IPCThreadState::self()->getCallingPid(), portId);

    if (isOutput()) {
        // force volume update when a new track is added
        mHalVolFloat = -1.0f;
    } else if (!track->isSilenced_l()) {
        for (const sp<MmapTrack> &t : mActiveTracks) {
            if (t->isSilenced_l() && t->uid() != client.clientUid)
                t->invalidate();
        }
    }


    mActiveTracks.add(track);
    sp<EffectChain> chain = getEffectChain_l(mSessionId);
    if (chain != 0) {
        chain->setStrategy(AudioSystem::getStrategyForStream(streamType()));
        chain->incTrackCnt();
        chain->incActiveTrackCnt();
    }

    *handle = portId;
    broadcast_l();

    ALOGV("%s DONE handle %d stream %p", __FUNCTION__, *handle, mHalStream.get());

    return NO_ERROR;
}

status_t AudioFlinger::MmapThread::stop(audio_port_handle_t handle)
{
    ALOGV("%s handle %d", __FUNCTION__, handle);

    if (mHalStream == 0) {
        return NO_INIT;
    }

    if (handle == mPortId) {
        mHalStream->stop();
        return NO_ERROR;
    }

    Mutex::Autolock _l(mLock);

    sp<MmapTrack> track;
    for (const sp<MmapTrack> &t : mActiveTracks) {
        if (handle == t->portId()) {
            track = t;
            break;
        }
    }
    if (track == 0) {
        return BAD_VALUE;
    }

    mActiveTracks.remove(track);

    mLock.unlock();
    if (isOutput()) {
        AudioSystem::stopOutput(track->portId());
        AudioSystem::releaseOutput(track->portId());
    } else {
        AudioSystem::stopInput(track->portId());
        AudioSystem::releaseInput(track->portId());
    }
    mLock.lock();

    sp<EffectChain> chain = getEffectChain_l(track->sessionId());
    if (chain != 0) {
        chain->decActiveTrackCnt();
        chain->decTrackCnt();
    }

    broadcast_l();

    return NO_ERROR;
}

status_t AudioFlinger::MmapThread::standby()
{
    ALOGV("%s", __FUNCTION__);

    if (mHalStream == 0) {
        return NO_INIT;
    }
    if (!mActiveTracks.isEmpty()) {
        return INVALID_OPERATION;
    }
    mHalStream->standby();
    mStandby = true;
    releaseWakeLock();
    return NO_ERROR;
}


void AudioFlinger::MmapThread::readHalParameters_l()
{
    status_t result = mHalStream->getAudioProperties(&mSampleRate, &mChannelMask, &mHALFormat);
    LOG_ALWAYS_FATAL_IF(result != OK, "Error retrieving audio properties from HAL: %d", result);
    mFormat = mHALFormat;
    LOG_ALWAYS_FATAL_IF(!audio_is_linear_pcm(mFormat), "HAL format %#x is not linear pcm", mFormat);
    result = mHalStream->getFrameSize(&mFrameSize);
    LOG_ALWAYS_FATAL_IF(result != OK, "Error retrieving frame size from HAL: %d", result);
    result = mHalStream->getBufferSize(&mBufferSize);
    LOG_ALWAYS_FATAL_IF(result != OK, "Error retrieving buffer size from HAL: %d", result);
    mFrameCount = mBufferSize / mFrameSize;
}

bool AudioFlinger::MmapThread::threadLoop()
{
    checkSilentMode_l();

    const String8 myName(String8::format("thread %p type %d TID %d", this, mType, gettid()));

    while (!exitPending())
    {
        Vector< sp<EffectChain> > effectChains;

        { // under Thread lock
        Mutex::Autolock _l(mLock);

        if (mSignalPending) {
            // A signal was raised while we were unlocked
            mSignalPending = false;
        } else {
            if (mConfigEvents.isEmpty()) {
                // we're about to wait, flush the binder command buffer
                IPCThreadState::self()->flushCommands();

                if (exitPending()) {
                    break;
                }

                // wait until we have something to do...
                ALOGV("%s going to sleep", myName.string());
                mWaitWorkCV.wait(mLock);
                ALOGV("%s waking up", myName.string());

                checkSilentMode_l();

                continue;
            }
        }

        processConfigEvents_l();

        processVolume_l();

        checkInvalidTracks_l();

        mActiveTracks.updatePowerState(this);

        updateMetadata_l();

        lockEffectChains_l(effectChains);
        } // release Thread lock

        for (size_t i = 0; i < effectChains.size(); i ++) {
            effectChains[i]->process_l(); // Thread is not locked, but effect chain is locked
        }

        // enable changes in effect chain, including moving to another thread.
        unlockEffectChains(effectChains);
        // Effect chains will be actually deleted here if they were removed from
        // mEffectChains list during mixing or effects processing
    }

    threadLoop_exit();

    if (!mStandby) {
        threadLoop_standby();
        mStandby = true;
    }

    ALOGV("Thread %p type %d exiting", this, mType);
    return false;
}

// checkForNewParameter_l() must be called with ThreadBase::mLock held
bool AudioFlinger::MmapThread::checkForNewParameter_l(const String8& keyValuePair,
                                                              status_t& status)
{
    AudioParameter param = AudioParameter(keyValuePair);
    int value;
    bool sendToHal = true;
    if (param.getInt(String8(AudioParameter::keyRouting), value) == NO_ERROR) {
        audio_devices_t device = (audio_devices_t)value;
        // forward device change to effects that have requested to be
        // aware of attached audio device.
        if (device != AUDIO_DEVICE_NONE) {
            for (size_t i = 0; i < mEffectChains.size(); i++) {
                mEffectChains[i]->setDevice_l(device);
            }
        }
        if (audio_is_output_devices(device)) {
            mOutDevice = device;
            if (!isOutput()) {
                sendToHal = false;
            }
        } else {
            mInDevice = device;
            if (device != AUDIO_DEVICE_NONE) {
                mPrevInDevice = value;
            }
            // TODO: implement and call checkBtNrec_l();
        }
    }
    if (sendToHal) {
        status = mHalStream->setParameters(keyValuePair);
    } else {
        status = NO_ERROR;
    }

    return false;
}

String8 AudioFlinger::MmapThread::getParameters(const String8& keys)
{
    Mutex::Autolock _l(mLock);
    String8 out_s8;
    if (initCheck() == NO_ERROR && mHalStream->getParameters(keys, &out_s8) == OK) {
        return out_s8;
    }
    return String8();
}

void AudioFlinger::MmapThread::ioConfigChanged(audio_io_config_event event, pid_t pid,
                                               audio_port_handle_t portId __unused) {
    sp<AudioIoDescriptor> desc = new AudioIoDescriptor();

    desc->mIoHandle = mId;

    switch (event) {
    case AUDIO_INPUT_OPENED:
    case AUDIO_INPUT_REGISTERED:
    case AUDIO_INPUT_CONFIG_CHANGED:
    case AUDIO_OUTPUT_OPENED:
    case AUDIO_OUTPUT_REGISTERED:
    case AUDIO_OUTPUT_CONFIG_CHANGED:
        desc->mPatch = mPatch;
        desc->mChannelMask = mChannelMask;
        desc->mSamplingRate = mSampleRate;
        desc->mFormat = mFormat;
        desc->mFrameCount = mFrameCount;
        desc->mFrameCountHAL = mFrameCount;
        desc->mLatency = 0;
        break;

    case AUDIO_INPUT_CLOSED:
    case AUDIO_OUTPUT_CLOSED:
    default:
        break;
    }
    mAudioFlinger->ioConfigChanged(event, desc, pid);
}

status_t AudioFlinger::MmapThread::createAudioPatch_l(const struct audio_patch *patch,
                                                          audio_patch_handle_t *handle)
{
    status_t status = NO_ERROR;

    // store new device and send to effects
    audio_devices_t type = AUDIO_DEVICE_NONE;
    audio_port_handle_t deviceId;
    if (isOutput()) {
        for (unsigned int i = 0; i < patch->num_sinks; i++) {
            type |= patch->sinks[i].ext.device.type;
        }
        deviceId = patch->sinks[0].id;
    } else {
        type = patch->sources[0].ext.device.type;
        deviceId = patch->sources[0].id;
    }

    for (size_t i = 0; i < mEffectChains.size(); i++) {
        mEffectChains[i]->setDevice_l(type);
    }

    if (isOutput()) {
        mOutDevice = type;
    } else {
        mInDevice = type;
        // store new source and send to effects
        if (mAudioSource != patch->sinks[0].ext.mix.usecase.source) {
            mAudioSource = patch->sinks[0].ext.mix.usecase.source;
            for (size_t i = 0; i < mEffectChains.size(); i++) {
                mEffectChains[i]->setAudioSource_l(mAudioSource);
            }
        }
    }

    if (mAudioHwDev->supportsAudioPatches()) {
        status = mHalDevice->createAudioPatch(patch->num_sources,
                                            patch->sources,
                                            patch->num_sinks,
                                            patch->sinks,
                                            handle);
    } else {
        char *address;
        if (strcmp(patch->sinks[0].ext.device.address, "") != 0) {
            //FIXME: we only support address on first sink with HAL version < 3.0
            address = audio_device_address_to_parameter(
                                                        patch->sinks[0].ext.device.type,
                                                        patch->sinks[0].ext.device.address);
        } else {
            address = (char *)calloc(1, 1);
        }
        AudioParameter param = AudioParameter(String8(address));
        free(address);
        param.addInt(String8(AudioParameter::keyRouting), (int)type);
        if (!isOutput()) {
            param.addInt(String8(AudioParameter::keyInputSource),
                                         (int)patch->sinks[0].ext.mix.usecase.source);
        }
        status = mHalStream->setParameters(param.toString());
        *handle = AUDIO_PATCH_HANDLE_NONE;
    }

    if (isOutput() && (mPrevOutDevice != mOutDevice || mDeviceId != deviceId)) {
        mPrevOutDevice = type;
        sendIoConfigEvent_l(AUDIO_OUTPUT_CONFIG_CHANGED);
        sp<MmapStreamCallback> callback = mCallback.promote();
        if (mDeviceId != deviceId && callback != 0) {
            mLock.unlock();
            callback->onRoutingChanged(deviceId);
            mLock.lock();
        }
        mDeviceId = deviceId;
    }
    if (!isOutput() && (mPrevInDevice != mInDevice || mDeviceId != deviceId)) {
        mPrevInDevice = type;
        sendIoConfigEvent_l(AUDIO_INPUT_CONFIG_CHANGED);
        sp<MmapStreamCallback> callback = mCallback.promote();
        if (mDeviceId != deviceId && callback != 0) {
            mLock.unlock();
            callback->onRoutingChanged(deviceId);
            mLock.lock();
        }
        mDeviceId = deviceId;
    }
    return status;
}

status_t AudioFlinger::MmapThread::releaseAudioPatch_l(const audio_patch_handle_t handle)
{
    status_t status = NO_ERROR;

    mInDevice = AUDIO_DEVICE_NONE;

    bool supportsAudioPatches = mHalDevice->supportsAudioPatches(&supportsAudioPatches) == OK ?
                                        supportsAudioPatches : false;

    if (supportsAudioPatches) {
        status = mHalDevice->releaseAudioPatch(handle);
    } else {
        AudioParameter param;
        param.addInt(String8(AudioParameter::keyRouting), 0);
        status = mHalStream->setParameters(param.toString());
    }
    return status;
}

void AudioFlinger::MmapThread::toAudioPortConfig(struct audio_port_config *config)
{
    ThreadBase::toAudioPortConfig(config);
    if (isOutput()) {
        config->role = AUDIO_PORT_ROLE_SOURCE;
        config->ext.mix.hw_module = mAudioHwDev->handle();
        config->ext.mix.usecase.stream = AUDIO_STREAM_DEFAULT;
    } else {
        config->role = AUDIO_PORT_ROLE_SINK;
        config->ext.mix.hw_module = mAudioHwDev->handle();
        config->ext.mix.usecase.source = mAudioSource;
    }
}

status_t AudioFlinger::MmapThread::addEffectChain_l(const sp<EffectChain>& chain)
{
    audio_session_t session = chain->sessionId();

    ALOGV("addEffectChain_l() %p on thread %p for session %d", chain.get(), this, session);
    // Attach all tracks with same session ID to this chain.
    // indicate all active tracks in the chain
    for (const sp<MmapTrack> &track : mActiveTracks) {
        if (session == track->sessionId()) {
            chain->incTrackCnt();
            chain->incActiveTrackCnt();
        }
    }

    chain->setThread(this);
    chain->setInBuffer(nullptr);
    chain->setOutBuffer(nullptr);
    chain->syncHalEffectsState();

    mEffectChains.add(chain);
    checkSuspendOnAddEffectChain_l(chain);
    return NO_ERROR;
}

size_t AudioFlinger::MmapThread::removeEffectChain_l(const sp<EffectChain>& chain)
{
    audio_session_t session = chain->sessionId();

    ALOGV("removeEffectChain_l() %p from thread %p for session %d", chain.get(), this, session);

    for (size_t i = 0; i < mEffectChains.size(); i++) {
        if (chain == mEffectChains[i]) {
            mEffectChains.removeAt(i);
            // detach all active tracks from the chain
            // detach all tracks with same session ID from this chain
            for (const sp<MmapTrack> &track : mActiveTracks) {
                if (session == track->sessionId()) {
                    chain->decActiveTrackCnt();
                    chain->decTrackCnt();
                }
            }
            break;
        }
    }
    return mEffectChains.size();
}

void AudioFlinger::MmapThread::threadLoop_standby()
{
    mHalStream->standby();
}

void AudioFlinger::MmapThread::threadLoop_exit()
{
    // Do not call callback->onTearDown() because it is redundant for thread exit
    // and because it can cause a recursive mutex lock on stop().
}

status_t AudioFlinger::MmapThread::setSyncEvent(const sp<SyncEvent>& event __unused)
{
    return BAD_VALUE;
}

bool AudioFlinger::MmapThread::isValidSyncEvent(const sp<SyncEvent>& event __unused) const
{
    return false;
}

status_t AudioFlinger::MmapThread::checkEffectCompatibility_l(
        const effect_descriptor_t *desc, audio_session_t sessionId)
{
    // No global effect sessions on mmap threads
    if (sessionId == AUDIO_SESSION_OUTPUT_MIX || sessionId == AUDIO_SESSION_OUTPUT_STAGE) {
        ALOGW("checkEffectCompatibility_l(): global effect %s on record thread %s",
                desc->name, mThreadName);
        return BAD_VALUE;
    }

    if (!isOutput() && ((desc->flags & EFFECT_FLAG_TYPE_MASK) != EFFECT_FLAG_TYPE_PRE_PROC)) {
        ALOGW("checkEffectCompatibility_l(): non pre processing effect %s on capture mmap thread",
                desc->name);
        return BAD_VALUE;
    }
    if (isOutput() && ((desc->flags & EFFECT_FLAG_TYPE_MASK) == EFFECT_FLAG_TYPE_PRE_PROC)) {
        ALOGW("checkEffectCompatibility_l(): pre processing effect %s created on playback mmap "
              "thread", desc->name);
        return BAD_VALUE;
    }

    // Only allow effects without processing load or latency
    if ((desc->flags & EFFECT_FLAG_NO_PROCESS_MASK) != EFFECT_FLAG_NO_PROCESS) {
        return BAD_VALUE;
    }

    return NO_ERROR;

}

void AudioFlinger::MmapThread::checkInvalidTracks_l()
{
    for (const sp<MmapTrack> &track : mActiveTracks) {
        if (track->isInvalid()) {
            sp<MmapStreamCallback> callback = mCallback.promote();
            if (callback != 0) {
                mLock.unlock();
                callback->onTearDown(track->portId());
                mLock.lock();
            } else if (mNoCallbackWarningCount < kMaxNoCallbackWarnings) {
                ALOGW("Could not notify MMAP stream tear down: no onTearDown callback!");
                mNoCallbackWarningCount++;
            }
        }
    }
}

void AudioFlinger::MmapThread::dumpInternals_l(int fd, const Vector<String16>& args __unused)
{
    dprintf(fd, "  Attributes: content type %d usage %d source %d\n",
            mAttr.content_type, mAttr.usage, mAttr.source);
    dprintf(fd, "  Session: %d port Id: %d\n", mSessionId, mPortId);
    if (mActiveTracks.isEmpty()) {
        dprintf(fd, "  No active clients\n");
    }
}

void AudioFlinger::MmapThread::dumpTracks_l(int fd, const Vector<String16>& args __unused)
{
    String8 result;
    size_t numtracks = mActiveTracks.size();
    dprintf(fd, "  %zu Tracks\n", numtracks);
    const char *prefix = "    ";
    if (numtracks) {
        result.append(prefix);
        mActiveTracks[0]->appendDumpHeader(result);
        for (size_t i = 0; i < numtracks ; ++i) {
            sp<MmapTrack> track = mActiveTracks[i];
            result.append(prefix);
            track->appendDump(result, true /* active */);
        }
    } else {
        dprintf(fd, "\n");
    }
    write(fd, result.string(), result.size());
}

AudioFlinger::MmapPlaybackThread::MmapPlaybackThread(
        const sp<AudioFlinger>& audioFlinger, audio_io_handle_t id,
        AudioHwDevice *hwDev,  AudioStreamOut *output,
        audio_devices_t outDevice, audio_devices_t inDevice, bool systemReady)
    : MmapThread(audioFlinger, id, hwDev, output->stream, outDevice, inDevice, systemReady),
      mStreamType(AUDIO_STREAM_MUSIC),
      mStreamVolume(1.0),
      mStreamMute(false),
      mOutput(output)
{
    snprintf(mThreadName, kThreadNameLength, "AudioMmapOut_%X", id);
    mChannelCount = audio_channel_count_from_out_mask(mChannelMask);
    mMasterVolume = audioFlinger->masterVolume_l();
    mMasterMute = audioFlinger->masterMute_l();
    if (mAudioHwDev) {
        if (mAudioHwDev->canSetMasterVolume()) {
            mMasterVolume = 1.0;
        }

        if (mAudioHwDev->canSetMasterMute()) {
            mMasterMute = false;
        }
    }
}

void AudioFlinger::MmapPlaybackThread::configure(const audio_attributes_t *attr,
                                                audio_stream_type_t streamType,
                                                audio_session_t sessionId,
                                                const sp<MmapStreamCallback>& callback,
                                                audio_port_handle_t deviceId,
                                                audio_port_handle_t portId)
{
    MmapThread::configure(attr, streamType, sessionId, callback, deviceId, portId);
    mStreamType = streamType;
}

AudioStreamOut* AudioFlinger::MmapPlaybackThread::clearOutput()
{
    Mutex::Autolock _l(mLock);
    AudioStreamOut *output = mOutput;
    mOutput = NULL;
    return output;
}

void AudioFlinger::MmapPlaybackThread::setMasterVolume(float value)
{
    Mutex::Autolock _l(mLock);
    // Don't apply master volume in SW if our HAL can do it for us.
    if (mAudioHwDev &&
            mAudioHwDev->canSetMasterVolume()) {
        mMasterVolume = 1.0;
    } else {
        mMasterVolume = value;
    }
}

void AudioFlinger::MmapPlaybackThread::setMasterMute(bool muted)
{
    Mutex::Autolock _l(mLock);
    // Don't apply master mute in SW if our HAL can do it for us.
    if (mAudioHwDev && mAudioHwDev->canSetMasterMute()) {
        mMasterMute = false;
    } else {
        mMasterMute = muted;
    }
}

void AudioFlinger::MmapPlaybackThread::setStreamVolume(audio_stream_type_t stream, float value)
{
    Mutex::Autolock _l(mLock);
    if (stream == mStreamType) {
        mStreamVolume = value;
        broadcast_l();
    }
}

float AudioFlinger::MmapPlaybackThread::streamVolume(audio_stream_type_t stream) const
{
    Mutex::Autolock _l(mLock);
    if (stream == mStreamType) {
        return mStreamVolume;
    }
    return 0.0f;
}

void AudioFlinger::MmapPlaybackThread::setStreamMute(audio_stream_type_t stream, bool muted)
{
    Mutex::Autolock _l(mLock);
    if (stream == mStreamType) {
        mStreamMute= muted;
        broadcast_l();
    }
}

void AudioFlinger::MmapPlaybackThread::invalidateTracks(audio_stream_type_t streamType)
{
    Mutex::Autolock _l(mLock);
    if (streamType == mStreamType) {
        for (const sp<MmapTrack> &track : mActiveTracks) {
            track->invalidate();
        }
        broadcast_l();
    }
}

void AudioFlinger::MmapPlaybackThread::processVolume_l()
{
    float volume;

    if (mMasterMute || mStreamMute) {
        volume = 0;
    } else {
        volume = mMasterVolume * mStreamVolume;
    }

    if (volume != mHalVolFloat) {

        // Convert volumes from float to 8.24
        uint32_t vol = (uint32_t)(volume * (1 << 24));

        // Delegate volume control to effect in track effect chain if needed
        // only one effect chain can be present on DirectOutputThread, so if
        // there is one, the track is connected to it
        if (!mEffectChains.isEmpty()) {
            mEffectChains[0]->setVolume_l(&vol, &vol);
            volume = (float)vol / (1 << 24);
        }
        // Try to use HW volume control and fall back to SW control if not implemented
        if (mOutput->stream->setVolume(volume, volume) == NO_ERROR) {
            mHalVolFloat = volume; // HW volume control worked, so update value.
            mNoCallbackWarningCount = 0;
        } else {
            sp<MmapStreamCallback> callback = mCallback.promote();
            if (callback != 0) {
                int channelCount;
                if (isOutput()) {
                    channelCount = audio_channel_count_from_out_mask(mChannelMask);
                } else {
                    channelCount = audio_channel_count_from_in_mask(mChannelMask);
                }
                Vector<float> values;
                for (int i = 0; i < channelCount; i++) {
                    values.add(volume);
                }
                mHalVolFloat = volume; // SW volume control worked, so update value.
                mNoCallbackWarningCount = 0;
                mLock.unlock();
                callback->onVolumeChanged(mChannelMask, values);
                mLock.lock();
            } else {
                if (mNoCallbackWarningCount < kMaxNoCallbackWarnings) {
                    ALOGW("Could not set MMAP stream volume: no volume callback!");
                    mNoCallbackWarningCount++;
                }
            }
        }
    }
}

void AudioFlinger::MmapPlaybackThread::updateMetadata_l()
{
    if (mOutput == nullptr || mOutput->stream == nullptr ||
            !mActiveTracks.readAndClearHasChanged()) {
        return;
    }
    StreamOutHalInterface::SourceMetadata metadata;
    for (const sp<MmapTrack> &track : mActiveTracks) {
        // No track is invalid as this is called after prepareTrack_l in the same critical section
        metadata.tracks.push_back({
                .usage = track->attributes().usage,
                .content_type = track->attributes().content_type,
                .gain = mHalVolFloat, // TODO: propagate from aaudio pre-mix volume
        });
    }
    mOutput->stream->updateSourceMetadata(metadata);
}

void AudioFlinger::MmapPlaybackThread::checkSilentMode_l()
{
    if (!mMasterMute) {
        char value[PROPERTY_VALUE_MAX];
        if (property_get("ro.audio.silent", value, "0") > 0) {
            char *endptr;
            unsigned long ul = strtoul(value, &endptr, 0);
            if (*endptr == '\0' && ul != 0) {
                ALOGD("Silence is golden");
                // The setprop command will not allow a property to be changed after
                // the first time it is set, so we don't have to worry about un-muting.
                setMasterMute_l(true);
            }
        }
    }
}

void AudioFlinger::MmapPlaybackThread::toAudioPortConfig(struct audio_port_config *config)
{
    MmapThread::toAudioPortConfig(config);
    if (mOutput && mOutput->flags != AUDIO_OUTPUT_FLAG_NONE) {
        config->config_mask |= AUDIO_PORT_CONFIG_FLAGS;
        config->flags.output = mOutput->flags;
    }
}

void AudioFlinger::MmapPlaybackThread::dumpInternals_l(int fd, const Vector<String16>& args)
{
    MmapThread::dumpInternals_l(fd, args);

    dprintf(fd, "  Stream type: %d Stream volume: %f HAL volume: %f Stream mute %d\n",
            mStreamType, mStreamVolume, mHalVolFloat, mStreamMute);
    dprintf(fd, "  Master volume: %f Master mute %d\n", mMasterVolume, mMasterMute);
}

AudioFlinger::MmapCaptureThread::MmapCaptureThread(
        const sp<AudioFlinger>& audioFlinger, audio_io_handle_t id,
        AudioHwDevice *hwDev,  AudioStreamIn *input,
        audio_devices_t outDevice, audio_devices_t inDevice, bool systemReady)
    : MmapThread(audioFlinger, id, hwDev, input->stream, outDevice, inDevice, systemReady),
      mInput(input)
{
    snprintf(mThreadName, kThreadNameLength, "AudioMmapIn_%X", id);
    mChannelCount = audio_channel_count_from_in_mask(mChannelMask);
}

status_t AudioFlinger::MmapCaptureThread::exitStandby()
{
    {
        // mInput might have been cleared by clearInput()
        Mutex::Autolock _l(mLock);
        if (mInput != nullptr && mInput->stream != nullptr) {
            mInput->stream->setGain(1.0f);
        }
    }
    return MmapThread::exitStandby();
}

AudioFlinger::AudioStreamIn* AudioFlinger::MmapCaptureThread::clearInput()
{
    Mutex::Autolock _l(mLock);
    AudioStreamIn *input = mInput;
    mInput = NULL;
    return input;
}


void AudioFlinger::MmapCaptureThread::processVolume_l()
{
    bool changed = false;
    bool silenced = false;

    sp<MmapStreamCallback> callback = mCallback.promote();
    if (callback == 0) {
        if (mNoCallbackWarningCount < kMaxNoCallbackWarnings) {
            ALOGW("Could not set MMAP stream silenced: no onStreamSilenced callback!");
            mNoCallbackWarningCount++;
        }
    }

    // After a change occurred in track silenced state, mute capture in audio DSP if at least one
    // track is silenced and unmute otherwise
    for (size_t i = 0; i < mActiveTracks.size() && !silenced; i++) {
        if (!mActiveTracks[i]->getAndSetSilencedNotified_l()) {
            changed = true;
            silenced = mActiveTracks[i]->isSilenced_l();
        }
    }

    if (changed) {
        mInput->stream->setGain(silenced ? 0.0f: 1.0f);
    }
}

void AudioFlinger::MmapCaptureThread::updateMetadata_l()
{
    if (mInput == nullptr || mInput->stream == nullptr ||
            !mActiveTracks.readAndClearHasChanged()) {
        return;
    }
    StreamInHalInterface::SinkMetadata metadata;
    for (const sp<MmapTrack> &track : mActiveTracks) {
        // No track is invalid as this is called after prepareTrack_l in the same critical section
        metadata.tracks.push_back({
                .source = track->attributes().source,
                .gain = 1, // capture tracks do not have volumes
        });
    }
    mInput->stream->updateSinkMetadata(metadata);
}

void AudioFlinger::MmapCaptureThread::setRecordSilenced(uid_t uid, bool silenced)
{
    Mutex::Autolock _l(mLock);
    for (size_t i = 0; i < mActiveTracks.size() ; i++) {
        if (mActiveTracks[i]->uid() == uid) {
            mActiveTracks[i]->setSilenced_l(silenced);
            broadcast_l();
        }
    }
}

void AudioFlinger::MmapCaptureThread::toAudioPortConfig(struct audio_port_config *config)
{
    MmapThread::toAudioPortConfig(config);
    if (mInput && mInput->flags != AUDIO_INPUT_FLAG_NONE) {
        config->config_mask |= AUDIO_PORT_CONFIG_FLAGS;
        config->flags.input = mInput->flags;
    }
}

} // namespace android<|MERGE_RESOLUTION|>--- conflicted
+++ resolved
@@ -1827,7 +1827,6 @@
 void AudioFlinger::PlaybackThread::onFirstRef()
 {
     run(mThreadName, ANDROID_PRIORITY_URGENT_AUDIO);
-<<<<<<< HEAD
 }
 
 // ThreadBase virtuals
@@ -1840,20 +1839,6 @@
     ALOGE_IF(result != OK, "Error when setting parameters on exit: %d", result);
 }
 
-=======
-}
-
-// ThreadBase virtuals
-void AudioFlinger::PlaybackThread::preExit()
-{
-    ALOGV("  preExit()");
-    // FIXME this is using hard-coded strings but in the future, this functionality will be
-    //       converted to use audio HAL extensions required to support tunneling
-    status_t result = mOutput->stream->setParameters(String8("exiting=1"));
-    ALOGE_IF(result != OK, "Error when setting parameters on exit: %d", result);
-}
-
->>>>>>> c1aabf30
 void AudioFlinger::PlaybackThread::dumpTracks_l(int fd, const Vector<String16>& args __unused)
 {
     String8 result;
@@ -4839,20 +4824,8 @@
                 // cache the combined master volume and stream type volume for fast mixer; this
                 // lacks any synchronization or barrier so VolumeProvider may read a stale value
                 const float vh = track->getVolumeHandler()->getVolume(
-<<<<<<< HEAD
-                        proxy->framesReleased()).first;
-                float volume;
-                if (track->isPlaybackRestricted()) {
-                    volume = 0.f;
-                } else {
-                    volume = masterVolume
-                        * mStreamTypes[track->streamType()].volume
-                        * vh;
-                }
-=======
                     proxy->framesReleased()).first;
                 volume *= vh;
->>>>>>> c1aabf30
                 track->mCachedVolume = volume;
                 gain_minifloat_packed_t vlr = proxy->getVolumeLR();
                 float vlf = volume * float_from_gain(gain_minifloat_unpack_left(vlr));
@@ -5000,21 +4973,11 @@
             uint32_t vl, vr;       // in U8.24 integer format
             float vlf, vrf, vaf;   // in [0.0, 1.0] float format
             // read original volumes with volume control
-<<<<<<< HEAD
-            float typeVolume = mStreamTypes[track->streamType()].volume;
-            float v = masterVolume * typeVolume;
-=======
             float v = masterVolume * mStreamTypes[track->streamType()].volume;
->>>>>>> c1aabf30
             // Always fetch volumeshaper volume to ensure state is updated.
             const sp<AudioTrackServerProxy> proxy = track->mAudioTrackServerProxy;
             const float vh = track->getVolumeHandler()->getVolume(
                     track->mAudioTrackServerProxy->framesReleased()).first;
-<<<<<<< HEAD
-
-            if (track->isPausing() || mStreamTypes[track->streamType()].mute
-                    || track->isPlaybackRestricted()) {
-=======
 
             if (mStreamTypes[track->streamType()].mute || track->isPlaybackRestricted()) {
                 v = 0;
@@ -5023,7 +4986,6 @@
             handleVoipVolume_l(&v);
 
             if (track->isPausing()) {
->>>>>>> c1aabf30
                 vl = vr = 0;
                 vlf = vrf = vaf = 0.;
                 track->setPaused();
@@ -5557,12 +5519,9 @@
         AudioStreamOut* output, audio_io_handle_t id, audio_devices_t device,
         ThreadBase::type_t type, bool systemReady)
     :   PlaybackThread(audioFlinger, output, id, device, type, systemReady)
-<<<<<<< HEAD
         , mVolumeShaperActive(false)
         , mFramesWrittenAtStandby(0)
         , mFramesWrittenForSleep(0)
-=======
->>>>>>> c1aabf30
 {
     setMasterBalance(audioFlinger->getMasterBalance_l());
 }
@@ -5746,11 +5705,7 @@
         if ((framesReady >= minFrames) && track->isReady() && !track->isPaused() &&
                 !track->isStopping_2() && !track->isStopped())
         {
-<<<<<<< HEAD
-            ALOGVV("track(%d) s=%08x [OK]", track->id(), cblk->mServer);
-=======
             ALOGVV("track(%d) s=%08x [OK]", trackId, cblk->mServer);
->>>>>>> c1aabf30
 
             if (track->mFillingUpStatus == Track::FS_FILLED) {
                 track->mFillingUpStatus = Track::FS_ACTIVE;
@@ -5813,11 +5768,7 @@
                 int64_t framesWritten = mBytesWritten / mFrameSize;
                 if (mStandby || !last ||
                         track->presentationComplete(framesWritten, audioHALFrames) ||
-<<<<<<< HEAD
                         (track->isStopped() && mHwPaused) || track->isPaused()) {
-=======
-                        track->isPaused()) {
->>>>>>> c1aabf30
                     if (track->isStopping_2()) {
                         track->mState = TrackBase::STOPPED;
                     }
@@ -5832,11 +5783,7 @@
                 // fill a buffer, then remove it from active list.
                 // Only consider last track started for mixer state control
                 if (--(track->mRetryCount) <= 0) {
-<<<<<<< HEAD
-                    ALOGV("BUFFER TIMEOUT: remove track(%d) from active list", track->id());
-=======
                     ALOGV("BUFFER TIMEOUT: remove track(%d) from active list", trackId);
->>>>>>> c1aabf30
                     tracksToRemove->add(track);
                     // indicate to client process that the track was disabled because of underrun;
                     // it will then automatically call start() when data is available
@@ -5847,14 +5794,9 @@
                     // the playback is resumed, it will make the playback interrupted
                     ALOGW("pause because of UNDERRUN, framesReady = %zu,"
                             "minFrames = %u, mFormat = %#x",
-<<<<<<< HEAD
-                            track->framesReady(), minFrames, mFormat);
-                    if (mHwSupportsPause && last && !mHwPaused && !mStandby) {
-=======
                             framesReady, minFrames, mFormat);
                     mixerStatus = MIXER_TRACKS_ENABLED;
-                    if (mHwSupportsPause && !mHwPaused && !mStandby) {
->>>>>>> c1aabf30
+                    if (mHwSupportsPause && last && !mHwPaused && !mStandby) {
                         doHwPause = true;
                         mHwPaused = true;
                     }
@@ -6106,7 +6048,6 @@
     mOutput->flush();
     mHwPaused = false;
     mFlushPending = false;
-<<<<<<< HEAD
     mFramesWrittenAtStandby = 0;
     mFramesWrittenForSleep = 0;
     mTimestampVerifier.discontinuity(); // DIRECT and OFFLOADED flush resets frame count.
@@ -6123,9 +6064,6 @@
         }
     }
     return INVALID_OPERATION;
-=======
-    mTimestampVerifier.discontinuity(); // DIRECT and OFFLOADED flush resets frame count.
->>>>>>> c1aabf30
 }
 
 int64_t AudioFlinger::DirectOutputThread::computeWaitTimeNs_l() const {
