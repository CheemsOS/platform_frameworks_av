--- conflicted
+++ resolved
@@ -2827,21 +2827,6 @@
             this/* srcThread */, this/* dstThread */);
     }
 
-<<<<<<< HEAD
-    String8 key("supports_hw_suspend");
-    String8 out_s8;
-    status_t ret;
-    int value = 0;
-    ret = mOutput->stream->getParameters(key, &out_s8);
-    AudioParameter reply(out_s8);
-    if (ret == OK) {
-        mHwSupportsSuspend = (reply.getInt(key, value) == OK && value);
-    } else {
-        mHwSupportsSuspend = false;
-    }
-
-    ALOGV("mHwSupportsSuspend: %d value %d, addr %p", mHwSupportsSuspend, value, &mHwSupportsSuspend);
-=======
     audio_output_flags_t flags = mOutput != nullptr ? mOutput->flags : AUDIO_OUTPUT_FLAG_NONE;
     mediametrics::LogItem item(mMetricsId);
     item.set(AMEDIAMETRICS_PROP_EVENT, AMEDIAMETRICS_PROP_EVENT_VALUE_READPARAMETERS)
@@ -2865,7 +2850,20 @@
         item.set(AMEDIAMETRICS_PROP_PREFIX_HAL AMEDIAMETRICS_PROP_LATENCYMS, (double)latencyMs);
     }
     item.record();
->>>>>>> 29177b84
+
+    String8 key("supports_hw_suspend");
+    String8 out_s8;
+    status_t ret;
+    int value = 0;
+    ret = mOutput->stream->getParameters(key, &out_s8);
+    AudioParameter reply(out_s8);
+    if (ret == OK) {
+        mHwSupportsSuspend = (reply.getInt(key, value) == OK && value);
+    } else {
+        mHwSupportsSuspend = false;
+    }
+
+    ALOGV("mHwSupportsSuspend: %d value %d, addr %p", mHwSupportsSuspend, value, &mHwSupportsSuspend);
 }
 
 void AudioFlinger::PlaybackThread::updateMetadata_l()
