--- conflicted
+++ resolved
@@ -202,14 +202,6 @@
         ALOGE("pause() missing endpoint");
         return AAUDIO_ERROR_INVALID_STATE;
     }
-<<<<<<< HEAD
-=======
-    result = mServiceEndpoint->stopStream(this, mClientHandle);
-    if (result != AAUDIO_OK) {
-        ALOGE("pause() mServiceEndpoint returned %d", result);
-        disconnect(); // TODO should we return or pause Base first?
-    }
->>>>>>> fbf031e8
 
     // Send it now because the timestamp gets rounded up when stopStream() is called below.
     // Also we don't need the timestamps while we are shutting down.
@@ -223,7 +215,7 @@
 
     result = mServiceEndpoint->stopStream(this, mClientHandle);
     if (result != AAUDIO_OK) {
-        ALOGE("AAudioServiceStreamShared::pause() mServiceEndpoint returned %d", result);
+        ALOGE("pause() mServiceEndpoint returned %d", result);
         disconnect(); // TODO should we return or pause Base first?
     }
 
