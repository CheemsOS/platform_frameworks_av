--- conflicted
+++ resolved
@@ -16,56 +16,6 @@
 
 #pragma once
 
-<<<<<<< HEAD
-#include <vector>
-
-#include <system/audio.h>
-#include <utils/RefBase.h>
-#include <utils/SortedVector.h>
-#include <utils/String8.h>
-
-#include "policy.h"
-
-namespace android {
-
-typedef SortedVector<uint32_t> SampleRateVector;
-typedef Vector<audio_format_t> FormatVector;
-
-template <typename T>
-bool operator== (const SortedVector<T> &left, const SortedVector<T> &right)
-{
-    if (left.size() != right.size()) {
-        return false;
-    }
-    for (size_t index = 0; index < right.size(); index++) {
-        if (left[index] != right[index]) {
-            return false;
-        }
-    }
-    return true;
-}
-
-template <typename T>
-bool operator!= (const SortedVector<T> &left, const SortedVector<T> &right)
-{
-    return !(left == right);
-}
-
-class ChannelsVector : public SortedVector<audio_channel_mask_t>
-{
-public:
-    ChannelsVector() = default;
-    ChannelsVector(const ChannelsVector&) = default;
-    ChannelsVector(const SortedVector<audio_channel_mask_t>& sv) :
-            SortedVector<audio_channel_mask_t>(sv) {}
-    ChannelsVector& operator=(const ChannelsVector&) = default;
-
-    // Applies audio_channel_mask_out_to_in to all elements and returns the result.
-    ChannelsVector asInMask() const;
-    // Applies audio_channel_mask_in_to_out to all elements and returns the result.
-    ChannelsVector asOutMask() const;
-};
-=======
 #include <media/AudioContainers.h>
 #include <system/audio.h>
 #include <utils/RefBase.h>
@@ -74,7 +24,6 @@
 #include "policy.h"
 
 namespace android {
->>>>>>> c1aabf30
 
 class AudioProfile : public virtual RefBase
 {
@@ -83,16 +32,6 @@
 
     AudioProfile(audio_format_t format, audio_channel_mask_t channelMasks, uint32_t samplingRate);
     AudioProfile(audio_format_t format,
-<<<<<<< HEAD
-                 const ChannelsVector &channelMasks,
-                 const SampleRateVector &samplingRateCollection);
-
-    audio_format_t getFormat() const { return mFormat; }
-    const ChannelsVector &getChannels() const { return mChannelMasks; }
-    const SampleRateVector &getSampleRates() const { return mSamplingRates; }
-    void setChannels(const ChannelsVector &channelMasks);
-    void setSampleRates(const SampleRateVector &sampleRates);
-=======
                  const ChannelMaskSet &channelMasks,
                  const SampleRateSet &samplingRateCollection);
 
@@ -101,21 +40,14 @@
     const SampleRateSet &getSampleRates() const { return mSamplingRates; }
     void setChannels(const ChannelMaskSet &channelMasks);
     void setSampleRates(const SampleRateSet &sampleRates);
->>>>>>> c1aabf30
 
     void clear();
     bool isValid() const { return hasValidFormat() && hasValidRates() && hasValidChannels(); }
     bool supportsChannels(audio_channel_mask_t channels) const
     {
-<<<<<<< HEAD
-        return mChannelMasks.indexOf(channels) >= 0;
-    }
-    bool supportsRate(uint32_t rate) const { return mSamplingRates.indexOf(rate) >= 0; }
-=======
         return mChannelMasks.count(channels) != 0;
     }
     bool supportsRate(uint32_t rate) const { return mSamplingRates.count(rate) != 0; }
->>>>>>> c1aabf30
 
     status_t checkExact(uint32_t rate, audio_channel_mask_t channels, audio_format_t format) const;
     status_t checkCompatibleChannelMask(audio_channel_mask_t channelMask,
@@ -161,25 +93,18 @@
     // This API is intended to be used by the policy manager once retrieving capabilities
     // for a profile with dynamic format, rate and channels attributes
     ssize_t addProfileFromHal(const sp<AudioProfile> &profileToAdd);
-<<<<<<< HEAD
-=======
     void appendProfiles(const AudioProfileVector& audioProfiles) {
         insert(end(), audioProfiles.begin(), audioProfiles.end());
     }
->>>>>>> c1aabf30
 
     status_t checkExactProfile(uint32_t samplingRate, audio_channel_mask_t channelMask,
                                audio_format_t format) const;
     status_t checkCompatibleProfile(uint32_t &samplingRate, audio_channel_mask_t &channelMask,
                                     audio_format_t &format,
                                     audio_port_type_t portType,
-<<<<<<< HEAD
                                     audio_port_role_t portRole,
                                     bool checkExactFormat = false,
                                     bool checkExactChannelMask = false) const;
-=======
-                                    audio_port_role_t portRole) const;
->>>>>>> c1aabf30
     void clearProfiles();
     // Assuming that this profile vector contains input profiles,
     // find the best matching config from 'outputProfiles', according to
@@ -209,15 +134,8 @@
 
 private:
     sp<AudioProfile> getProfileFor(audio_format_t format) const;
-<<<<<<< HEAD
-    void setSampleRatesFor(const SampleRateVector &sampleRates, audio_format_t format);
-    void setChannelsFor(const ChannelsVector &channelMasks, audio_format_t format);
-
-    static int compareFormats(const sp<AudioProfile> *profile1, const sp<AudioProfile> *profile2);
-=======
     void setSampleRatesFor(const SampleRateSet &sampleRates, audio_format_t format);
     void setChannelsFor(const ChannelMaskSet &channelMasks, audio_format_t format);
->>>>>>> c1aabf30
 };
 
 bool operator == (const AudioProfile &left, const AudioProfile &right);
