--- conflicted
+++ resolved
@@ -96,11 +96,7 @@
         return valueFor(stream).hasVolumeIndexForDevice(device);
     }
 
-<<<<<<< HEAD
-    virtual void dump(String8 *dst) const;
-=======
     void dump(String8 *dst) const override;
->>>>>>> 27382b5f
 
 private:
     void setVolumeCurvePoint(audio_stream_type_t stream, device_category deviceCategory,
