/*
 * Copyright (C) 2015 The Android Open Source Project
 *
 * Licensed under the Apache License, Version 2.0 (the "License");
 * you may not use this file except in compliance with the License.
 * You may obtain a copy of the License at
 *
 *      http://www.apache.org/licenses/LICENSE-2.0
 *
 * Unless required by applicable law or agreed to in writing, software
 * distributed under the License is distributed on an "AS IS" BASIS,
 * WITHOUT WARRANTIES OR CONDITIONS OF ANY KIND, either express or implied.
 * See the License for the specific language governing permissions and
 * limitations under the License.
 */

#pragma once

#include "DeviceDescriptor.h"
#include "AudioRoute.h"
#include <hardware/audio.h>
#include <utils/RefBase.h>
#include <utils/String8.h>
#include <utils/Errors.h>
#include <utils/Vector.h>
#include <system/audio.h>
#include <cutils/config_utils.h>
#include <string>

namespace android {

class IOProfile;
class InputProfile;
class OutputProfile;

typedef Vector<sp<IOProfile> > InputProfileCollection;
typedef Vector<sp<IOProfile> > OutputProfileCollection;
typedef Vector<sp<IOProfile> > IOProfileCollection;

class HwModule : public RefBase
{
public:
<<<<<<< HEAD
    HwModule(const char *name, uint32_t halVersion = AUDIO_DEVICE_API_VERSION_MIN);
=======
    explicit HwModule(const char *name);
>>>>>>> fd923e7f
    ~HwModule();

    const char *getName() const { return mName.string(); }


    const DeviceVector &getDeclaredDevices() const { return mDeclaredDevices; }
    void setDeclaredDevices(const DeviceVector &devices);

    const InputProfileCollection &getInputProfiles() const { return mInputProfiles; }

    const OutputProfileCollection &getOutputProfiles() const { return mOutputProfiles; }

    void setProfiles(const IOProfileCollection &profiles);

    void setHalVersion(uint32_t halVersion) { mHalVersion = halVersion; }
    uint32_t getHalVersion() const { return mHalVersion; }

    sp<DeviceDescriptor> getRouteSinkDevice(const sp<AudioRoute> &route) const;
    DeviceVector getRouteSourceDevices(const sp<AudioRoute> &route) const;
    void setRoutes(const AudioRouteVector &routes);

    status_t addOutputProfile(const sp<IOProfile> &profile);
    status_t addInputProfile(const sp<IOProfile> &profile);
    status_t addProfile(const sp<IOProfile> &profile);

    status_t addOutputProfile(const String8& name, const audio_config_t *config,
            audio_devices_t device, const String8& address);
    status_t removeOutputProfile(const String8& name);
    status_t addInputProfile(const String8& name, const audio_config_t *config,
            audio_devices_t device, const String8& address);
    status_t removeInputProfile(const String8& name);

    audio_module_handle_t getHandle() const { return mHandle; }

    sp<AudioPort> findPortByTagName(const String8 &tagName) const
    {
        return mPorts.findByTagName(tagName);
    }

    // TODO remove from here (split serialization)
    void dump(int fd);

    const String8 mName; // base name of the audio HW module (primary, a2dp ...)
    audio_module_handle_t mHandle;
    OutputProfileCollection mOutputProfiles; // output profiles exposed by this module
    InputProfileCollection mInputProfiles;  // input profiles exposed by this module

private:
    void refreshSupportedDevices();

    uint32_t mHalVersion; // audio HAL API version
    DeviceVector mDeclaredDevices; // devices declared in audio_policy configuration file.
    AudioRouteVector mRoutes;
    AudioPortVector mPorts;
};

class HwModuleCollection : public Vector<sp<HwModule> >
{
public:
    sp<HwModule> getModuleFromName(const char *name) const;

    sp<HwModule> getModuleForDevice(audio_devices_t device) const;

    sp<DeviceDescriptor> getDeviceDescriptor(const audio_devices_t device,
                                             const char *device_address,
                                             const char *device_name,
                                             bool matchAdress = true) const;

    status_t dump(int fd) const;
};

}; // namespace android<|MERGE_RESOLUTION|>--- conflicted
+++ resolved
@@ -40,11 +40,7 @@
 class HwModule : public RefBase
 {
 public:
-<<<<<<< HEAD
-    HwModule(const char *name, uint32_t halVersion = AUDIO_DEVICE_API_VERSION_MIN);
-=======
-    explicit HwModule(const char *name);
->>>>>>> fd923e7f
+    explicit HwModule(const char *name, uint32_t halVersion = AUDIO_DEVICE_API_VERSION_MIN);
     ~HwModule();
 
     const char *getName() const { return mName.string(); }
