--- conflicted
+++ resolved
@@ -35,14 +35,10 @@
                                     audio_format_t *updatedFormat,
                                     audio_channel_mask_t channelMask,
                                     audio_channel_mask_t *updatedChannelMask,
-<<<<<<< HEAD
-                                    uint32_t flags,
-                                    bool checkExactFormat) const
-=======
                                     // FIXME type punning here
                                     uint32_t flags,
-                                    bool exactMatchRequiredForInputFlags) const
->>>>>>> 5bc0781d
+                                    bool exactMatchRequiredForInputFlags,
+                                    bool checkExactFormat) const
 {
     const bool isPlaybackThread =
             getType() == AUDIO_PORT_TYPE_MIX && getRole() == AUDIO_PORT_ROLE_SOURCE;
