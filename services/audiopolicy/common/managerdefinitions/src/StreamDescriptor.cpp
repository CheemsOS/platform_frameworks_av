/*
 * Copyright (C) 2015 The Android Open Source Project
 *
 * Licensed under the Apache License, Version 2.0 (the "License");
 * you may not use this file except in compliance with the License.
 * You may obtain a copy of the License at
 *
 *      http://www.apache.org/licenses/LICENSE-2.0
 *
 * Unless required by applicable law or agreed to in writing, software
 * distributed under the License is distributed on an "AS IS" BASIS,
 * WITHOUT WARRANTIES OR CONDITIONS OF ANY KIND, either express or implied.
 * See the License for the specific language governing permissions and
 * limitations under the License.
 */

#define LOG_TAG "APM::Volumes"
//#define LOG_NDEBUG 0

//#define VERY_VERBOSE_LOGGING
#ifdef VERY_VERBOSE_LOGGING
#define ALOGVV ALOGV
#else
#define ALOGVV(a...) do { } while(0)
#endif

#include "StreamDescriptor.h"
#include "Gains.h"
#include "policy.h"
#include <utils/Log.h>
#include <utils/String8.h>

namespace android {

// --- StreamDescriptor class implementation

StreamDescriptor::StreamDescriptor()
    :   mIndexMin(0), mIndexMax(1), mCanBeMuted(true)
{
    // Initialize the current stream's index to mIndexMax so volume isn't 0 in
    // cases where the Java layer doesn't call into the audio policy service to
    // set the default volume.
    mIndexCur.add(AUDIO_DEVICE_OUT_DEFAULT_FOR_VOLUME, mIndexMax);
}

int StreamDescriptor::getVolumeIndex(audio_devices_t device) const
{
    device = Volume::getDeviceForVolume(device);
    // there is always a valid entry for AUDIO_DEVICE_OUT_DEFAULT_FOR_VOLUME
    if (mIndexCur.indexOfKey(device) < 0) {
        device = AUDIO_DEVICE_OUT_DEFAULT_FOR_VOLUME;
    }
    return mIndexCur.valueFor(device);
}

void StreamDescriptor::clearCurrentVolumeIndex()
{
    mIndexCur.clear();
}

void StreamDescriptor::addCurrentVolumeIndex(audio_devices_t device, int index)
{
    mIndexCur.add(device, index);
}

void StreamDescriptor::setVolumeIndexMin(int volIndexMin)
{
    mIndexMin = volIndexMin;
}

void StreamDescriptor::setVolumeIndexMax(int volIndexMax)
{
    mIndexMax = volIndexMax;
}

void StreamDescriptor::setVolumeCurvePoint(device_category deviceCategory,
                                           const VolumeCurvePoint *point)
{
    mVolumeCurve[deviceCategory] = point;
}

void StreamDescriptor::dump(String8 *dst) const
{
    dst->appendFormat("%s         %02d         %02d         ",
             mCanBeMuted ? "true " : "false", mIndexMin, mIndexMax);
    for (size_t i = 0; i < mIndexCur.size(); i++) {
        dst->appendFormat("%04x : %02d, ",
                 mIndexCur.keyAt(i),
                 mIndexCur.valueAt(i));
    }
    dst->append("\n");
}

StreamDescriptorCollection::StreamDescriptorCollection()
{
    for (size_t stream = 0 ; stream < AUDIO_STREAM_CNT; stream++) {
        add(static_cast<audio_stream_type_t>(stream), StreamDescriptor());
    }
}

bool StreamDescriptorCollection::canBeMuted(audio_stream_type_t stream)
{
    return valueAt(stream).canBeMuted();
}

void StreamDescriptorCollection::clearCurrentVolumeIndex(audio_stream_type_t stream)
{
    editValueAt(stream).clearCurrentVolumeIndex();
}

void StreamDescriptorCollection::addCurrentVolumeIndex(audio_stream_type_t stream,
                                                       audio_devices_t device, int index)
{
    editValueAt(stream).addCurrentVolumeIndex(device, index);
}

void StreamDescriptorCollection::setVolumeCurvePoint(audio_stream_type_t stream,
                                                     device_category deviceCategory,
                                                     const VolumeCurvePoint *point)
{
    editValueAt(stream).setVolumeCurvePoint(deviceCategory, point);
}

const VolumeCurvePoint *StreamDescriptorCollection::getVolumeCurvePoint(audio_stream_type_t stream,
                                                                        device_category deviceCategory) const
{
    return valueAt(stream).getVolumeCurvePoint(deviceCategory);
}

void StreamDescriptorCollection::setVolumeIndexMin(audio_stream_type_t stream,int volIndexMin)
{
    return editValueAt(stream).setVolumeIndexMin(volIndexMin);
}

void StreamDescriptorCollection::setVolumeIndexMax(audio_stream_type_t stream,int volIndexMax)
{
    return editValueAt(stream).setVolumeIndexMax(volIndexMax);
}

float StreamDescriptorCollection::volIndexToDb(audio_stream_type_t stream, device_category category,
                                               int indexInUi) const
{
    const StreamDescriptor &streamDesc = valueAt(stream);
    return Gains::volIndexToDb(streamDesc.getVolumeCurvePoint(category),
                               streamDesc.getVolumeIndexMin(), streamDesc.getVolumeIndexMax(),
                               indexInUi);
}

status_t StreamDescriptorCollection::initStreamVolume(audio_stream_type_t stream,
                                                      int indexMin, int indexMax)
{
    ALOGV("initStreamVolume() stream %d, min %d, max %d", stream , indexMin, indexMax);
    if (indexMin < 0 || indexMin >= indexMax) {
        ALOGW("initStreamVolume() invalid index limits for stream %d, min %d, max %d",
              stream , indexMin, indexMax);
        return BAD_VALUE;
    }
    setVolumeIndexMin(stream, indexMin);
    setVolumeIndexMax(stream, indexMax);
    return NO_ERROR;
}

void StreamDescriptorCollection::initializeVolumeCurves(bool isSpeakerDrcEnabled)
{
    for (int i = 0; i < AUDIO_STREAM_CNT; i++) {
        for (int j = 0; j < DEVICE_CATEGORY_CNT; j++) {
            setVolumeCurvePoint(static_cast<audio_stream_type_t>(i),
                                static_cast<device_category>(j),
                                Gains::sVolumeProfiles[i][j]);
        }
    }

    // Check availability of DRC on speaker path: if available, override some of the speaker curves
    if (isSpeakerDrcEnabled) {
        setVolumeCurvePoint(AUDIO_STREAM_SYSTEM, DEVICE_CATEGORY_SPEAKER,
                            Gains::sDefaultSystemVolumeCurveDrc);
        setVolumeCurvePoint(AUDIO_STREAM_RING, DEVICE_CATEGORY_SPEAKER,
                            Gains::sSpeakerSonificationVolumeCurveDrc);
        setVolumeCurvePoint(AUDIO_STREAM_ALARM, DEVICE_CATEGORY_SPEAKER,
                            Gains::sSpeakerSonificationVolumeCurveDrc);
        setVolumeCurvePoint(AUDIO_STREAM_NOTIFICATION, DEVICE_CATEGORY_SPEAKER,
                            Gains::sSpeakerSonificationVolumeCurveDrc);
        setVolumeCurvePoint(AUDIO_STREAM_MUSIC, DEVICE_CATEGORY_SPEAKER,
                            Gains::sSpeakerMediaVolumeCurveDrc);
        setVolumeCurvePoint(AUDIO_STREAM_ACCESSIBILITY, DEVICE_CATEGORY_SPEAKER,
                            Gains::sSpeakerMediaVolumeCurveDrc);
    }
}

void StreamDescriptorCollection::switchVolumeCurve(audio_stream_type_t streamSrc,
                                                   audio_stream_type_t streamDst)
{
    for (int j = 0; j < DEVICE_CATEGORY_CNT; j++) {
        setVolumeCurvePoint(streamDst, static_cast<device_category>(j),
                            Gains::sVolumeProfiles[streamSrc][j]);
    }
}

void StreamDescriptorCollection::dump(String8 *dst) const
{
    dst->append("\nStreams dump:\n");
<<<<<<< HEAD
    dst->append(" Stream  Can be muted  Index Min  Index Max  Index Cur [device : index]...\n");
=======
    dst->append(
             " Stream  Can be muted  Index Min  Index Max  Index Cur [device : index]...\n");
>>>>>>> 27382b5f
    for (size_t i = 0; i < size(); i++) {
        dst->appendFormat(" %02zu      ", i);
        valueAt(i).dump(dst);
    }
}

} // namespace android<|MERGE_RESOLUTION|>--- conflicted
+++ resolved
@@ -199,12 +199,8 @@
 void StreamDescriptorCollection::dump(String8 *dst) const
 {
     dst->append("\nStreams dump:\n");
-<<<<<<< HEAD
-    dst->append(" Stream  Can be muted  Index Min  Index Max  Index Cur [device : index]...\n");
-=======
     dst->append(
              " Stream  Can be muted  Index Min  Index Max  Index Cur [device : index]...\n");
->>>>>>> 27382b5f
     for (size_t i = 0; i < size(); i++) {
         dst->appendFormat(" %02zu      ", i);
         valueAt(i).dump(dst);
