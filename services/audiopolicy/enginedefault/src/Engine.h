--- conflicted
+++ resolved
@@ -52,68 +52,6 @@
     RequestedInterface *queryInterface();
 
 private:
-<<<<<<< HEAD
-    /// Interface members
-    class ManagerInterfaceImpl : public AudioPolicyManagerInterface
-    {
-    public:
-        explicit ManagerInterfaceImpl(Engine *policyEngine)
-            : mPolicyEngine(policyEngine) {}
-
-        virtual void setObserver(AudioPolicyManagerObserver *observer)
-        {
-            mPolicyEngine->setObserver(observer);
-        }
-        virtual status_t initCheck()
-        {
-            return mPolicyEngine->initCheck();
-        }
-        virtual audio_devices_t getDeviceForInputSource(audio_source_t inputSource) const
-        {
-            return mPolicyEngine->getDeviceForInputSource(inputSource);
-        }
-        virtual audio_devices_t getDeviceForStrategy(routing_strategy strategy) const
-        {
-            return mPolicyEngine->getDeviceForStrategy(strategy);
-        }
-        virtual routing_strategy getStrategyForStream(audio_stream_type_t stream)
-        {
-            return mPolicyEngine->getStrategyForStream(stream);
-        }
-        virtual routing_strategy getStrategyForUsage(audio_usage_t usage)
-        {
-            return mPolicyEngine->getStrategyForUsage(usage);
-        }
-        virtual status_t setPhoneState(audio_mode_t mode)
-        {
-            return mPolicyEngine->setPhoneState(mode);
-        }
-        virtual audio_mode_t getPhoneState() const
-        {
-            return mPolicyEngine->getPhoneState();
-        }
-        virtual void setDpConnAndAllowedForVoice(bool connAndAllowed)
-        {
-            return mPolicyEngine->setDpConnAndAllowedForVoice(connAndAllowed);
-        }
-        virtual status_t setForceUse(audio_policy_force_use_t usage,
-                                     audio_policy_forced_cfg_t config)
-        {
-            return mPolicyEngine->setForceUse(usage, config);
-        }
-        virtual audio_policy_forced_cfg_t getForceUse(audio_policy_force_use_t usage) const
-        {
-            return mPolicyEngine->getForceUse(usage);
-        }
-        virtual status_t setDeviceConnectionState(const sp<DeviceDescriptor> /*devDesc*/,
-                                                  audio_policy_dev_state_t /*state*/)
-        {
-            return NO_ERROR;
-        }
-    private:
-        Engine *mPolicyEngine;
-    } mManagerInterface;
-=======
     ///
     /// from EngineBase, so from AudioPolicyManagerInterface
     ///
@@ -133,41 +71,12 @@
             const audio_attributes_t &attr, AudioMix **mix = nullptr) const override;
 
     void updateDeviceSelectionCache() override;
->>>>>>> 414a6f57
 
 private:
     /* Copy facilities are put private to disable copy. */
     Engine(const Engine &object);
     Engine &operator=(const Engine &object);
 
-<<<<<<< HEAD
-    void setObserver(AudioPolicyManagerObserver *observer);
-
-    status_t initCheck();
-
-    inline bool isInCall() const
-    {
-        return is_state_in_call(mPhoneState);
-    }
-
-    inline bool getDpConnAndAllowedForVoice() const
-    {
-        return mDpConnAndAllowedForVoice;
-    }
-
-    void setDpConnAndAllowedForVoice(bool connAndAllowed);
-    status_t setPhoneState(audio_mode_t mode);
-    audio_mode_t getPhoneState() const
-    {
-        return mPhoneState;
-    }
-    status_t setForceUse(audio_policy_force_use_t usage, audio_policy_forced_cfg_t config);
-    audio_policy_forced_cfg_t getForceUse(audio_policy_force_use_t usage) const
-    {
-        return mForceUse[usage];
-    }
-=======
->>>>>>> 414a6f57
     status_t setDefaultDevice(audio_devices_t device);
 
     audio_devices_t getDeviceForStrategyInt(legacy_strategy strategy,
@@ -179,12 +88,6 @@
     DeviceVector getDevicesForProductStrategy(product_strategy_t strategy) const;
 
     audio_devices_t getDeviceForInputSource(audio_source_t inputSource) const;
-<<<<<<< HEAD
-    audio_mode_t mPhoneState;  /**< current phone state. */
-    /* if display-port is connected and can be used for voip/voice */
-    bool mDpConnAndAllowedForVoice;
-=======
->>>>>>> 414a6f57
 
     DeviceStrategyMap mDevicesForStrategies;
 
