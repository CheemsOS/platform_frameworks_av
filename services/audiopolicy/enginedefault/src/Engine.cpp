/*
 * Copyright (C) 2015 The Android Open Source Project
 *
 * Licensed under the Apache License, Version 2.0 (the "License");
 * you may not use this file except in compliance with the License.
 * You may obtain a copy of the License at
 *
 *      http://www.apache.org/licenses/LICENSE-2.0
 *
 * Unless required by applicable law or agreed to in writing, software
 * distributed under the License is distributed on an "AS IS" BASIS,
 * WITHOUT WARRANTIES OR CONDITIONS OF ANY KIND, either express or implied.
 * See the License for the specific language governing permissions and
 * limitations under the License.
 */

#define LOG_TAG "APM::AudioPolicyEngine"
//#define LOG_NDEBUG 0

//#define VERY_VERBOSE_LOGGING
#ifdef VERY_VERBOSE_LOGGING
#define ALOGVV ALOGV
#else
#define ALOGVV(a...) do { } while(0)
#endif

#include "Engine.h"
#include <android-base/macros.h>
#include <AudioPolicyManagerObserver.h>
#include <AudioPort.h>
#include <IOProfile.h>
#include <AudioIODescriptorInterface.h>
#include <policy.h>
#include <utils/String8.h>
#include <utils/Log.h>
#include <cutils/properties.h>

namespace android
{
namespace audio_policy
{

struct legacy_strategy_map { const char *name; legacy_strategy id; };
static const std::vector<legacy_strategy_map> gLegacyStrategy = {
    { "STRATEGY_NONE", STRATEGY_NONE },
    { "STRATEGY_MEDIA", STRATEGY_MEDIA },
    { "STRATEGY_PHONE", STRATEGY_PHONE },
    { "STRATEGY_SONIFICATION", STRATEGY_SONIFICATION },
    { "STRATEGY_SONIFICATION_RESPECTFUL", STRATEGY_SONIFICATION_RESPECTFUL },
    { "STRATEGY_DTMF", STRATEGY_DTMF },
    { "STRATEGY_ENFORCED_AUDIBLE", STRATEGY_ENFORCED_AUDIBLE },
    { "STRATEGY_TRANSMITTED_THROUGH_SPEAKER", STRATEGY_TRANSMITTED_THROUGH_SPEAKER },
    { "STRATEGY_ACCESSIBILITY", STRATEGY_ACCESSIBILITY },
    { "STRATEGY_REROUTING", STRATEGY_REROUTING },
    { "STRATEGY_PATCH", STRATEGY_REROUTING }, // boiler to manage stream patch volume
};

Engine::Engine()
{
    auto result = EngineBase::loadAudioPolicyEngineConfig();
    ALOGE_IF(result.nbSkippedElement != 0,
             "Policy Engine configuration is partially invalid, skipped %zu elements",
             result.nbSkippedElement);

    for (const auto &strategy : gLegacyStrategy) {
        mLegacyStrategyMap[getProductStrategyByName(strategy.name)] = strategy.id;
    }
}

status_t Engine::setForceUse(audio_policy_force_use_t usage, audio_policy_forced_cfg_t config)
{
    switch(usage) {
    case AUDIO_POLICY_FORCE_FOR_COMMUNICATION:
        if (config != AUDIO_POLICY_FORCE_SPEAKER && config != AUDIO_POLICY_FORCE_BT_SCO &&
            config != AUDIO_POLICY_FORCE_NONE) {
            ALOGW("setForceUse() invalid config %d for FOR_COMMUNICATION", config);
            return BAD_VALUE;
        }
        break;
    case AUDIO_POLICY_FORCE_FOR_MEDIA:
        if (config != AUDIO_POLICY_FORCE_HEADPHONES && config != AUDIO_POLICY_FORCE_BT_A2DP &&
            config != AUDIO_POLICY_FORCE_WIRED_ACCESSORY &&
            config != AUDIO_POLICY_FORCE_ANALOG_DOCK &&
            config != AUDIO_POLICY_FORCE_DIGITAL_DOCK && config != AUDIO_POLICY_FORCE_NONE &&
            config != AUDIO_POLICY_FORCE_NO_BT_A2DP && config != AUDIO_POLICY_FORCE_SPEAKER ) {
            ALOGW("setForceUse() invalid config %d for FOR_MEDIA", config);
            return BAD_VALUE;
        }
        break;
    case AUDIO_POLICY_FORCE_FOR_RECORD:
        if (config != AUDIO_POLICY_FORCE_BT_SCO && config != AUDIO_POLICY_FORCE_WIRED_ACCESSORY &&
            config != AUDIO_POLICY_FORCE_NONE) {
            ALOGW("setForceUse() invalid config %d for FOR_RECORD", config);
            return BAD_VALUE;
        }
        break;
    case AUDIO_POLICY_FORCE_FOR_DOCK:
        if (config != AUDIO_POLICY_FORCE_NONE && config != AUDIO_POLICY_FORCE_BT_CAR_DOCK &&
            config != AUDIO_POLICY_FORCE_BT_DESK_DOCK &&
            config != AUDIO_POLICY_FORCE_WIRED_ACCESSORY &&
            config != AUDIO_POLICY_FORCE_ANALOG_DOCK &&
            config != AUDIO_POLICY_FORCE_DIGITAL_DOCK) {
            ALOGW("setForceUse() invalid config %d for FOR_DOCK", config);
        }
        break;
    case AUDIO_POLICY_FORCE_FOR_SYSTEM:
        if (config != AUDIO_POLICY_FORCE_NONE &&
            config != AUDIO_POLICY_FORCE_SYSTEM_ENFORCED) {
            ALOGW("setForceUse() invalid config %d for FOR_SYSTEM", config);
        }
        break;
    case AUDIO_POLICY_FORCE_FOR_HDMI_SYSTEM_AUDIO:
        if (config != AUDIO_POLICY_FORCE_NONE &&
            config != AUDIO_POLICY_FORCE_HDMI_SYSTEM_AUDIO_ENFORCED) {
            ALOGW("setForceUse() invalid config %d for HDMI_SYSTEM_AUDIO", config);
        }
        break;
    case AUDIO_POLICY_FORCE_FOR_ENCODED_SURROUND:
        if (config != AUDIO_POLICY_FORCE_NONE &&
                config != AUDIO_POLICY_FORCE_ENCODED_SURROUND_NEVER &&
                config != AUDIO_POLICY_FORCE_ENCODED_SURROUND_ALWAYS &&
                config != AUDIO_POLICY_FORCE_ENCODED_SURROUND_MANUAL) {
            ALOGW("setForceUse() invalid config %d for ENCODED_SURROUND", config);
            return BAD_VALUE;
        }
        break;
    case AUDIO_POLICY_FORCE_FOR_VIBRATE_RINGING:
        if (config != AUDIO_POLICY_FORCE_BT_SCO && config != AUDIO_POLICY_FORCE_NONE) {
            ALOGW("setForceUse() invalid config %d for FOR_VIBRATE_RINGING", config);
            return BAD_VALUE;
        }
        break;
    default:
        ALOGW("setForceUse() invalid usage %d", usage);
        break; // TODO return BAD_VALUE?
    }
    return EngineBase::setForceUse(usage, config);
}

<<<<<<< HEAD
audio_devices_t Engine::getDeviceForStrategyInt(legacy_strategy strategy,
                                                DeviceVector availableOutputDevices,
                                                DeviceVector availableInputDevices,
                                                const SwAudioOutputCollection &outputs,
                                                uint32_t outputDeviceTypesToIgnore) const
{
    uint32_t device = AUDIO_DEVICE_NONE;
    uint32_t availableOutputDevicesType =
            availableOutputDevices.types() & ~outputDeviceTypesToIgnore;
=======
DeviceVector Engine::getDevicesForStrategyInt(legacy_strategy strategy,
                                              DeviceVector availableOutputDevices,
                                              DeviceVector availableInputDevices,
                                              const SwAudioOutputCollection &outputs) const
{
    DeviceVector devices;
>>>>>>> c1aabf30

    switch (strategy) {

    case STRATEGY_TRANSMITTED_THROUGH_SPEAKER:
        devices = availableOutputDevices.getDevicesFromTypeMask(AUDIO_DEVICE_OUT_SPEAKER);
        break;

    case STRATEGY_SONIFICATION_RESPECTFUL:
        if (isInCall() || outputs.isActiveLocally(toVolumeSource(AUDIO_STREAM_VOICE_CALL))) {
<<<<<<< HEAD
            device = getDeviceForStrategyInt(
                    STRATEGY_SONIFICATION, availableOutputDevices, availableInputDevices, outputs,
                    outputDeviceTypesToIgnore);
=======
            devices = getDevicesForStrategyInt(
                    STRATEGY_SONIFICATION, availableOutputDevices, availableInputDevices, outputs);
>>>>>>> c1aabf30
        } else {
            bool media_active_locally =
                    outputs.isActiveLocally(toVolumeSource(AUDIO_STREAM_MUSIC),
                                            SONIFICATION_RESPECTFUL_AFTER_MUSIC_DELAY)
                    || outputs.isActiveLocally(
                        toVolumeSource(AUDIO_STREAM_ACCESSIBILITY),
                        SONIFICATION_RESPECTFUL_AFTER_MUSIC_DELAY);
            // routing is same as media without the "remote" device
            availableOutputDevices.remove(availableOutputDevices.getDevicesFromTypeMask(
                    AUDIO_DEVICE_OUT_REMOTE_SUBMIX));
            devices = getDevicesForStrategyInt(STRATEGY_MEDIA,
                    availableOutputDevices,
                    availableInputDevices, outputs);
            // if no media is playing on the device, check for mandatory use of "safe" speaker
            // when media would have played on speaker, and the safe speaker path is available
            if (!media_active_locally) {
                devices.replaceDevicesByType(
                        AUDIO_DEVICE_OUT_SPEAKER,
                        availableOutputDevices.getDevicesFromTypeMask(
                                AUDIO_DEVICE_OUT_SPEAKER_SAFE));
            }
        }
        break;

    case STRATEGY_DTMF:
        if (!isInCall()) {
            // when off call, DTMF strategy follows the same rules as MEDIA strategy
            devices = getDevicesForStrategyInt(
                    STRATEGY_MEDIA, availableOutputDevices, availableInputDevices, outputs);
            break;
        }
        // when in call, DTMF and PHONE strategies follow the same rules
        FALLTHROUGH_INTENDED;

    case STRATEGY_PHONE:
        // Force use of only devices on primary output if:
        // - in call AND
        //   - cannot route from voice call RX OR
        //   - audio HAL version is < 3.0 and TX device is on the primary HW module
        if (getPhoneState() == AUDIO_MODE_IN_CALL) {
            audio_devices_t txDevice = getDeviceForInputSource(
                    AUDIO_SOURCE_VOICE_COMMUNICATION)->type();
            sp<AudioOutputDescriptor> primaryOutput = outputs.getPrimaryOutput();
<<<<<<< HEAD
            audio_devices_t availPrimaryInputDevices =
                 availableInputDevices.getDeviceTypesFromHwModule(primaryOutput->getModuleHandle());
=======
            DeviceVector availPrimaryInputDevices =
                    availableInputDevices.getDevicesFromHwModule(primaryOutput->getModuleHandle());
>>>>>>> c1aabf30

            // TODO: getPrimaryOutput return only devices from first module in
            // audio_policy_configuration.xml, hearing aid is not there, but it's
            // a primary device
            // FIXME: this is not the right way of solving this problem
<<<<<<< HEAD
            audio_devices_t availPrimaryOutputDevices =
                (primaryOutput->supportedDevices().types() | AUDIO_DEVICE_OUT_HEARING_AID) &
                availableOutputDevices.types();

            if (((availableInputDevices.types() &
                    AUDIO_DEVICE_IN_TELEPHONY_RX & ~AUDIO_DEVICE_BIT_IN) == 0) ||
                    (((txDevice & availPrimaryInputDevices & ~AUDIO_DEVICE_BIT_IN) != 0) &&
                         (primaryOutput->getAudioPort()->getModuleVersionMajor() < 3))) {
                availableOutputDevicesType = availPrimaryOutputDevices;
=======
            DeviceVector availPrimaryOutputDevices = availableOutputDevices.getDevicesFromTypeMask(
                    primaryOutput->supportedDevices().types());
            availPrimaryOutputDevices.add(
                    availableOutputDevices.getDevicesFromTypeMask(AUDIO_DEVICE_OUT_HEARING_AID));

            if ((availableInputDevices.getDevice(AUDIO_DEVICE_IN_TELEPHONY_RX,
                    String8(""), AUDIO_FORMAT_DEFAULT) == nullptr) ||
                    ((availPrimaryInputDevices.getDevice(
                            txDevice, String8(""), AUDIO_FORMAT_DEFAULT) != nullptr) &&
                            (primaryOutput->getAudioPort()->getModuleVersionMajor() < 3))) {
                availableOutputDevices = availPrimaryOutputDevices;
>>>>>>> c1aabf30
            }
        }
        // for phone strategy, we first consider the forced use and then the available devices by
        // order of priority
        switch (getForceUse(AUDIO_POLICY_FORCE_FOR_COMMUNICATION)) {
        case AUDIO_POLICY_FORCE_BT_SCO:
            if (!isInCall() || strategy != STRATEGY_DTMF) {
                devices = availableOutputDevices.getDevicesFromTypeMask(
                        AUDIO_DEVICE_OUT_BLUETOOTH_SCO_CARKIT);
                if (!devices.isEmpty()) break;
            }
            devices = availableOutputDevices.getFirstDevicesFromTypes({
                    AUDIO_DEVICE_OUT_BLUETOOTH_SCO_HEADSET, AUDIO_DEVICE_OUT_BLUETOOTH_SCO});
            if (!devices.isEmpty()) break;
            // if SCO device is requested but no SCO device is available, fall back to default case
            FALLTHROUGH_INTENDED;

        default:    // FORCE_NONE
            devices = availableOutputDevices.getDevicesFromTypeMask(AUDIO_DEVICE_OUT_HEARING_AID);
            if (!devices.isEmpty()) break;
            // when not in a phone call, phone strategy should route STREAM_VOICE_CALL to A2DP
            if (!isInCall() &&
                    (getForceUse(AUDIO_POLICY_FORCE_FOR_MEDIA) != AUDIO_POLICY_FORCE_NO_BT_A2DP) &&
                     outputs.isA2dpSupported()) {
                devices = availableOutputDevices.getFirstDevicesFromTypes({
                        AUDIO_DEVICE_OUT_BLUETOOTH_A2DP,
                        AUDIO_DEVICE_OUT_BLUETOOTH_A2DP_HEADPHONES});
                if (!devices.isEmpty()) break;
            }
<<<<<<< HEAD
            device = availableOutputDevicesType & AUDIO_DEVICE_OUT_WIRED_HEADPHONE;
            if (device) break;
            device = availableOutputDevicesType & AUDIO_DEVICE_OUT_WIRED_HEADSET;
            if (device) break;
            device = availableOutputDevicesType & AUDIO_DEVICE_OUT_LINE;
            if (device) break;
            device = availableOutputDevicesType & AUDIO_DEVICE_OUT_USB_HEADSET;
            if (device) break;
            device = availableOutputDevicesType & AUDIO_DEVICE_OUT_USB_DEVICE;
            if (device) break;
            if (getDpConnAndAllowedForVoice() && isInCall()) {
                device = availableOutputDevicesType & AUDIO_DEVICE_OUT_AUX_DIGITAL;
                if (device) break;
            }
=======
            devices = availableOutputDevices.getFirstDevicesFromTypes({
                    AUDIO_DEVICE_OUT_WIRED_HEADPHONE, AUDIO_DEVICE_OUT_WIRED_HEADSET,
                    AUDIO_DEVICE_OUT_LINE, AUDIO_DEVICE_OUT_USB_HEADSET,
                    AUDIO_DEVICE_OUT_USB_DEVICE});
            if (!devices.isEmpty()) break;
>>>>>>> c1aabf30
            if (!isInCall()) {
                devices = availableOutputDevices.getFirstDevicesFromTypes({
                        AUDIO_DEVICE_OUT_USB_ACCESSORY, AUDIO_DEVICE_OUT_DGTL_DOCK_HEADSET,
                        AUDIO_DEVICE_OUT_AUX_DIGITAL, AUDIO_DEVICE_OUT_ANLG_DOCK_HEADSET});
                if (!devices.isEmpty()) break;
            }
            devices = availableOutputDevices.getDevicesFromTypeMask(AUDIO_DEVICE_OUT_EARPIECE);
            break;

        case AUDIO_POLICY_FORCE_SPEAKER:
            // when not in a phone call, phone strategy should route STREAM_VOICE_CALL to
            // A2DP speaker when forcing to speaker output
            if (!isInCall() &&
                    (getForceUse(AUDIO_POLICY_FORCE_FOR_MEDIA) != AUDIO_POLICY_FORCE_NO_BT_A2DP) &&
                     outputs.isA2dpSupported()) {
                devices = availableOutputDevices.getDevicesFromTypeMask(
                        AUDIO_DEVICE_OUT_BLUETOOTH_A2DP_SPEAKER);
                if (!devices.isEmpty()) break;
            }
            if (!isInCall()) {
                devices = availableOutputDevices.getFirstDevicesFromTypes({
                        AUDIO_DEVICE_OUT_USB_ACCESSORY, AUDIO_DEVICE_OUT_USB_DEVICE,
                        AUDIO_DEVICE_OUT_DGTL_DOCK_HEADSET, AUDIO_DEVICE_OUT_AUX_DIGITAL,
                        AUDIO_DEVICE_OUT_ANLG_DOCK_HEADSET});
                if (!devices.isEmpty()) break;
            }
            devices = availableOutputDevices.getDevicesFromTypeMask(AUDIO_DEVICE_OUT_SPEAKER);
            break;
        }
    break;

    case STRATEGY_SONIFICATION:

        // If incall, just select the STRATEGY_PHONE device
        if (isInCall() ||
                outputs.isActiveLocally(toVolumeSource(AUDIO_STREAM_VOICE_CALL))) {
<<<<<<< HEAD
            device = getDeviceForStrategyInt(
                    STRATEGY_PHONE, availableOutputDevices, availableInputDevices, outputs,
                    outputDeviceTypesToIgnore);
=======
            devices = getDevicesForStrategyInt(
                    STRATEGY_PHONE, availableOutputDevices, availableInputDevices, outputs);
>>>>>>> c1aabf30
            break;
        }
        FALLTHROUGH_INTENDED;

    case STRATEGY_ENFORCED_AUDIBLE:
        // strategy STRATEGY_ENFORCED_AUDIBLE uses same routing policy as STRATEGY_SONIFICATION
        // except:
        //   - when in call where it doesn't default to STRATEGY_PHONE behavior
        //   - in countries where not enforced in which case it follows STRATEGY_MEDIA

        if ((strategy == STRATEGY_SONIFICATION) ||
                (getForceUse(AUDIO_POLICY_FORCE_FOR_SYSTEM) == AUDIO_POLICY_FORCE_SYSTEM_ENFORCED)) {
<<<<<<< HEAD
            device = availableOutputDevicesType & AUDIO_DEVICE_OUT_SPEAKER;
=======
            devices = availableOutputDevices.getDevicesFromTypeMask(AUDIO_DEVICE_OUT_SPEAKER);
>>>>>>> c1aabf30
        }

        // if SCO headset is connected and we are told to use it, play ringtone over
        // speaker and BT SCO
        if (!availableOutputDevices.getDevicesFromTypeMask(AUDIO_DEVICE_OUT_ALL_SCO).isEmpty()) {
            DeviceVector devices2;
            devices2 = availableOutputDevices.getFirstDevicesFromTypes({
                    AUDIO_DEVICE_OUT_BLUETOOTH_SCO_CARKIT, AUDIO_DEVICE_OUT_BLUETOOTH_SCO_HEADSET,
                    AUDIO_DEVICE_OUT_BLUETOOTH_SCO});
            // Use ONLY Bluetooth SCO output when ringing in vibration mode
            if (!((getForceUse(AUDIO_POLICY_FORCE_FOR_SYSTEM) == AUDIO_POLICY_FORCE_SYSTEM_ENFORCED)
                    && (strategy == STRATEGY_ENFORCED_AUDIBLE))) {
                if (getForceUse(AUDIO_POLICY_FORCE_FOR_VIBRATE_RINGING)
                        == AUDIO_POLICY_FORCE_BT_SCO) {
                    if (!devices2.isEmpty()) {
                        devices = devices2;
                        break;
                    }
                }
            }
            // Use both Bluetooth SCO and phone default output when ringing in normal mode
            if (getForceUse(AUDIO_POLICY_FORCE_FOR_COMMUNICATION) == AUDIO_POLICY_FORCE_BT_SCO) {
<<<<<<< HEAD
                if ((strategy == STRATEGY_SONIFICATION) &&
                        (device & AUDIO_DEVICE_OUT_SPEAKER) &&
                        (availableOutputDevicesType & AUDIO_DEVICE_OUT_SPEAKER_SAFE)) {
                    device |= AUDIO_DEVICE_OUT_SPEAKER_SAFE;
                    device &= ~AUDIO_DEVICE_OUT_SPEAKER;
=======
                if (strategy == STRATEGY_SONIFICATION) {
                    devices.replaceDevicesByType(
                            AUDIO_DEVICE_OUT_SPEAKER,
                            availableOutputDevices.getDevicesFromTypeMask(
                                    AUDIO_DEVICE_OUT_SPEAKER_SAFE));
>>>>>>> c1aabf30
                }
                if (!devices2.isEmpty()) {
                    devices.add(devices2);
                    break;
                }
            }
        }
        // if display-port is connected and being used in voice usecase,
        // play ringtone over speaker and display-port
        if ((strategy == STRATEGY_SONIFICATION) && getDpConnAndAllowedForVoice()) {
             uint32_t device2 = availableOutputDevicesType & AUDIO_DEVICE_OUT_AUX_DIGITAL;
             if (device2 != AUDIO_DEVICE_NONE) {
                 device |= device2;
                 break;
             }
        }
        // The second device used for sonification is the same as the device used by media strategy
        FALLTHROUGH_INTENDED;

    case STRATEGY_ACCESSIBILITY:
        if (strategy == STRATEGY_ACCESSIBILITY) {
            // do not route accessibility prompts to a digital output currently configured with a
            // compressed format as they would likely not be mixed and dropped.
            for (size_t i = 0; i < outputs.size(); i++) {
                sp<AudioOutputDescriptor> desc = outputs.valueAt(i);
<<<<<<< HEAD
                audio_devices_t devices = desc->devices().types() &
                    (AUDIO_DEVICE_OUT_HDMI | AUDIO_DEVICE_OUT_SPDIF | AUDIO_DEVICE_OUT_HDMI_ARC);
                if (desc->isActive() && !audio_is_linear_pcm(desc->mFormat) &&
                        devices != AUDIO_DEVICE_NONE) {
                    availableOutputDevicesType = availableOutputDevices.types() & ~devices;
                }
            }
            availableOutputDevices =
                    availableOutputDevices.getDevicesFromTypeMask(availableOutputDevicesType);
            if (outputs.isActive(toVolumeSource(AUDIO_STREAM_RING)) ||
                    outputs.isActive(toVolumeSource(AUDIO_STREAM_ALARM))) {
                return getDeviceForStrategyInt(
                    STRATEGY_SONIFICATION, availableOutputDevices, availableInputDevices, outputs,
                    outputDeviceTypesToIgnore);
=======
                if (desc->isActive() && !audio_is_linear_pcm(desc->mFormat)) {
                    availableOutputDevices.remove(desc->devices().getDevicesFromTypeMask(
                            AUDIO_DEVICE_OUT_HDMI | AUDIO_DEVICE_OUT_SPDIF
                            | AUDIO_DEVICE_OUT_HDMI_ARC));
                }
            }
            if (outputs.isActive(toVolumeSource(AUDIO_STREAM_RING)) ||
                    outputs.isActive(toVolumeSource(AUDIO_STREAM_ALARM))) {
                return getDevicesForStrategyInt(
                    STRATEGY_SONIFICATION, availableOutputDevices, availableInputDevices, outputs);
>>>>>>> c1aabf30
            }
            if (isInCall()) {
                return getDevicesForStrategyInt(
                        STRATEGY_PHONE, availableOutputDevices, availableInputDevices, outputs);
            }
        }
        // For other cases, STRATEGY_ACCESSIBILITY behaves like STRATEGY_MEDIA
        FALLTHROUGH_INTENDED;

    // FIXME: STRATEGY_REROUTING follow STRATEGY_MEDIA for now
    case STRATEGY_REROUTING:
    case STRATEGY_MEDIA: {
<<<<<<< HEAD
        uint32_t device2 = AUDIO_DEVICE_NONE;
        if (isInCall() && (device == AUDIO_DEVICE_NONE)) {
            // when in call, get the device for Phone strategy
            device = getDeviceForStrategyInt(
                    STRATEGY_PHONE, availableOutputDevices, availableInputDevices, outputs,
                    outputDeviceTypesToIgnore);
            break;
        }

        if (strategy != STRATEGY_SONIFICATION) {
            // no sonification on remote submix (e.g. WFD)
            if (availableOutputDevices.getDevice(AUDIO_DEVICE_OUT_REMOTE_SUBMIX,
                                                 String8("0"), AUDIO_FORMAT_DEFAULT) != 0) {
                device2 = availableOutputDevices.types() & AUDIO_DEVICE_OUT_REMOTE_SUBMIX;
=======
        DeviceVector devices2;
        if (strategy != STRATEGY_SONIFICATION) {
            // no sonification on remote submix (e.g. WFD)
            sp<DeviceDescriptor> remoteSubmix;
            if ((remoteSubmix = availableOutputDevices.getDevice(
                    AUDIO_DEVICE_OUT_REMOTE_SUBMIX, String8("0"),
                    AUDIO_FORMAT_DEFAULT)) != nullptr) {
                devices2.add(remoteSubmix);
>>>>>>> c1aabf30
            }
        }
        if (isInCall() && (strategy == STRATEGY_MEDIA)) {
            devices = getDevicesForStrategyInt(
                    STRATEGY_PHONE, availableOutputDevices, availableInputDevices, outputs);
            break;
        }
        // FIXME: Find a better solution to prevent routing to BT hearing aid(b/122931261).
<<<<<<< HEAD
        if ((device2 == AUDIO_DEVICE_NONE) &&
                (getForceUse(AUDIO_POLICY_FORCE_FOR_MEDIA) != AUDIO_POLICY_FORCE_NO_BT_A2DP)) {
            device2 = availableOutputDevicesType & AUDIO_DEVICE_OUT_HEARING_AID;
        }
        if ((device2 == AUDIO_DEVICE_NONE) &&
                (getForceUse(AUDIO_POLICY_FORCE_FOR_MEDIA) != AUDIO_POLICY_FORCE_NO_BT_A2DP) &&
                 outputs.isA2dpSupported()) {
            device2 = availableOutputDevicesType & AUDIO_DEVICE_OUT_BLUETOOTH_A2DP;
            if (device2 == AUDIO_DEVICE_NONE) {
                device2 = availableOutputDevicesType & AUDIO_DEVICE_OUT_BLUETOOTH_A2DP_HEADPHONES;
            }
            if (device2 == AUDIO_DEVICE_NONE) {
                device2 = availableOutputDevicesType & AUDIO_DEVICE_OUT_BLUETOOTH_A2DP_SPEAKER;
            }
        }
        if ((device2 == AUDIO_DEVICE_NONE) &&
            (getForceUse(AUDIO_POLICY_FORCE_FOR_MEDIA) == AUDIO_POLICY_FORCE_SPEAKER)) {
            device2 = availableOutputDevicesType & AUDIO_DEVICE_OUT_SPEAKER;
        }
        if (device2 == AUDIO_DEVICE_NONE) {
            device2 = availableOutputDevicesType & AUDIO_DEVICE_OUT_WIRED_HEADPHONE;
        }
        if (device2 == AUDIO_DEVICE_NONE) {
            device2 = availableOutputDevicesType & AUDIO_DEVICE_OUT_LINE;
        }
        if (device2 == AUDIO_DEVICE_NONE) {
            device2 = availableOutputDevicesType & AUDIO_DEVICE_OUT_WIRED_HEADSET;
        }
        if (device2 == AUDIO_DEVICE_NONE) {
            device2 = availableOutputDevicesType & AUDIO_DEVICE_OUT_USB_HEADSET;
        }
        if (device2 == AUDIO_DEVICE_NONE) {
            device2 = availableOutputDevicesType & AUDIO_DEVICE_OUT_USB_ACCESSORY;
        }
        if (device2 == AUDIO_DEVICE_NONE) {
            device2 = availableOutputDevicesType & AUDIO_DEVICE_OUT_USB_DEVICE;
        }
        if (device2 == AUDIO_DEVICE_NONE) {
            device2 = availableOutputDevicesType & AUDIO_DEVICE_OUT_DGTL_DOCK_HEADSET;
        }
        if ((device2 == AUDIO_DEVICE_NONE) && (strategy != STRATEGY_SONIFICATION) &&
                (device == AUDIO_DEVICE_NONE)) {
=======
        if ((devices2.isEmpty()) &&
                (getForceUse(AUDIO_POLICY_FORCE_FOR_MEDIA) != AUDIO_POLICY_FORCE_NO_BT_A2DP)) {
            devices2 = availableOutputDevices.getDevicesFromTypeMask(AUDIO_DEVICE_OUT_HEARING_AID);
        }
        if ((devices2.isEmpty()) &&
                (getForceUse(AUDIO_POLICY_FORCE_FOR_MEDIA) != AUDIO_POLICY_FORCE_NO_BT_A2DP) &&
                 outputs.isA2dpSupported()) {
            devices2 = availableOutputDevices.getFirstDevicesFromTypes({
                    AUDIO_DEVICE_OUT_BLUETOOTH_A2DP, AUDIO_DEVICE_OUT_BLUETOOTH_A2DP_HEADPHONES,
                    AUDIO_DEVICE_OUT_BLUETOOTH_A2DP_SPEAKER});
        }
        if ((devices2.isEmpty()) &&
            (getForceUse(AUDIO_POLICY_FORCE_FOR_MEDIA) == AUDIO_POLICY_FORCE_SPEAKER)) {
            devices2 = availableOutputDevices.getDevicesFromTypeMask(AUDIO_DEVICE_OUT_SPEAKER);
        }
        if (devices2.isEmpty()) {
            devices2 = availableOutputDevices.getFirstDevicesFromTypes({
                    AUDIO_DEVICE_OUT_WIRED_HEADPHONE, AUDIO_DEVICE_OUT_LINE,
                    AUDIO_DEVICE_OUT_WIRED_HEADSET, AUDIO_DEVICE_OUT_USB_HEADSET,
                    AUDIO_DEVICE_OUT_USB_ACCESSORY, AUDIO_DEVICE_OUT_USB_DEVICE,
                    AUDIO_DEVICE_OUT_DGTL_DOCK_HEADSET});
        }
        if ((devices2.isEmpty()) && (strategy != STRATEGY_SONIFICATION)) {
>>>>>>> c1aabf30
            // no sonification on aux digital (e.g. HDMI)
            devices2 = availableOutputDevices.getDevicesFromTypeMask(AUDIO_DEVICE_OUT_AUX_DIGITAL);
        }
<<<<<<< HEAD
        if ((device2 == AUDIO_DEVICE_NONE) &&
                (getForceUse(AUDIO_POLICY_FORCE_FOR_DOCK) == AUDIO_POLICY_FORCE_ANALOG_DOCK)) {
            device2 = availableOutputDevicesType & AUDIO_DEVICE_OUT_ANLG_DOCK_HEADSET;
        }
        if ((device2 == AUDIO_DEVICE_NONE) && (strategy != STRATEGY_SONIFICATION) &&
                (device == AUDIO_DEVICE_NONE)) {
            // no sonification on WFD sink
            device2 = availableOutputDevicesType & AUDIO_DEVICE_OUT_PROXY;
        }
        if (device2 == AUDIO_DEVICE_NONE) {
            device2 = availableOutputDevicesType & AUDIO_DEVICE_OUT_SPEAKER;
=======
        if ((devices2.isEmpty()) &&
                (getForceUse(AUDIO_POLICY_FORCE_FOR_DOCK) == AUDIO_POLICY_FORCE_ANALOG_DOCK)) {
            devices2 = availableOutputDevices.getDevicesFromTypeMask(
                    AUDIO_DEVICE_OUT_ANLG_DOCK_HEADSET);
        }
        if (devices2.isEmpty()) {
            devices2 = availableOutputDevices.getDevicesFromTypeMask(AUDIO_DEVICE_OUT_SPEAKER);
>>>>>>> c1aabf30
        }
        DeviceVector devices3;
        if (strategy == STRATEGY_MEDIA) {
            // ARC, SPDIF and AUX_LINE can co-exist with others.
            devices3 = availableOutputDevices.getDevicesFromTypeMask(
                    AUDIO_DEVICE_OUT_HDMI_ARC | AUDIO_DEVICE_OUT_SPDIF | AUDIO_DEVICE_OUT_AUX_LINE);
        }

        devices2.add(devices3);
        // device is DEVICE_OUT_SPEAKER if we come from case STRATEGY_SONIFICATION or
        // STRATEGY_ENFORCED_AUDIBLE, AUDIO_DEVICE_NONE otherwise
        devices.add(devices2);

        // If hdmi system audio mode is on, remove speaker out of output list.
        if ((strategy == STRATEGY_MEDIA) &&
            (getForceUse(AUDIO_POLICY_FORCE_FOR_HDMI_SYSTEM_AUDIO) ==
                AUDIO_POLICY_FORCE_HDMI_SYSTEM_AUDIO_ENFORCED)) {
            devices.remove(devices.getDevicesFromTypeMask(AUDIO_DEVICE_OUT_SPEAKER));
        }

        // for STRATEGY_SONIFICATION:
        // if SPEAKER was selected, and SPEAKER_SAFE is available, use SPEAKER_SAFE instead
        if (strategy == STRATEGY_SONIFICATION) {
            devices.replaceDevicesByType(
                    AUDIO_DEVICE_OUT_SPEAKER,
                    availableOutputDevices.getDevicesFromTypeMask(
                            AUDIO_DEVICE_OUT_SPEAKER_SAFE));
        }
        } break;

    default:
        ALOGW("getDevicesForStrategy() unknown strategy: %d", strategy);
        break;
    }

<<<<<<< HEAD
    if (device == AUDIO_DEVICE_NONE) {
        ALOGV("getDeviceForStrategy() no device found for strategy %d", strategy);
        device = getApmObserver()->getDefaultOutputDevice()->type();
        ALOGE_IF(device == AUDIO_DEVICE_NONE,
                 "getDeviceForStrategy() no default device defined");
=======
    if (devices.isEmpty()) {
        ALOGV("getDevicesForStrategy() no device found for strategy %d", strategy);
        sp<DeviceDescriptor> defaultOutputDevice = getApmObserver()->getDefaultOutputDevice();
        if (defaultOutputDevice != nullptr) {
            devices.add(defaultOutputDevice);
        }
        ALOGE_IF(devices.isEmpty(),
                 "getDevicesForStrategy() no default device defined");
>>>>>>> c1aabf30
    }

    ALOGVV("getDevices"
           "ForStrategy() strategy %d, device %x", strategy, devices.types());
    return devices;
}


sp<DeviceDescriptor> Engine::getDeviceForInputSource(audio_source_t inputSource) const
{
    const DeviceVector availableOutputDevices = getApmObserver()->getAvailableOutputDevices();
    const DeviceVector availableInputDevices = getApmObserver()->getAvailableInputDevices();
    const SwAudioOutputCollection &outputs = getApmObserver()->getOutputs();
<<<<<<< HEAD
    audio_devices_t availableDeviceTypes = availableInputDevices.types() & ~AUDIO_DEVICE_BIT_IN;
    sp<AudioOutputDescriptor> primaryOutput = outputs.getPrimaryOutput();
    audio_devices_t availablePrimaryDeviceTypes = availableInputDevices.getDeviceTypesFromHwModule(
        primaryOutput->getModuleHandle()) & ~AUDIO_DEVICE_BIT_IN;
    uint32_t device = AUDIO_DEVICE_NONE;
=======
    DeviceVector availableDevices = availableInputDevices;
    sp<AudioOutputDescriptor> primaryOutput = outputs.getPrimaryOutput();
    DeviceVector availablePrimaryDevices = availableInputDevices.getDevicesFromHwModule(
            primaryOutput->getModuleHandle());
    sp<DeviceDescriptor> device;
>>>>>>> c1aabf30

    // when a call is active, force device selection to match source VOICE_COMMUNICATION
    // for most other input sources to avoid rerouting call TX audio
    if (isInCall()) {
        switch (inputSource) {
        case AUDIO_SOURCE_DEFAULT:
        case AUDIO_SOURCE_MIC:
        case AUDIO_SOURCE_VOICE_RECOGNITION:
        case AUDIO_SOURCE_UNPROCESSED:
        case AUDIO_SOURCE_HOTWORD:
        case AUDIO_SOURCE_CAMCORDER:
        case AUDIO_SOURCE_VOICE_PERFORMANCE:
            inputSource = AUDIO_SOURCE_VOICE_COMMUNICATION;
            break;
        default:
            break;
        }
    }

    switch (inputSource) {
    case AUDIO_SOURCE_DEFAULT:
    case AUDIO_SOURCE_MIC:
<<<<<<< HEAD
    if (property_get_bool("vendor.audio.enable.mirrorlink", false) &&
        (availableDeviceTypes & AUDIO_DEVICE_IN_REMOTE_SUBMIX)) {
        device = AUDIO_DEVICE_IN_REMOTE_SUBMIX;
    } else if (availableDeviceTypes & AUDIO_DEVICE_IN_BLUETOOTH_A2DP) {
        device = AUDIO_DEVICE_IN_BLUETOOTH_A2DP;
    } else if ((getForceUse(AUDIO_POLICY_FORCE_FOR_RECORD) == AUDIO_POLICY_FORCE_BT_SCO) &&
        (availableDeviceTypes & AUDIO_DEVICE_IN_BLUETOOTH_SCO_HEADSET)) {
        device = AUDIO_DEVICE_IN_BLUETOOTH_SCO_HEADSET;
    } else if (availableDeviceTypes & AUDIO_DEVICE_IN_WIRED_HEADSET) {
        device = AUDIO_DEVICE_IN_WIRED_HEADSET;
    } else if (availableDeviceTypes & AUDIO_DEVICE_IN_USB_HEADSET) {
        device = AUDIO_DEVICE_IN_USB_HEADSET;
    } else if (availableDeviceTypes & AUDIO_DEVICE_IN_USB_DEVICE) {
        device = AUDIO_DEVICE_IN_USB_DEVICE;
    } else if (availableDeviceTypes & AUDIO_DEVICE_IN_BUILTIN_MIC) {
        device = AUDIO_DEVICE_IN_BUILTIN_MIC;
    }
    break;
=======
        device = availableDevices.getDevice(
                AUDIO_DEVICE_IN_BLUETOOTH_A2DP, String8(""), AUDIO_FORMAT_DEFAULT);
        if (device != nullptr) break;
        if (getForceUse(AUDIO_POLICY_FORCE_FOR_RECORD) == AUDIO_POLICY_FORCE_BT_SCO) {
            device = availableDevices.getDevice(
                    AUDIO_DEVICE_IN_BLUETOOTH_SCO_HEADSET, String8(""), AUDIO_FORMAT_DEFAULT);
            if (device != nullptr) break;
        }
        device = availableDevices.getFirstExistingDevice({
                AUDIO_DEVICE_IN_WIRED_HEADSET, AUDIO_DEVICE_IN_USB_HEADSET,
                AUDIO_DEVICE_IN_USB_DEVICE, AUDIO_DEVICE_IN_BUILTIN_MIC});
        break;
>>>>>>> c1aabf30

    case AUDIO_SOURCE_VOICE_COMMUNICATION:
        // Allow only use of devices on primary input if in call and HAL does not support routing
        // to voice call path.
        if ((getPhoneState() == AUDIO_MODE_IN_CALL) &&
<<<<<<< HEAD
                (availableOutputDevices.types() & AUDIO_DEVICE_OUT_TELEPHONY_TX) == 0) {
            availableDeviceTypes = availablePrimaryDeviceTypes;
=======
                (availableOutputDevices.getDevice(AUDIO_DEVICE_OUT_TELEPHONY_TX,
                        String8(""), AUDIO_FORMAT_DEFAULT)) == nullptr) {
            availableDevices = availablePrimaryDevices;
>>>>>>> c1aabf30
        }

        switch (getForceUse(AUDIO_POLICY_FORCE_FOR_COMMUNICATION)) {
        case AUDIO_POLICY_FORCE_BT_SCO:
            // if SCO device is requested but no SCO device is available, fall back to default case
            device = availableDevices.getDevice(
                    AUDIO_DEVICE_IN_BLUETOOTH_SCO_HEADSET, String8(""), AUDIO_FORMAT_DEFAULT);
            if (device != nullptr) {
                break;
            }
            FALLTHROUGH_INTENDED;

        default:    // FORCE_NONE
            device = availableDevices.getFirstExistingDevice({
                    AUDIO_DEVICE_IN_WIRED_HEADSET, AUDIO_DEVICE_IN_USB_HEADSET,
                    AUDIO_DEVICE_IN_USB_DEVICE, AUDIO_DEVICE_IN_BUILTIN_MIC});
            break;

        case AUDIO_POLICY_FORCE_SPEAKER:
            device = availableDevices.getFirstExistingDevice({
                    AUDIO_DEVICE_IN_BACK_MIC, AUDIO_DEVICE_IN_BUILTIN_MIC});
            break;
        }
        break;

    case AUDIO_SOURCE_VOICE_RECOGNITION:
    case AUDIO_SOURCE_UNPROCESSED:
    case AUDIO_SOURCE_HOTWORD:
        if (inputSource == AUDIO_SOURCE_HOTWORD) {
<<<<<<< HEAD
            availableDeviceTypes = availablePrimaryDeviceTypes;
        }
        if (property_get_bool("vendor.audio.enable.mirrorlink", false) &&
            (availableDeviceTypes & AUDIO_DEVICE_IN_REMOTE_SUBMIX)) {
            device = AUDIO_DEVICE_IN_REMOTE_SUBMIX;
        } else if (getForceUse(AUDIO_POLICY_FORCE_FOR_RECORD) == AUDIO_POLICY_FORCE_BT_SCO &&
                availableDeviceTypes & AUDIO_DEVICE_IN_BLUETOOTH_SCO_HEADSET) {
            device = AUDIO_DEVICE_IN_BLUETOOTH_SCO_HEADSET;
        } else if (availableDeviceTypes & AUDIO_DEVICE_IN_WIRED_HEADSET) {
            device = AUDIO_DEVICE_IN_WIRED_HEADSET;
        } else if (availableDeviceTypes & AUDIO_DEVICE_IN_USB_HEADSET) {
            device = AUDIO_DEVICE_IN_USB_HEADSET;
        } else if (availableDeviceTypes & AUDIO_DEVICE_IN_USB_DEVICE) {
            device = AUDIO_DEVICE_IN_USB_DEVICE;
        } else if (availableDeviceTypes & AUDIO_DEVICE_IN_BUILTIN_MIC) {
            device = AUDIO_DEVICE_IN_BUILTIN_MIC;
=======
            availableDevices = availablePrimaryDevices;
        }
        if (getForceUse(AUDIO_POLICY_FORCE_FOR_RECORD) == AUDIO_POLICY_FORCE_BT_SCO) {
            device = availableDevices.getDevice(
                    AUDIO_DEVICE_IN_BLUETOOTH_SCO_HEADSET, String8(""), AUDIO_FORMAT_DEFAULT);
            if (device != nullptr) break;
>>>>>>> c1aabf30
        }
        device = availableDevices.getFirstExistingDevice({
                AUDIO_DEVICE_IN_WIRED_HEADSET, AUDIO_DEVICE_IN_USB_HEADSET,
                AUDIO_DEVICE_IN_USB_DEVICE, AUDIO_DEVICE_IN_BUILTIN_MIC});
        break;
    case AUDIO_SOURCE_CAMCORDER:
<<<<<<< HEAD
        if (availableDeviceTypes & AUDIO_DEVICE_IN_BACK_MIC) {
            device = AUDIO_DEVICE_IN_BACK_MIC;
        } else if (availableDeviceTypes & AUDIO_DEVICE_IN_BUILTIN_MIC) {
            device = AUDIO_DEVICE_IN_BUILTIN_MIC;
        } else if (availableDeviceTypes & AUDIO_DEVICE_IN_USB_DEVICE) {
            // This is specifically for a device without built-in mic
            device = AUDIO_DEVICE_IN_USB_DEVICE;
        }
=======
        // For a device without built-in mic, adding usb device
        device = availableDevices.getFirstExistingDevice({
                AUDIO_DEVICE_IN_BACK_MIC, AUDIO_DEVICE_IN_BUILTIN_MIC,
                AUDIO_DEVICE_IN_USB_DEVICE});
>>>>>>> c1aabf30
        break;
    case AUDIO_SOURCE_VOICE_DOWNLINK:
    case AUDIO_SOURCE_VOICE_CALL:
    case AUDIO_SOURCE_VOICE_UPLINK:
<<<<<<< HEAD
        if (availableDeviceTypes & AUDIO_DEVICE_IN_VOICE_CALL) {
            device = AUDIO_DEVICE_IN_VOICE_CALL;
        }
=======
        device = availableDevices.getDevice(
                AUDIO_DEVICE_IN_VOICE_CALL, String8(""), AUDIO_FORMAT_DEFAULT);
        break;
    case AUDIO_SOURCE_VOICE_PERFORMANCE:
        device = availableDevices.getFirstExistingDevice({
                AUDIO_DEVICE_IN_WIRED_HEADSET, AUDIO_DEVICE_IN_USB_HEADSET,
                AUDIO_DEVICE_IN_USB_DEVICE, AUDIO_DEVICE_IN_BUILTIN_MIC});
>>>>>>> c1aabf30
        break;
    case AUDIO_SOURCE_VOICE_PERFORMANCE:
        if (availableDeviceTypes & AUDIO_DEVICE_IN_WIRED_HEADSET) {
            device = AUDIO_DEVICE_IN_WIRED_HEADSET;
        } else if (availableDeviceTypes & AUDIO_DEVICE_IN_USB_HEADSET) {
            device = AUDIO_DEVICE_IN_USB_HEADSET;
        } else if (availableDeviceTypes & AUDIO_DEVICE_IN_USB_DEVICE) {
            device = AUDIO_DEVICE_IN_USB_DEVICE;
        } else if (availableDeviceTypes & AUDIO_DEVICE_IN_BUILTIN_MIC) {
            device = AUDIO_DEVICE_IN_BUILTIN_MIC;
        }
        break;
    case AUDIO_SOURCE_REMOTE_SUBMIX:
        device = availableDevices.getDevice(
                AUDIO_DEVICE_IN_REMOTE_SUBMIX, String8(""), AUDIO_FORMAT_DEFAULT);
        break;
    case AUDIO_SOURCE_FM_TUNER:
<<<<<<< HEAD
        if (availableDeviceTypes & AUDIO_DEVICE_IN_FM_TUNER) {
            device = AUDIO_DEVICE_IN_FM_TUNER;
        }
=======
        device = availableDevices.getDevice(
                AUDIO_DEVICE_IN_FM_TUNER, String8(""), AUDIO_FORMAT_DEFAULT);
        break;
    case AUDIO_SOURCE_ECHO_REFERENCE:
        device = availableDevices.getDevice(
                AUDIO_DEVICE_IN_ECHO_REFERENCE, String8(""), AUDIO_FORMAT_DEFAULT);
>>>>>>> c1aabf30
        break;
    case AUDIO_SOURCE_ECHO_REFERENCE:
        if (availableDeviceTypes & AUDIO_DEVICE_IN_ECHO_REFERENCE) {
            device = AUDIO_DEVICE_IN_ECHO_REFERENCE;
        }
        break;
    default:
        ALOGW("getDeviceForInputSource() invalid input source %d", inputSource);
        break;
    }
    if (device == nullptr) {
        ALOGV("getDeviceForInputSource() no device found for source %d", inputSource);
        device = availableDevices.getDevice(
                AUDIO_DEVICE_IN_STUB, String8(""), AUDIO_FORMAT_DEFAULT);
        ALOGE_IF(device == nullptr,
                 "getDeviceForInputSource() no default device defined");
    }
    ALOGV_IF(device != nullptr,
             "getDeviceForInputSource()input source %d, device %08x",
             inputSource, device->type());
    return device;
}

void Engine::updateDeviceSelectionCache()
{
    for (const auto &iter : getProductStrategies()) {
        const auto &strategy = iter.second;
        auto devices = getDevicesForProductStrategy(strategy->getId());
        mDevicesForStrategies[strategy->getId()] = devices;
        strategy->setDeviceTypes(devices.types());
        strategy->setDeviceAddress(devices.getFirstValidAddress().c_str());
    }
}

DeviceVector Engine::getDevicesForProductStrategy(product_strategy_t strategy) const
{
    DeviceVector availableOutputDevices = getApmObserver()->getAvailableOutputDevices();
    DeviceVector availableInputDevices = getApmObserver()->getAvailableInputDevices();
    const SwAudioOutputCollection &outputs = getApmObserver()->getOutputs();

    auto legacyStrategy = mLegacyStrategyMap.find(strategy) != end(mLegacyStrategyMap) ?
                mLegacyStrategyMap.at(strategy) : STRATEGY_NONE;
<<<<<<< HEAD
    audio_devices_t devices = getDeviceForStrategyInt(legacyStrategy,
                                                      availableOutputDevices,
                                                      availableInputDevices, outputs,
                                                      (uint32_t)AUDIO_DEVICE_NONE);
    return availableOutputDevices.getDevicesFromTypeMask(devices);
=======
    return getDevicesForStrategyInt(legacyStrategy,
                                    availableOutputDevices,
                                    availableInputDevices, outputs);
>>>>>>> c1aabf30
}

DeviceVector Engine::getOutputDevicesForAttributes(const audio_attributes_t &attributes,
                                                   const sp<DeviceDescriptor> &preferredDevice,
                                                   bool fromCache) const
{
    // First check for explict routing device
    if (preferredDevice != nullptr) {
        ALOGV("%s explicit Routing on device %s", __func__, preferredDevice->toString().c_str());
        return DeviceVector(preferredDevice);
    }
    product_strategy_t strategy = getProductStrategyForAttributes(attributes);
    const DeviceVector availableOutputDevices = getApmObserver()->getAvailableOutputDevices();
    const SwAudioOutputCollection &outputs = getApmObserver()->getOutputs();
    //
    // @TODO: what is the priority of explicit routing? Shall it be considered first as it used to
    // be by APM?
    //
    // Honor explicit routing requests only if all active clients have a preferred route in which
    // case the last active client route is used
    sp<DeviceDescriptor> device = findPreferredDevice(outputs, strategy, availableOutputDevices);
    if (device != nullptr) {
        return DeviceVector(device);
    }

    return fromCache? mDevicesForStrategies.at(strategy) : getDevicesForProductStrategy(strategy);
}

DeviceVector Engine::getOutputDevicesForStream(audio_stream_type_t stream, bool fromCache) const
{
    auto attributes = getAttributesForStreamType(stream);
    return getOutputDevicesForAttributes(attributes, nullptr, fromCache);
}

sp<DeviceDescriptor> Engine::getInputDeviceForAttributes(const audio_attributes_t &attr,
                                                         sp<AudioPolicyMix> *mix) const
{
    const auto &policyMixes = getApmObserver()->getAudioPolicyMixCollection();
    const auto availableInputDevices = getApmObserver()->getAvailableInputDevices();
    const auto &inputs = getApmObserver()->getInputs();
    std::string address;

    //
    // Explicit Routing ??? what is the priority of explicit routing? Shall it be considered
    // first as it used to be by APM?
    //
    // Honor explicit routing requests only if all active clients have a preferred route in which
    // case the last active client route is used
    sp<DeviceDescriptor> device =
            findPreferredDevice(inputs, attr.source, availableInputDevices);
    if (device != nullptr) {
        return device;
    }

    device = policyMixes.getDeviceAndMixForInputSource(attr.source, availableInputDevices, mix);
    if (device != nullptr) {
        return device;
    }
<<<<<<< HEAD
    audio_devices_t deviceType = getDeviceForInputSource(attr.source);

    if (audio_is_remote_submix_device(deviceType)) {
        address = "0";
        std::size_t pos;
        std::string tags { attr.tags };
        if ((pos = tags.find("addr=")) != std::string::npos) {
            address = tags.substr(pos + std::strlen("addr="));
        }
    }
    return availableInputDevices.getDevice(deviceType,
=======

    device = getDeviceForInputSource(attr.source);
    if (device == nullptr || !audio_is_remote_submix_device(device->type())) {
        // Return immediately if the device is null or it is not a remote submix device.
        return device;
    }

    // For remote submix device, try to find the device by address.
    address = "0";
    std::size_t pos;
    std::string tags { attr.tags };
    if ((pos = tags.find("addr=")) != std::string::npos) {
        address = tags.substr(pos + std::strlen("addr="));
    }
    return availableInputDevices.getDevice(device->type(),
>>>>>>> c1aabf30
                                           String8(address.c_str()),
                                           AUDIO_FORMAT_DEFAULT);
}

} // namespace audio_policy
} // namespace android

<|MERGE_RESOLUTION|>--- conflicted
+++ resolved
@@ -137,24 +137,12 @@
     return EngineBase::setForceUse(usage, config);
 }
 
-<<<<<<< HEAD
-audio_devices_t Engine::getDeviceForStrategyInt(legacy_strategy strategy,
-                                                DeviceVector availableOutputDevices,
-                                                DeviceVector availableInputDevices,
-                                                const SwAudioOutputCollection &outputs,
-                                                uint32_t outputDeviceTypesToIgnore) const
-{
-    uint32_t device = AUDIO_DEVICE_NONE;
-    uint32_t availableOutputDevicesType =
-            availableOutputDevices.types() & ~outputDeviceTypesToIgnore;
-=======
 DeviceVector Engine::getDevicesForStrategyInt(legacy_strategy strategy,
                                               DeviceVector availableOutputDevices,
                                               DeviceVector availableInputDevices,
                                               const SwAudioOutputCollection &outputs) const
 {
     DeviceVector devices;
->>>>>>> c1aabf30
 
     switch (strategy) {
 
@@ -164,14 +152,8 @@
 
     case STRATEGY_SONIFICATION_RESPECTFUL:
         if (isInCall() || outputs.isActiveLocally(toVolumeSource(AUDIO_STREAM_VOICE_CALL))) {
-<<<<<<< HEAD
-            device = getDeviceForStrategyInt(
-                    STRATEGY_SONIFICATION, availableOutputDevices, availableInputDevices, outputs,
-                    outputDeviceTypesToIgnore);
-=======
             devices = getDevicesForStrategyInt(
                     STRATEGY_SONIFICATION, availableOutputDevices, availableInputDevices, outputs);
->>>>>>> c1aabf30
         } else {
             bool media_active_locally =
                     outputs.isActiveLocally(toVolumeSource(AUDIO_STREAM_MUSIC),
@@ -215,29 +197,13 @@
             audio_devices_t txDevice = getDeviceForInputSource(
                     AUDIO_SOURCE_VOICE_COMMUNICATION)->type();
             sp<AudioOutputDescriptor> primaryOutput = outputs.getPrimaryOutput();
-<<<<<<< HEAD
-            audio_devices_t availPrimaryInputDevices =
-                 availableInputDevices.getDeviceTypesFromHwModule(primaryOutput->getModuleHandle());
-=======
             DeviceVector availPrimaryInputDevices =
                     availableInputDevices.getDevicesFromHwModule(primaryOutput->getModuleHandle());
->>>>>>> c1aabf30
 
             // TODO: getPrimaryOutput return only devices from first module in
             // audio_policy_configuration.xml, hearing aid is not there, but it's
             // a primary device
             // FIXME: this is not the right way of solving this problem
-<<<<<<< HEAD
-            audio_devices_t availPrimaryOutputDevices =
-                (primaryOutput->supportedDevices().types() | AUDIO_DEVICE_OUT_HEARING_AID) &
-                availableOutputDevices.types();
-
-            if (((availableInputDevices.types() &
-                    AUDIO_DEVICE_IN_TELEPHONY_RX & ~AUDIO_DEVICE_BIT_IN) == 0) ||
-                    (((txDevice & availPrimaryInputDevices & ~AUDIO_DEVICE_BIT_IN) != 0) &&
-                         (primaryOutput->getAudioPort()->getModuleVersionMajor() < 3))) {
-                availableOutputDevicesType = availPrimaryOutputDevices;
-=======
             DeviceVector availPrimaryOutputDevices = availableOutputDevices.getDevicesFromTypeMask(
                     primaryOutput->supportedDevices().types());
             availPrimaryOutputDevices.add(
@@ -249,7 +215,6 @@
                             txDevice, String8(""), AUDIO_FORMAT_DEFAULT) != nullptr) &&
                             (primaryOutput->getAudioPort()->getModuleVersionMajor() < 3))) {
                 availableOutputDevices = availPrimaryOutputDevices;
->>>>>>> c1aabf30
             }
         }
         // for phone strategy, we first consider the forced use and then the available devices by
@@ -279,28 +244,15 @@
                         AUDIO_DEVICE_OUT_BLUETOOTH_A2DP_HEADPHONES});
                 if (!devices.isEmpty()) break;
             }
-<<<<<<< HEAD
-            device = availableOutputDevicesType & AUDIO_DEVICE_OUT_WIRED_HEADPHONE;
-            if (device) break;
-            device = availableOutputDevicesType & AUDIO_DEVICE_OUT_WIRED_HEADSET;
-            if (device) break;
-            device = availableOutputDevicesType & AUDIO_DEVICE_OUT_LINE;
-            if (device) break;
-            device = availableOutputDevicesType & AUDIO_DEVICE_OUT_USB_HEADSET;
-            if (device) break;
-            device = availableOutputDevicesType & AUDIO_DEVICE_OUT_USB_DEVICE;
-            if (device) break;
             if (getDpConnAndAllowedForVoice() && isInCall()) {
-                device = availableOutputDevicesType & AUDIO_DEVICE_OUT_AUX_DIGITAL;
-                if (device) break;
-            }
-=======
+                devices = availableOutputDevices.getDevicesFromTypeMask(AUDIO_DEVICE_OUT_AUX_DIGITAL);
+                if (!devices.isEmpty()) break;
+            }
             devices = availableOutputDevices.getFirstDevicesFromTypes({
                     AUDIO_DEVICE_OUT_WIRED_HEADPHONE, AUDIO_DEVICE_OUT_WIRED_HEADSET,
                     AUDIO_DEVICE_OUT_LINE, AUDIO_DEVICE_OUT_USB_HEADSET,
                     AUDIO_DEVICE_OUT_USB_DEVICE});
             if (!devices.isEmpty()) break;
->>>>>>> c1aabf30
             if (!isInCall()) {
                 devices = availableOutputDevices.getFirstDevicesFromTypes({
                         AUDIO_DEVICE_OUT_USB_ACCESSORY, AUDIO_DEVICE_OUT_DGTL_DOCK_HEADSET,
@@ -337,14 +289,8 @@
         // If incall, just select the STRATEGY_PHONE device
         if (isInCall() ||
                 outputs.isActiveLocally(toVolumeSource(AUDIO_STREAM_VOICE_CALL))) {
-<<<<<<< HEAD
-            device = getDeviceForStrategyInt(
-                    STRATEGY_PHONE, availableOutputDevices, availableInputDevices, outputs,
-                    outputDeviceTypesToIgnore);
-=======
             devices = getDevicesForStrategyInt(
                     STRATEGY_PHONE, availableOutputDevices, availableInputDevices, outputs);
->>>>>>> c1aabf30
             break;
         }
         FALLTHROUGH_INTENDED;
@@ -357,11 +303,7 @@
 
         if ((strategy == STRATEGY_SONIFICATION) ||
                 (getForceUse(AUDIO_POLICY_FORCE_FOR_SYSTEM) == AUDIO_POLICY_FORCE_SYSTEM_ENFORCED)) {
-<<<<<<< HEAD
-            device = availableOutputDevicesType & AUDIO_DEVICE_OUT_SPEAKER;
-=======
             devices = availableOutputDevices.getDevicesFromTypeMask(AUDIO_DEVICE_OUT_SPEAKER);
->>>>>>> c1aabf30
         }
 
         // if SCO headset is connected and we are told to use it, play ringtone over
@@ -384,19 +326,11 @@
             }
             // Use both Bluetooth SCO and phone default output when ringing in normal mode
             if (getForceUse(AUDIO_POLICY_FORCE_FOR_COMMUNICATION) == AUDIO_POLICY_FORCE_BT_SCO) {
-<<<<<<< HEAD
-                if ((strategy == STRATEGY_SONIFICATION) &&
-                        (device & AUDIO_DEVICE_OUT_SPEAKER) &&
-                        (availableOutputDevicesType & AUDIO_DEVICE_OUT_SPEAKER_SAFE)) {
-                    device |= AUDIO_DEVICE_OUT_SPEAKER_SAFE;
-                    device &= ~AUDIO_DEVICE_OUT_SPEAKER;
-=======
                 if (strategy == STRATEGY_SONIFICATION) {
                     devices.replaceDevicesByType(
                             AUDIO_DEVICE_OUT_SPEAKER,
                             availableOutputDevices.getDevicesFromTypeMask(
                                     AUDIO_DEVICE_OUT_SPEAKER_SAFE));
->>>>>>> c1aabf30
                 }
                 if (!devices2.isEmpty()) {
                     devices.add(devices2);
@@ -407,10 +341,11 @@
         // if display-port is connected and being used in voice usecase,
         // play ringtone over speaker and display-port
         if ((strategy == STRATEGY_SONIFICATION) && getDpConnAndAllowedForVoice()) {
-             uint32_t device2 = availableOutputDevicesType & AUDIO_DEVICE_OUT_AUX_DIGITAL;
-             if (device2 != AUDIO_DEVICE_NONE) {
-                 device |= device2;
-                 break;
+             DeviceVector devices2 = availableOutputDevices.getDevicesFromTypeMask(
+                 AUDIO_DEVICE_OUT_AUX_DIGITAL);
+             if (!devices2.isEmpty()) {
+               devices.add(devices2);
+               break;
              }
         }
         // The second device used for sonification is the same as the device used by media strategy
@@ -422,22 +357,6 @@
             // compressed format as they would likely not be mixed and dropped.
             for (size_t i = 0; i < outputs.size(); i++) {
                 sp<AudioOutputDescriptor> desc = outputs.valueAt(i);
-<<<<<<< HEAD
-                audio_devices_t devices = desc->devices().types() &
-                    (AUDIO_DEVICE_OUT_HDMI | AUDIO_DEVICE_OUT_SPDIF | AUDIO_DEVICE_OUT_HDMI_ARC);
-                if (desc->isActive() && !audio_is_linear_pcm(desc->mFormat) &&
-                        devices != AUDIO_DEVICE_NONE) {
-                    availableOutputDevicesType = availableOutputDevices.types() & ~devices;
-                }
-            }
-            availableOutputDevices =
-                    availableOutputDevices.getDevicesFromTypeMask(availableOutputDevicesType);
-            if (outputs.isActive(toVolumeSource(AUDIO_STREAM_RING)) ||
-                    outputs.isActive(toVolumeSource(AUDIO_STREAM_ALARM))) {
-                return getDeviceForStrategyInt(
-                    STRATEGY_SONIFICATION, availableOutputDevices, availableInputDevices, outputs,
-                    outputDeviceTypesToIgnore);
-=======
                 if (desc->isActive() && !audio_is_linear_pcm(desc->mFormat)) {
                     availableOutputDevices.remove(desc->devices().getDevicesFromTypeMask(
                             AUDIO_DEVICE_OUT_HDMI | AUDIO_DEVICE_OUT_SPDIF
@@ -448,7 +367,6 @@
                     outputs.isActive(toVolumeSource(AUDIO_STREAM_ALARM))) {
                 return getDevicesForStrategyInt(
                     STRATEGY_SONIFICATION, availableOutputDevices, availableInputDevices, outputs);
->>>>>>> c1aabf30
             }
             if (isInCall()) {
                 return getDevicesForStrategyInt(
@@ -461,22 +379,13 @@
     // FIXME: STRATEGY_REROUTING follow STRATEGY_MEDIA for now
     case STRATEGY_REROUTING:
     case STRATEGY_MEDIA: {
-<<<<<<< HEAD
-        uint32_t device2 = AUDIO_DEVICE_NONE;
-        if (isInCall() && (device == AUDIO_DEVICE_NONE)) {
-            // when in call, get the device for Phone strategy
-            device = getDeviceForStrategyInt(
-                    STRATEGY_PHONE, availableOutputDevices, availableInputDevices, outputs,
-                    outputDeviceTypesToIgnore);
-            break;
-        }
-
-        if (strategy != STRATEGY_SONIFICATION) {
-            // no sonification on remote submix (e.g. WFD)
-            if (availableOutputDevices.getDevice(AUDIO_DEVICE_OUT_REMOTE_SUBMIX,
-                                                 String8("0"), AUDIO_FORMAT_DEFAULT) != 0) {
-                device2 = availableOutputDevices.types() & AUDIO_DEVICE_OUT_REMOTE_SUBMIX;
-=======
+        if (isInCall() && devices.isEmpty()) {
+          // when in call, get the device for Phone strategy
+          devices = getDevicesForStrategyInt(
+                    STRATEGY_PHONE, availableOutputDevices, availableInputDevices, outputs);
+          break;
+        }
+
         DeviceVector devices2;
         if (strategy != STRATEGY_SONIFICATION) {
             // no sonification on remote submix (e.g. WFD)
@@ -485,7 +394,6 @@
                     AUDIO_DEVICE_OUT_REMOTE_SUBMIX, String8("0"),
                     AUDIO_FORMAT_DEFAULT)) != nullptr) {
                 devices2.add(remoteSubmix);
->>>>>>> c1aabf30
             }
         }
         if (isInCall() && (strategy == STRATEGY_MEDIA)) {
@@ -494,50 +402,6 @@
             break;
         }
         // FIXME: Find a better solution to prevent routing to BT hearing aid(b/122931261).
-<<<<<<< HEAD
-        if ((device2 == AUDIO_DEVICE_NONE) &&
-                (getForceUse(AUDIO_POLICY_FORCE_FOR_MEDIA) != AUDIO_POLICY_FORCE_NO_BT_A2DP)) {
-            device2 = availableOutputDevicesType & AUDIO_DEVICE_OUT_HEARING_AID;
-        }
-        if ((device2 == AUDIO_DEVICE_NONE) &&
-                (getForceUse(AUDIO_POLICY_FORCE_FOR_MEDIA) != AUDIO_POLICY_FORCE_NO_BT_A2DP) &&
-                 outputs.isA2dpSupported()) {
-            device2 = availableOutputDevicesType & AUDIO_DEVICE_OUT_BLUETOOTH_A2DP;
-            if (device2 == AUDIO_DEVICE_NONE) {
-                device2 = availableOutputDevicesType & AUDIO_DEVICE_OUT_BLUETOOTH_A2DP_HEADPHONES;
-            }
-            if (device2 == AUDIO_DEVICE_NONE) {
-                device2 = availableOutputDevicesType & AUDIO_DEVICE_OUT_BLUETOOTH_A2DP_SPEAKER;
-            }
-        }
-        if ((device2 == AUDIO_DEVICE_NONE) &&
-            (getForceUse(AUDIO_POLICY_FORCE_FOR_MEDIA) == AUDIO_POLICY_FORCE_SPEAKER)) {
-            device2 = availableOutputDevicesType & AUDIO_DEVICE_OUT_SPEAKER;
-        }
-        if (device2 == AUDIO_DEVICE_NONE) {
-            device2 = availableOutputDevicesType & AUDIO_DEVICE_OUT_WIRED_HEADPHONE;
-        }
-        if (device2 == AUDIO_DEVICE_NONE) {
-            device2 = availableOutputDevicesType & AUDIO_DEVICE_OUT_LINE;
-        }
-        if (device2 == AUDIO_DEVICE_NONE) {
-            device2 = availableOutputDevicesType & AUDIO_DEVICE_OUT_WIRED_HEADSET;
-        }
-        if (device2 == AUDIO_DEVICE_NONE) {
-            device2 = availableOutputDevicesType & AUDIO_DEVICE_OUT_USB_HEADSET;
-        }
-        if (device2 == AUDIO_DEVICE_NONE) {
-            device2 = availableOutputDevicesType & AUDIO_DEVICE_OUT_USB_ACCESSORY;
-        }
-        if (device2 == AUDIO_DEVICE_NONE) {
-            device2 = availableOutputDevicesType & AUDIO_DEVICE_OUT_USB_DEVICE;
-        }
-        if (device2 == AUDIO_DEVICE_NONE) {
-            device2 = availableOutputDevicesType & AUDIO_DEVICE_OUT_DGTL_DOCK_HEADSET;
-        }
-        if ((device2 == AUDIO_DEVICE_NONE) && (strategy != STRATEGY_SONIFICATION) &&
-                (device == AUDIO_DEVICE_NONE)) {
-=======
         if ((devices2.isEmpty()) &&
                 (getForceUse(AUDIO_POLICY_FORCE_FOR_MEDIA) != AUDIO_POLICY_FORCE_NO_BT_A2DP)) {
             devices2 = availableOutputDevices.getDevicesFromTypeMask(AUDIO_DEVICE_OUT_HEARING_AID);
@@ -560,32 +424,27 @@
                     AUDIO_DEVICE_OUT_USB_ACCESSORY, AUDIO_DEVICE_OUT_USB_DEVICE,
                     AUDIO_DEVICE_OUT_DGTL_DOCK_HEADSET});
         }
-        if ((devices2.isEmpty()) && (strategy != STRATEGY_SONIFICATION)) {
->>>>>>> c1aabf30
+        if (devices2.isEmpty()) {
+            devices2 = availableOutputDevices.getDevicesFromTypeMask(AUDIO_DEVICE_OUT_USB_DEVICE);
+        }
+        if (devices2.isEmpty()) {
+            devices2 = availableOutputDevices.getDevicesFromTypeMask(AUDIO_DEVICE_OUT_DGTL_DOCK_HEADSET);
+        }
+        if ((devices2.isEmpty()) && (strategy != STRATEGY_SONIFICATION) && (devices.isEmpty())) {
             // no sonification on aux digital (e.g. HDMI)
             devices2 = availableOutputDevices.getDevicesFromTypeMask(AUDIO_DEVICE_OUT_AUX_DIGITAL);
         }
-<<<<<<< HEAD
-        if ((device2 == AUDIO_DEVICE_NONE) &&
-                (getForceUse(AUDIO_POLICY_FORCE_FOR_DOCK) == AUDIO_POLICY_FORCE_ANALOG_DOCK)) {
-            device2 = availableOutputDevicesType & AUDIO_DEVICE_OUT_ANLG_DOCK_HEADSET;
-        }
-        if ((device2 == AUDIO_DEVICE_NONE) && (strategy != STRATEGY_SONIFICATION) &&
-                (device == AUDIO_DEVICE_NONE)) {
-            // no sonification on WFD sink
-            device2 = availableOutputDevicesType & AUDIO_DEVICE_OUT_PROXY;
-        }
-        if (device2 == AUDIO_DEVICE_NONE) {
-            device2 = availableOutputDevicesType & AUDIO_DEVICE_OUT_SPEAKER;
-=======
         if ((devices2.isEmpty()) &&
                 (getForceUse(AUDIO_POLICY_FORCE_FOR_DOCK) == AUDIO_POLICY_FORCE_ANALOG_DOCK)) {
             devices2 = availableOutputDevices.getDevicesFromTypeMask(
                     AUDIO_DEVICE_OUT_ANLG_DOCK_HEADSET);
         }
+        if ((devices2.isEmpty()) && (strategy != STRATEGY_SONIFICATION) && (devices.isEmpty())) {
+            // no sonification on WFD sink
+            devices2 = availableOutputDevices.getDevicesFromTypeMask(AUDIO_DEVICE_OUT_PROXY);
+        }
         if (devices2.isEmpty()) {
             devices2 = availableOutputDevices.getDevicesFromTypeMask(AUDIO_DEVICE_OUT_SPEAKER);
->>>>>>> c1aabf30
         }
         DeviceVector devices3;
         if (strategy == STRATEGY_MEDIA) {
@@ -621,13 +480,6 @@
         break;
     }
 
-<<<<<<< HEAD
-    if (device == AUDIO_DEVICE_NONE) {
-        ALOGV("getDeviceForStrategy() no device found for strategy %d", strategy);
-        device = getApmObserver()->getDefaultOutputDevice()->type();
-        ALOGE_IF(device == AUDIO_DEVICE_NONE,
-                 "getDeviceForStrategy() no default device defined");
-=======
     if (devices.isEmpty()) {
         ALOGV("getDevicesForStrategy() no device found for strategy %d", strategy);
         sp<DeviceDescriptor> defaultOutputDevice = getApmObserver()->getDefaultOutputDevice();
@@ -636,7 +488,6 @@
         }
         ALOGE_IF(devices.isEmpty(),
                  "getDevicesForStrategy() no default device defined");
->>>>>>> c1aabf30
     }
 
     ALOGVV("getDevices"
@@ -650,19 +501,11 @@
     const DeviceVector availableOutputDevices = getApmObserver()->getAvailableOutputDevices();
     const DeviceVector availableInputDevices = getApmObserver()->getAvailableInputDevices();
     const SwAudioOutputCollection &outputs = getApmObserver()->getOutputs();
-<<<<<<< HEAD
-    audio_devices_t availableDeviceTypes = availableInputDevices.types() & ~AUDIO_DEVICE_BIT_IN;
-    sp<AudioOutputDescriptor> primaryOutput = outputs.getPrimaryOutput();
-    audio_devices_t availablePrimaryDeviceTypes = availableInputDevices.getDeviceTypesFromHwModule(
-        primaryOutput->getModuleHandle()) & ~AUDIO_DEVICE_BIT_IN;
-    uint32_t device = AUDIO_DEVICE_NONE;
-=======
     DeviceVector availableDevices = availableInputDevices;
     sp<AudioOutputDescriptor> primaryOutput = outputs.getPrimaryOutput();
     DeviceVector availablePrimaryDevices = availableInputDevices.getDevicesFromHwModule(
             primaryOutput->getModuleHandle());
     sp<DeviceDescriptor> device;
->>>>>>> c1aabf30
 
     // when a call is active, force device selection to match source VOICE_COMMUNICATION
     // for most other input sources to avoid rerouting call TX audio
@@ -685,26 +528,11 @@
     switch (inputSource) {
     case AUDIO_SOURCE_DEFAULT:
     case AUDIO_SOURCE_MIC:
-<<<<<<< HEAD
-    if (property_get_bool("vendor.audio.enable.mirrorlink", false) &&
-        (availableDeviceTypes & AUDIO_DEVICE_IN_REMOTE_SUBMIX)) {
-        device = AUDIO_DEVICE_IN_REMOTE_SUBMIX;
-    } else if (availableDeviceTypes & AUDIO_DEVICE_IN_BLUETOOTH_A2DP) {
-        device = AUDIO_DEVICE_IN_BLUETOOTH_A2DP;
-    } else if ((getForceUse(AUDIO_POLICY_FORCE_FOR_RECORD) == AUDIO_POLICY_FORCE_BT_SCO) &&
-        (availableDeviceTypes & AUDIO_DEVICE_IN_BLUETOOTH_SCO_HEADSET)) {
-        device = AUDIO_DEVICE_IN_BLUETOOTH_SCO_HEADSET;
-    } else if (availableDeviceTypes & AUDIO_DEVICE_IN_WIRED_HEADSET) {
-        device = AUDIO_DEVICE_IN_WIRED_HEADSET;
-    } else if (availableDeviceTypes & AUDIO_DEVICE_IN_USB_HEADSET) {
-        device = AUDIO_DEVICE_IN_USB_HEADSET;
-    } else if (availableDeviceTypes & AUDIO_DEVICE_IN_USB_DEVICE) {
-        device = AUDIO_DEVICE_IN_USB_DEVICE;
-    } else if (availableDeviceTypes & AUDIO_DEVICE_IN_BUILTIN_MIC) {
-        device = AUDIO_DEVICE_IN_BUILTIN_MIC;
-    }
-    break;
-=======
+        if (property_get_bool("vendor.audio.enable.mirrorlink", false)) {
+            device = availableDevices.getDevice(
+                    AUDIO_DEVICE_IN_REMOTE_SUBMIX, String8(""), AUDIO_FORMAT_DEFAULT);
+            if (device != nullptr) break;
+        }
         device = availableDevices.getDevice(
                 AUDIO_DEVICE_IN_BLUETOOTH_A2DP, String8(""), AUDIO_FORMAT_DEFAULT);
         if (device != nullptr) break;
@@ -717,20 +545,14 @@
                 AUDIO_DEVICE_IN_WIRED_HEADSET, AUDIO_DEVICE_IN_USB_HEADSET,
                 AUDIO_DEVICE_IN_USB_DEVICE, AUDIO_DEVICE_IN_BUILTIN_MIC});
         break;
->>>>>>> c1aabf30
 
     case AUDIO_SOURCE_VOICE_COMMUNICATION:
         // Allow only use of devices on primary input if in call and HAL does not support routing
         // to voice call path.
         if ((getPhoneState() == AUDIO_MODE_IN_CALL) &&
-<<<<<<< HEAD
-                (availableOutputDevices.types() & AUDIO_DEVICE_OUT_TELEPHONY_TX) == 0) {
-            availableDeviceTypes = availablePrimaryDeviceTypes;
-=======
                 (availableOutputDevices.getDevice(AUDIO_DEVICE_OUT_TELEPHONY_TX,
                         String8(""), AUDIO_FORMAT_DEFAULT)) == nullptr) {
             availableDevices = availablePrimaryDevices;
->>>>>>> c1aabf30
         }
 
         switch (getForceUse(AUDIO_POLICY_FORCE_FOR_COMMUNICATION)) {
@@ -760,61 +582,31 @@
     case AUDIO_SOURCE_UNPROCESSED:
     case AUDIO_SOURCE_HOTWORD:
         if (inputSource == AUDIO_SOURCE_HOTWORD) {
-<<<<<<< HEAD
-            availableDeviceTypes = availablePrimaryDeviceTypes;
-        }
-        if (property_get_bool("vendor.audio.enable.mirrorlink", false) &&
-            (availableDeviceTypes & AUDIO_DEVICE_IN_REMOTE_SUBMIX)) {
-            device = AUDIO_DEVICE_IN_REMOTE_SUBMIX;
-        } else if (getForceUse(AUDIO_POLICY_FORCE_FOR_RECORD) == AUDIO_POLICY_FORCE_BT_SCO &&
-                availableDeviceTypes & AUDIO_DEVICE_IN_BLUETOOTH_SCO_HEADSET) {
-            device = AUDIO_DEVICE_IN_BLUETOOTH_SCO_HEADSET;
-        } else if (availableDeviceTypes & AUDIO_DEVICE_IN_WIRED_HEADSET) {
-            device = AUDIO_DEVICE_IN_WIRED_HEADSET;
-        } else if (availableDeviceTypes & AUDIO_DEVICE_IN_USB_HEADSET) {
-            device = AUDIO_DEVICE_IN_USB_HEADSET;
-        } else if (availableDeviceTypes & AUDIO_DEVICE_IN_USB_DEVICE) {
-            device = AUDIO_DEVICE_IN_USB_DEVICE;
-        } else if (availableDeviceTypes & AUDIO_DEVICE_IN_BUILTIN_MIC) {
-            device = AUDIO_DEVICE_IN_BUILTIN_MIC;
-=======
             availableDevices = availablePrimaryDevices;
+        }
+        if (property_get_bool("vendor.audio.enable.mirrorlink", false)) {
+            device = availableDevices.getDevice(
+                    AUDIO_DEVICE_IN_REMOTE_SUBMIX, String8(""), AUDIO_FORMAT_DEFAULT);
+            if (device != nullptr) break;
         }
         if (getForceUse(AUDIO_POLICY_FORCE_FOR_RECORD) == AUDIO_POLICY_FORCE_BT_SCO) {
             device = availableDevices.getDevice(
                     AUDIO_DEVICE_IN_BLUETOOTH_SCO_HEADSET, String8(""), AUDIO_FORMAT_DEFAULT);
             if (device != nullptr) break;
->>>>>>> c1aabf30
         }
         device = availableDevices.getFirstExistingDevice({
                 AUDIO_DEVICE_IN_WIRED_HEADSET, AUDIO_DEVICE_IN_USB_HEADSET,
                 AUDIO_DEVICE_IN_USB_DEVICE, AUDIO_DEVICE_IN_BUILTIN_MIC});
         break;
     case AUDIO_SOURCE_CAMCORDER:
-<<<<<<< HEAD
-        if (availableDeviceTypes & AUDIO_DEVICE_IN_BACK_MIC) {
-            device = AUDIO_DEVICE_IN_BACK_MIC;
-        } else if (availableDeviceTypes & AUDIO_DEVICE_IN_BUILTIN_MIC) {
-            device = AUDIO_DEVICE_IN_BUILTIN_MIC;
-        } else if (availableDeviceTypes & AUDIO_DEVICE_IN_USB_DEVICE) {
-            // This is specifically for a device without built-in mic
-            device = AUDIO_DEVICE_IN_USB_DEVICE;
-        }
-=======
         // For a device without built-in mic, adding usb device
         device = availableDevices.getFirstExistingDevice({
                 AUDIO_DEVICE_IN_BACK_MIC, AUDIO_DEVICE_IN_BUILTIN_MIC,
                 AUDIO_DEVICE_IN_USB_DEVICE});
->>>>>>> c1aabf30
         break;
     case AUDIO_SOURCE_VOICE_DOWNLINK:
     case AUDIO_SOURCE_VOICE_CALL:
     case AUDIO_SOURCE_VOICE_UPLINK:
-<<<<<<< HEAD
-        if (availableDeviceTypes & AUDIO_DEVICE_IN_VOICE_CALL) {
-            device = AUDIO_DEVICE_IN_VOICE_CALL;
-        }
-=======
         device = availableDevices.getDevice(
                 AUDIO_DEVICE_IN_VOICE_CALL, String8(""), AUDIO_FORMAT_DEFAULT);
         break;
@@ -822,41 +614,18 @@
         device = availableDevices.getFirstExistingDevice({
                 AUDIO_DEVICE_IN_WIRED_HEADSET, AUDIO_DEVICE_IN_USB_HEADSET,
                 AUDIO_DEVICE_IN_USB_DEVICE, AUDIO_DEVICE_IN_BUILTIN_MIC});
->>>>>>> c1aabf30
-        break;
-    case AUDIO_SOURCE_VOICE_PERFORMANCE:
-        if (availableDeviceTypes & AUDIO_DEVICE_IN_WIRED_HEADSET) {
-            device = AUDIO_DEVICE_IN_WIRED_HEADSET;
-        } else if (availableDeviceTypes & AUDIO_DEVICE_IN_USB_HEADSET) {
-            device = AUDIO_DEVICE_IN_USB_HEADSET;
-        } else if (availableDeviceTypes & AUDIO_DEVICE_IN_USB_DEVICE) {
-            device = AUDIO_DEVICE_IN_USB_DEVICE;
-        } else if (availableDeviceTypes & AUDIO_DEVICE_IN_BUILTIN_MIC) {
-            device = AUDIO_DEVICE_IN_BUILTIN_MIC;
-        }
         break;
     case AUDIO_SOURCE_REMOTE_SUBMIX:
         device = availableDevices.getDevice(
                 AUDIO_DEVICE_IN_REMOTE_SUBMIX, String8(""), AUDIO_FORMAT_DEFAULT);
         break;
     case AUDIO_SOURCE_FM_TUNER:
-<<<<<<< HEAD
-        if (availableDeviceTypes & AUDIO_DEVICE_IN_FM_TUNER) {
-            device = AUDIO_DEVICE_IN_FM_TUNER;
-        }
-=======
         device = availableDevices.getDevice(
                 AUDIO_DEVICE_IN_FM_TUNER, String8(""), AUDIO_FORMAT_DEFAULT);
         break;
     case AUDIO_SOURCE_ECHO_REFERENCE:
         device = availableDevices.getDevice(
                 AUDIO_DEVICE_IN_ECHO_REFERENCE, String8(""), AUDIO_FORMAT_DEFAULT);
->>>>>>> c1aabf30
-        break;
-    case AUDIO_SOURCE_ECHO_REFERENCE:
-        if (availableDeviceTypes & AUDIO_DEVICE_IN_ECHO_REFERENCE) {
-            device = AUDIO_DEVICE_IN_ECHO_REFERENCE;
-        }
         break;
     default:
         ALOGW("getDeviceForInputSource() invalid input source %d", inputSource);
@@ -894,17 +663,9 @@
 
     auto legacyStrategy = mLegacyStrategyMap.find(strategy) != end(mLegacyStrategyMap) ?
                 mLegacyStrategyMap.at(strategy) : STRATEGY_NONE;
-<<<<<<< HEAD
-    audio_devices_t devices = getDeviceForStrategyInt(legacyStrategy,
-                                                      availableOutputDevices,
-                                                      availableInputDevices, outputs,
-                                                      (uint32_t)AUDIO_DEVICE_NONE);
-    return availableOutputDevices.getDevicesFromTypeMask(devices);
-=======
     return getDevicesForStrategyInt(legacyStrategy,
                                     availableOutputDevices,
                                     availableInputDevices, outputs);
->>>>>>> c1aabf30
 }
 
 DeviceVector Engine::getOutputDevicesForAttributes(const audio_attributes_t &attributes,
@@ -963,19 +724,6 @@
     if (device != nullptr) {
         return device;
     }
-<<<<<<< HEAD
-    audio_devices_t deviceType = getDeviceForInputSource(attr.source);
-
-    if (audio_is_remote_submix_device(deviceType)) {
-        address = "0";
-        std::size_t pos;
-        std::string tags { attr.tags };
-        if ((pos = tags.find("addr=")) != std::string::npos) {
-            address = tags.substr(pos + std::strlen("addr="));
-        }
-    }
-    return availableInputDevices.getDevice(deviceType,
-=======
 
     device = getDeviceForInputSource(attr.source);
     if (device == nullptr || !audio_is_remote_submix_device(device->type())) {
@@ -991,7 +739,6 @@
         address = tags.substr(pos + std::strlen("addr="));
     }
     return availableInputDevices.getDevice(device->type(),
->>>>>>> c1aabf30
                                            String8(address.c_str()),
                                            AUDIO_FORMAT_DEFAULT);
 }
