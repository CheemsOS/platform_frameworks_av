--- conflicted
+++ resolved
@@ -29,10 +29,7 @@
 #include <future>
 #include <inttypes.h>
 #include <hardware/camera_common.h>
-<<<<<<< HEAD
-=======
 #include <android/hidl/manager/1.2/IServiceManager.h>
->>>>>>> c1aabf30
 #include <hidl/ServiceManagement.h>
 #include <functional>
 #include <camera_metadata_hidden.h>
@@ -51,13 +48,6 @@
 using std::literals::chrono_literals::operator""s;
 
 namespace {
-<<<<<<< HEAD
-// Hardcoded name for the passthrough HAL implementation, since it can't be discovered via the
-// service manager
-const std::string kLegacyProviderName("legacy/0");
-const std::string kExternalProviderName("external/0");
-=======
->>>>>>> c1aabf30
 const bool kEnableLazyHal(property_get_bool("ro.camera.enableLazyHal", false));
 } // anonymous namespace
 
@@ -108,8 +98,6 @@
     for (const auto& instance : mServiceProxy->listServices()) {
         this->addProviderLocked(instance);
     }
-
-    IPCThreadState::self()->flushCommands();
 
     IPCThreadState::self()->flushCommands();
 
@@ -544,573 +532,6 @@
             start = i+1;
         }
     }
-<<<<<<< HEAD
-}
-
-bool CameraProviderManager::ProviderInfo::DeviceInfo3::isPublicallyHiddenSecureCamera() {
-    camera_metadata_entry_t entryCap;
-    entryCap = mCameraCharacteristics.find(ANDROID_REQUEST_AVAILABLE_CAPABILITIES);
-    if (entryCap.count != 1) {
-        // Do NOT hide this camera device if the capabilities specify anything more
-        // than ANDROID_REQUEST_AVAILABLE_CAPABILITIES_SECURE_IMAGE_DATA.
-        return false;
-    }
-    return entryCap.data.u8[0] == ANDROID_REQUEST_AVAILABLE_CAPABILITIES_SECURE_IMAGE_DATA;
-}
-
-void CameraProviderManager::ProviderInfo::DeviceInfo3::getSupportedSizes(
-        const CameraMetadata& ch, uint32_t tag, android_pixel_format_t format,
-        std::vector<std::tuple<size_t, size_t>> *sizes/*out*/) {
-    if (sizes == nullptr) {
-        return;
-    }
-
-    auto scalerDims = ch.find(tag);
-    if (scalerDims.count > 0) {
-        // Scaler entry contains 4 elements (format, width, height, type)
-        for (size_t i = 0; i < scalerDims.count; i += 4) {
-            if ((scalerDims.data.i32[i] == format) &&
-                    (scalerDims.data.i32[i+3] ==
-                     ANDROID_SCALER_AVAILABLE_STREAM_CONFIGURATIONS_OUTPUT)) {
-                sizes->push_back(std::make_tuple(scalerDims.data.i32[i+1],
-                            scalerDims.data.i32[i+2]));
-            }
-        }
-    }
-}
-
-void CameraProviderManager::ProviderInfo::DeviceInfo3::getSupportedDurations(
-        const CameraMetadata& ch, uint32_t tag, android_pixel_format_t format,
-        const std::vector<std::tuple<size_t, size_t>>& sizes,
-        std::vector<int64_t> *durations/*out*/) {
-    if (durations == nullptr) {
-        return;
-    }
-
-    auto availableDurations = ch.find(tag);
-    if (availableDurations.count > 0) {
-        // Duration entry contains 4 elements (format, width, height, duration)
-        for (size_t i = 0; i < availableDurations.count; i += 4) {
-            for (const auto& size : sizes) {
-                int64_t width = std::get<0>(size);
-                int64_t height = std::get<1>(size);
-                if ((availableDurations.data.i64[i] == format) &&
-                        (availableDurations.data.i64[i+1] == width) &&
-                        (availableDurations.data.i64[i+2] == height)) {
-                    durations->push_back(availableDurations.data.i64[i+3]);
-                }
-            }
-        }
-    }
-}
-void CameraProviderManager::ProviderInfo::DeviceInfo3::getSupportedDynamicDepthDurations(
-        const std::vector<int64_t>& depthDurations, const std::vector<int64_t>& blobDurations,
-        std::vector<int64_t> *dynamicDepthDurations /*out*/) {
-    if ((dynamicDepthDurations == nullptr) || (depthDurations.size() != blobDurations.size())) {
-        return;
-    }
-
-    // Unfortunately there is no direct way to calculate the dynamic depth stream duration.
-    // Processing time on camera service side can vary greatly depending on multiple
-    // variables which are not under our control. Make a guesstimate by taking the maximum
-    // corresponding duration value from depth and blob.
-    auto depthDuration = depthDurations.begin();
-    auto blobDuration = blobDurations.begin();
-    dynamicDepthDurations->reserve(depthDurations.size());
-    while ((depthDuration != depthDurations.end()) && (blobDuration != blobDurations.end())) {
-        dynamicDepthDurations->push_back(std::max(*depthDuration, *blobDuration));
-        depthDuration++; blobDuration++;
-    }
-}
-
-void CameraProviderManager::ProviderInfo::DeviceInfo3::getSupportedDynamicDepthSizes(
-        const std::vector<std::tuple<size_t, size_t>>& blobSizes,
-        const std::vector<std::tuple<size_t, size_t>>& depthSizes,
-        std::vector<std::tuple<size_t, size_t>> *dynamicDepthSizes /*out*/,
-        std::vector<std::tuple<size_t, size_t>> *internalDepthSizes /*out*/) {
-    if (dynamicDepthSizes == nullptr || internalDepthSizes == nullptr) {
-        return;
-    }
-
-    // The dynamic depth spec. does not mention how close the AR ratio should be.
-    // Try using something appropriate.
-    float ARTolerance = kDepthARTolerance;
-
-    for (const auto& blobSize : blobSizes) {
-        float jpegAR = static_cast<float> (std::get<0>(blobSize)) /
-                static_cast<float>(std::get<1>(blobSize));
-        bool found = false;
-        for (const auto& depthSize : depthSizes) {
-            if (depthSize == blobSize) {
-                internalDepthSizes->push_back(depthSize);
-                found = true;
-                break;
-            } else {
-                float depthAR = static_cast<float> (std::get<0>(depthSize)) /
-                    static_cast<float>(std::get<1>(depthSize));
-                if (std::fabs(jpegAR - depthAR) <= ARTolerance) {
-                    internalDepthSizes->push_back(depthSize);
-                    found = true;
-                    break;
-                }
-            }
-        }
-
-        if (found) {
-            dynamicDepthSizes->push_back(blobSize);
-        }
-    }
-}
-
-bool CameraProviderManager::ProviderInfo::DeviceInfo3::isDepthPhotoLibraryPresent() {
-    static bool libraryPresent = false;
-    static bool initialized = false;
-    if (initialized) {
-        return libraryPresent;
-    } else {
-        initialized = true;
-    }
-
-    void* depthLibHandle = dlopen(camera3::kDepthPhotoLibrary, RTLD_NOW | RTLD_LOCAL);
-    if (depthLibHandle == nullptr) {
-        return false;
-    }
-
-    auto processFunc = dlsym(depthLibHandle, camera3::kDepthPhotoProcessFunction);
-    if (processFunc != nullptr) {
-        libraryPresent = true;
-    } else {
-        libraryPresent = false;
-    }
-    dlclose(depthLibHandle);
-
-    return libraryPresent;
-}
-
-status_t CameraProviderManager::ProviderInfo::DeviceInfo3::addDynamicDepthTags() {
-    uint32_t depthExclTag = ANDROID_DEPTH_DEPTH_IS_EXCLUSIVE;
-    uint32_t depthSizesTag = ANDROID_DEPTH_AVAILABLE_DEPTH_STREAM_CONFIGURATIONS;
-    auto& c = mCameraCharacteristics;
-    std::vector<std::tuple<size_t, size_t>> supportedBlobSizes, supportedDepthSizes,
-            supportedDynamicDepthSizes, internalDepthSizes;
-    auto chTags = c.find(ANDROID_REQUEST_AVAILABLE_CHARACTERISTICS_KEYS);
-    if (chTags.count == 0) {
-        ALOGE("%s: Supported camera characteristics is empty!", __FUNCTION__);
-        return BAD_VALUE;
-    }
-
-    bool isDepthExclusivePresent = std::find(chTags.data.i32, chTags.data.i32 + chTags.count,
-            depthExclTag) != (chTags.data.i32 + chTags.count);
-    bool isDepthSizePresent = std::find(chTags.data.i32, chTags.data.i32 + chTags.count,
-            depthSizesTag) != (chTags.data.i32 + chTags.count);
-    if (!(isDepthExclusivePresent && isDepthSizePresent)) {
-        // No depth support, nothing more to do.
-        return OK;
-    }
-
-    auto depthExclusiveEntry = c.find(depthExclTag);
-    if (depthExclusiveEntry.count > 0) {
-        if (depthExclusiveEntry.data.u8[0] != ANDROID_DEPTH_DEPTH_IS_EXCLUSIVE_FALSE) {
-            // Depth support is exclusive, nothing more to do.
-            return OK;
-        }
-    } else {
-        ALOGE("%s: Advertised depth exclusive tag but value is not present!", __FUNCTION__);
-        return BAD_VALUE;
-    }
-
-    getSupportedSizes(c, ANDROID_SCALER_AVAILABLE_STREAM_CONFIGURATIONS, HAL_PIXEL_FORMAT_BLOB,
-            &supportedBlobSizes);
-    getSupportedSizes(c, depthSizesTag, HAL_PIXEL_FORMAT_Y16, &supportedDepthSizes);
-    if (supportedBlobSizes.empty() || supportedDepthSizes.empty()) {
-        // Nothing to do in this case.
-        return OK;
-    }
-
-    getSupportedDynamicDepthSizes(supportedBlobSizes, supportedDepthSizes,
-            &supportedDynamicDepthSizes, &internalDepthSizes);
-    if (supportedDynamicDepthSizes.empty()) {
-        // Nothing more to do.
-        return OK;
-    }
-
-    if(!isDepthPhotoLibraryPresent()) {
-        // Depth photo processing library is not present, nothing more to do.
-        return OK;
-    }
-
-    std::vector<int32_t> dynamicDepthEntries;
-    for (const auto& it : supportedDynamicDepthSizes) {
-        int32_t entry[4] = {HAL_PIXEL_FORMAT_BLOB, static_cast<int32_t> (std::get<0>(it)),
-                static_cast<int32_t> (std::get<1>(it)),
-                ANDROID_SCALER_AVAILABLE_STREAM_CONFIGURATIONS_OUTPUT };
-        dynamicDepthEntries.insert(dynamicDepthEntries.end(), entry, entry + 4);
-    }
-
-    std::vector<int64_t> depthMinDurations, depthStallDurations;
-    std::vector<int64_t> blobMinDurations, blobStallDurations;
-    std::vector<int64_t> dynamicDepthMinDurations, dynamicDepthStallDurations;
-
-    getSupportedDurations(c, ANDROID_DEPTH_AVAILABLE_DEPTH_MIN_FRAME_DURATIONS,
-            HAL_PIXEL_FORMAT_Y16, internalDepthSizes, &depthMinDurations);
-    getSupportedDurations(c, ANDROID_SCALER_AVAILABLE_MIN_FRAME_DURATIONS,
-            HAL_PIXEL_FORMAT_BLOB, supportedDynamicDepthSizes, &blobMinDurations);
-    if (blobMinDurations.empty() || depthMinDurations.empty() ||
-            (depthMinDurations.size() != blobMinDurations.size())) {
-        ALOGE("%s: Unexpected number of available depth min durations! %zu vs. %zu",
-                __FUNCTION__, depthMinDurations.size(), blobMinDurations.size());
-        return BAD_VALUE;
-    }
-
-    getSupportedDurations(c, ANDROID_DEPTH_AVAILABLE_DEPTH_STALL_DURATIONS,
-            HAL_PIXEL_FORMAT_Y16, internalDepthSizes, &depthStallDurations);
-    getSupportedDurations(c, ANDROID_SCALER_AVAILABLE_STALL_DURATIONS,
-            HAL_PIXEL_FORMAT_BLOB, supportedDynamicDepthSizes, &blobStallDurations);
-    if (blobStallDurations.empty() || depthStallDurations.empty() ||
-            (depthStallDurations.size() != blobStallDurations.size())) {
-        ALOGE("%s: Unexpected number of available depth stall durations! %zu vs. %zu",
-                __FUNCTION__, depthStallDurations.size(), blobStallDurations.size());
-        return BAD_VALUE;
-    }
-
-    getSupportedDynamicDepthDurations(depthMinDurations, blobMinDurations,
-            &dynamicDepthMinDurations);
-    getSupportedDynamicDepthDurations(depthStallDurations, blobStallDurations,
-            &dynamicDepthStallDurations);
-    if (dynamicDepthMinDurations.empty() || dynamicDepthStallDurations.empty() ||
-            (dynamicDepthMinDurations.size() != dynamicDepthStallDurations.size())) {
-        ALOGE("%s: Unexpected number of dynamic depth stall/min durations! %zu vs. %zu",
-                __FUNCTION__, dynamicDepthMinDurations.size(), dynamicDepthStallDurations.size());
-        return BAD_VALUE;
-    }
-
-    std::vector<int64_t> dynamicDepthMinDurationEntries;
-    auto itDuration = dynamicDepthMinDurations.begin();
-    auto itSize = supportedDynamicDepthSizes.begin();
-    while (itDuration != dynamicDepthMinDurations.end()) {
-        int64_t entry[4] = {HAL_PIXEL_FORMAT_BLOB, static_cast<int32_t> (std::get<0>(*itSize)),
-                static_cast<int32_t> (std::get<1>(*itSize)), *itDuration};
-        dynamicDepthMinDurationEntries.insert(dynamicDepthMinDurationEntries.end(), entry,
-                entry + 4);
-        itDuration++; itSize++;
-    }
-
-    std::vector<int64_t> dynamicDepthStallDurationEntries;
-    itDuration = dynamicDepthStallDurations.begin();
-    itSize = supportedDynamicDepthSizes.begin();
-    while (itDuration != dynamicDepthStallDurations.end()) {
-        int64_t entry[4] = {HAL_PIXEL_FORMAT_BLOB, static_cast<int32_t> (std::get<0>(*itSize)),
-                static_cast<int32_t> (std::get<1>(*itSize)), *itDuration};
-        dynamicDepthStallDurationEntries.insert(dynamicDepthStallDurationEntries.end(), entry,
-                entry + 4);
-        itDuration++; itSize++;
-    }
-
-    c.update(ANDROID_DEPTH_AVAILABLE_DYNAMIC_DEPTH_STREAM_CONFIGURATIONS,
-            dynamicDepthEntries.data(), dynamicDepthEntries.size());
-    c.update(ANDROID_DEPTH_AVAILABLE_DYNAMIC_DEPTH_MIN_FRAME_DURATIONS,
-            dynamicDepthMinDurationEntries.data(), dynamicDepthMinDurationEntries.size());
-    c.update(ANDROID_DEPTH_AVAILABLE_DYNAMIC_DEPTH_STALL_DURATIONS,
-            dynamicDepthStallDurationEntries.data(), dynamicDepthStallDurationEntries.size());
-
-    std::vector<int32_t> supportedChTags;
-    supportedChTags.reserve(chTags.count + 3);
-    supportedChTags.insert(supportedChTags.end(), chTags.data.i32,
-            chTags.data.i32 + chTags.count);
-    supportedChTags.push_back(ANDROID_DEPTH_AVAILABLE_DYNAMIC_DEPTH_STREAM_CONFIGURATIONS);
-    supportedChTags.push_back(ANDROID_DEPTH_AVAILABLE_DYNAMIC_DEPTH_MIN_FRAME_DURATIONS);
-    supportedChTags.push_back(ANDROID_DEPTH_AVAILABLE_DYNAMIC_DEPTH_STALL_DURATIONS);
-    c.update(ANDROID_REQUEST_AVAILABLE_CHARACTERISTICS_KEYS, supportedChTags.data(),
-            supportedChTags.size());
-
-    return OK;
-}
-
-status_t CameraProviderManager::ProviderInfo::DeviceInfo3::fixupMonochromeTags() {
-    status_t res = OK;
-    auto& c = mCameraCharacteristics;
-
-    // Override static metadata for MONOCHROME camera with older device version
-    if (mVersion.get_major() == 3 && mVersion.get_minor() < 5) {
-        camera_metadata_entry cap = c.find(ANDROID_REQUEST_AVAILABLE_CAPABILITIES);
-        for (size_t i = 0; i < cap.count; i++) {
-            if (cap.data.u8[i] == ANDROID_REQUEST_AVAILABLE_CAPABILITIES_MONOCHROME) {
-                // ANDROID_SENSOR_INFO_COLOR_FILTER_ARRANGEMENT
-                uint8_t cfa = ANDROID_SENSOR_INFO_COLOR_FILTER_ARRANGEMENT_MONO;
-                res = c.update(ANDROID_SENSOR_INFO_COLOR_FILTER_ARRANGEMENT, &cfa, 1);
-                if (res != OK) {
-                    ALOGE("%s: Failed to update COLOR_FILTER_ARRANGEMENT: %s (%d)",
-                          __FUNCTION__, strerror(-res), res);
-                    return res;
-                }
-
-                // ANDROID_REQUEST_AVAILABLE_CHARACTERISTICS_KEYS
-                const std::vector<uint32_t> sKeys = {
-                        ANDROID_SENSOR_REFERENCE_ILLUMINANT1,
-                        ANDROID_SENSOR_REFERENCE_ILLUMINANT2,
-                        ANDROID_SENSOR_CALIBRATION_TRANSFORM1,
-                        ANDROID_SENSOR_CALIBRATION_TRANSFORM2,
-                        ANDROID_SENSOR_COLOR_TRANSFORM1,
-                        ANDROID_SENSOR_COLOR_TRANSFORM2,
-                        ANDROID_SENSOR_FORWARD_MATRIX1,
-                        ANDROID_SENSOR_FORWARD_MATRIX2,
-                };
-                res = removeAvailableKeys(c, sKeys,
-                        ANDROID_REQUEST_AVAILABLE_CHARACTERISTICS_KEYS);
-                if (res != OK) {
-                    ALOGE("%s: Failed to update REQUEST_AVAILABLE_CHARACTERISTICS_KEYS: %s (%d)",
-                            __FUNCTION__, strerror(-res), res);
-                    return res;
-                }
-
-                // ANDROID_REQUEST_AVAILABLE_REQUEST_KEYS
-                const std::vector<uint32_t> reqKeys = {
-                        ANDROID_COLOR_CORRECTION_MODE,
-                        ANDROID_COLOR_CORRECTION_TRANSFORM,
-                        ANDROID_COLOR_CORRECTION_GAINS,
-                };
-                res = removeAvailableKeys(c, reqKeys, ANDROID_REQUEST_AVAILABLE_REQUEST_KEYS);
-                if (res != OK) {
-                    ALOGE("%s: Failed to update REQUEST_AVAILABLE_REQUEST_KEYS: %s (%d)",
-                            __FUNCTION__, strerror(-res), res);
-                    return res;
-                }
-
-                // ANDROID_REQUEST_AVAILABLE_RESULT_KEYS
-                const std::vector<uint32_t> resKeys = {
-                        ANDROID_SENSOR_GREEN_SPLIT,
-                        ANDROID_SENSOR_NEUTRAL_COLOR_POINT,
-                        ANDROID_COLOR_CORRECTION_MODE,
-                        ANDROID_COLOR_CORRECTION_TRANSFORM,
-                        ANDROID_COLOR_CORRECTION_GAINS,
-                };
-                res = removeAvailableKeys(c, resKeys, ANDROID_REQUEST_AVAILABLE_RESULT_KEYS);
-                if (res != OK) {
-                    ALOGE("%s: Failed to update REQUEST_AVAILABLE_RESULT_KEYS: %s (%d)",
-                            __FUNCTION__, strerror(-res), res);
-                    return res;
-                }
-
-                // ANDROID_SENSOR_BLACK_LEVEL_PATTERN
-                camera_metadata_entry blEntry = c.find(ANDROID_SENSOR_BLACK_LEVEL_PATTERN);
-                for (size_t j = 1; j < blEntry.count; j++) {
-                    blEntry.data.i32[j] = blEntry.data.i32[0];
-                }
-            }
-        }
-    }
-    return res;
-}
-
-status_t CameraProviderManager::ProviderInfo::DeviceInfo3::removeAvailableKeys(
-        CameraMetadata& c, const std::vector<uint32_t>& keys, uint32_t keyTag) {
-    status_t res = OK;
-
-    camera_metadata_entry keysEntry = c.find(keyTag);
-    if (keysEntry.count == 0) {
-        ALOGE("%s: Failed to find tag %u: %s (%d)", __FUNCTION__, keyTag, strerror(-res), res);
-        return res;
-    }
-    std::vector<int32_t> vKeys;
-    vKeys.reserve(keysEntry.count);
-    for (size_t i = 0; i < keysEntry.count; i++) {
-        if (std::find(keys.begin(), keys.end(), keysEntry.data.i32[i]) == keys.end()) {
-            vKeys.push_back(keysEntry.data.i32[i]);
-        }
-    }
-    res = c.update(keyTag, vKeys.data(), vKeys.size());
-    return res;
-}
-
-status_t CameraProviderManager::ProviderInfo::DeviceInfo3::fillHeicStreamCombinations(
-        std::vector<int32_t>* outputs,
-        std::vector<int64_t>* durations,
-        std::vector<int64_t>* stallDurations,
-        const camera_metadata_entry& halStreamConfigs,
-        const camera_metadata_entry& halStreamDurations) {
-    if (outputs == nullptr || durations == nullptr || stallDurations == nullptr) {
-        return BAD_VALUE;
-    }
-
-    static bool supportInMemoryTempFile =
-            camera3::HeicCompositeStream::isInMemoryTempFileSupported();
-    if (!supportInMemoryTempFile) {
-        ALOGI("%s: No HEIC support due to absence of in memory temp file support",
-                __FUNCTION__);
-        return OK;
-    }
-
-    for (size_t i = 0; i < halStreamConfigs.count; i += 4) {
-        int32_t format = halStreamConfigs.data.i32[i];
-        // Only IMPLEMENTATION_DEFINED and YUV_888 can be used to generate HEIC
-        // image.
-        if (format != HAL_PIXEL_FORMAT_IMPLEMENTATION_DEFINED &&
-                format != HAL_PIXEL_FORMAT_YCBCR_420_888) {
-            continue;
-        }
-
-        bool sizeAvail = false;
-        for (size_t j = 0; j < outputs->size(); j+= 4) {
-            if ((*outputs)[j+1] == halStreamConfigs.data.i32[i+1] &&
-                    (*outputs)[j+2] == halStreamConfigs.data.i32[i+2]) {
-                sizeAvail = true;
-                break;
-            }
-        }
-        if (sizeAvail) continue;
-
-        int64_t stall = 0;
-        bool useHeic, useGrid;
-        if (camera3::HeicCompositeStream::isSizeSupportedByHeifEncoder(
-                halStreamConfigs.data.i32[i+1], halStreamConfigs.data.i32[i+2],
-                &useHeic, &useGrid, &stall)) {
-            if (useGrid != (format == HAL_PIXEL_FORMAT_YCBCR_420_888)) {
-                continue;
-            }
-
-            // HEIC configuration
-            int32_t config[] = {HAL_PIXEL_FORMAT_BLOB, halStreamConfigs.data.i32[i+1],
-                    halStreamConfigs.data.i32[i+2], 0 /*isInput*/};
-            outputs->insert(outputs->end(), config, config + 4);
-
-            // HEIC minFrameDuration
-            for (size_t j = 0; j < halStreamDurations.count; j += 4) {
-                if (halStreamDurations.data.i64[j] == format &&
-                        halStreamDurations.data.i64[j+1] == halStreamConfigs.data.i32[i+1] &&
-                        halStreamDurations.data.i64[j+2] == halStreamConfigs.data.i32[i+2]) {
-                    int64_t duration[] = {HAL_PIXEL_FORMAT_BLOB, halStreamConfigs.data.i32[i+1],
-                            halStreamConfigs.data.i32[i+2], halStreamDurations.data.i64[j+3]};
-                    durations->insert(durations->end(), duration, duration+4);
-                    break;
-                }
-            }
-
-            // HEIC stallDuration
-            int64_t stallDuration[] = {HAL_PIXEL_FORMAT_BLOB, halStreamConfigs.data.i32[i+1],
-                    halStreamConfigs.data.i32[i+2], stall};
-            stallDurations->insert(stallDurations->end(), stallDuration, stallDuration+4);
-        }
-    }
-    return OK;
-}
-
-status_t CameraProviderManager::ProviderInfo::DeviceInfo3::deriveHeicTags() {
-    auto& c = mCameraCharacteristics;
-
-    camera_metadata_entry halHeicSupport = c.find(ANDROID_HEIC_INFO_SUPPORTED);
-    if (halHeicSupport.count > 1) {
-        ALOGE("%s: Invalid entry count %zu for ANDROID_HEIC_INFO_SUPPORTED",
-                __FUNCTION__, halHeicSupport.count);
-        return BAD_VALUE;
-    } else if (halHeicSupport.count == 0 ||
-            halHeicSupport.data.u8[0] == ANDROID_HEIC_INFO_SUPPORTED_FALSE) {
-        // Camera HAL doesn't support mandatory stream combinations for HEIC.
-        return OK;
-    }
-
-    camera_metadata_entry maxJpegAppsSegments =
-            c.find(ANDROID_HEIC_INFO_MAX_JPEG_APP_SEGMENTS_COUNT);
-    if (maxJpegAppsSegments.count != 1 || maxJpegAppsSegments.data.u8[0] == 0 ||
-            maxJpegAppsSegments.data.u8[0] > 16) {
-        ALOGE("%s: ANDROID_HEIC_INFO_MAX_JPEG_APP_SEGMENTS_COUNT must be within [1, 16]",
-                __FUNCTION__);
-        return BAD_VALUE;
-    }
-
-    // Populate HEIC output configurations and its related min frame duration
-    // and stall duration.
-    std::vector<int32_t> heicOutputs;
-    std::vector<int64_t> heicDurations;
-    std::vector<int64_t> heicStallDurations;
-
-    camera_metadata_entry halStreamConfigs =
-            c.find(ANDROID_SCALER_AVAILABLE_STREAM_CONFIGURATIONS);
-    camera_metadata_entry minFrameDurations =
-            c.find(ANDROID_SCALER_AVAILABLE_MIN_FRAME_DURATIONS);
-
-    status_t res = fillHeicStreamCombinations(&heicOutputs, &heicDurations, &heicStallDurations,
-            halStreamConfigs, minFrameDurations);
-    if (res != OK) {
-        ALOGE("%s: Failed to fill HEIC stream combinations: %s (%d)", __FUNCTION__,
-                strerror(-res), res);
-        return res;
-    }
-
-    c.update(ANDROID_HEIC_AVAILABLE_HEIC_STREAM_CONFIGURATIONS,
-           heicOutputs.data(), heicOutputs.size());
-    c.update(ANDROID_HEIC_AVAILABLE_HEIC_MIN_FRAME_DURATIONS,
-            heicDurations.data(), heicDurations.size());
-    c.update(ANDROID_HEIC_AVAILABLE_HEIC_STALL_DURATIONS,
-            heicStallDurations.data(), heicStallDurations.size());
-
-    return OK;
-}
-
-bool CameraProviderManager::isLogicalCamera(const std::string& id,
-        std::vector<std::string>* physicalCameraIds) {
-    std::lock_guard<std::mutex> lock(mInterfaceMutex);
-
-    auto deviceInfo = findDeviceInfoLocked(id);
-    if (deviceInfo == nullptr) return false;
-
-    if (deviceInfo->mIsLogicalCamera && physicalCameraIds != nullptr) {
-        *physicalCameraIds = deviceInfo->mPhysicalIds;
-    }
-    return deviceInfo->mIsLogicalCamera;
-}
-
-bool CameraProviderManager::isPublicallyHiddenSecureCamera(const std::string& id) {
-    std::lock_guard<std::mutex> lock(mInterfaceMutex);
-
-    auto deviceInfo = findDeviceInfoLocked(id);
-    if (deviceInfo == nullptr) {
-        return false;
-    }
-    return deviceInfo->mIsPublicallyHiddenSecureCamera;
-}
-
-bool CameraProviderManager::isHiddenPhysicalCamera(const std::string& cameraId) {
-    for (auto& provider : mProviders) {
-        for (auto& deviceInfo : provider->mDevices) {
-            if (deviceInfo->mId == cameraId) {
-                // cameraId is found in public camera IDs advertised by the
-                // provider.
-                return false;
-            }
-        }
-    }
-
-    for (auto& provider : mProviders) {
-        for (auto& deviceInfo : provider->mDevices) {
-            CameraMetadata info;
-            status_t res = deviceInfo->getCameraCharacteristics(&info);
-            if (res != OK) {
-                ALOGE("%s: Failed to getCameraCharacteristics for id %s", __FUNCTION__,
-                        deviceInfo->mId.c_str());
-                return false;
-            }
-
-            std::vector<std::string> physicalIds;
-            if (deviceInfo->mIsLogicalCamera) {
-                if (std::find(deviceInfo->mPhysicalIds.begin(), deviceInfo->mPhysicalIds.end(),
-                        cameraId) != deviceInfo->mPhysicalIds.end()) {
-                    int deviceVersion = HARDWARE_DEVICE_API_VERSION(
-                            deviceInfo->mVersion.get_major(), deviceInfo->mVersion.get_minor());
-                    if (deviceVersion < CAMERA_DEVICE_API_VERSION_3_5) {
-                        ALOGE("%s: Wrong deviceVersion %x for hiddenPhysicalCameraId %s",
-                                __FUNCTION__, deviceVersion, cameraId.c_str());
-                        return false;
-                    } else {
-                        return true;
-                    }
-                }
-            }
-        }
-    }
-
-    return false;
-=======
->>>>>>> c1aabf30
 }
 
 SystemCameraKind CameraProviderManager::ProviderInfo::DeviceInfo3::getSystemCameraKind() {
@@ -2521,11 +1942,10 @@
     if (status != Status::OK) {
         ALOGE("%s: Unable to get camera characteristics for device %s: %s (%d)",
                 __FUNCTION__, id.c_str(), CameraProviderManager::statusToString(status), status);
-<<<<<<< HEAD
         return;
     }
 
-    mIsPublicallyHiddenSecureCamera = isPublicallyHiddenSecureCamera();
+    mSystemCameraKind = getSystemCameraKind();
 
     status_t res = fixupMonochromeTags();
     if (OK != res) {
@@ -2533,19 +1953,6 @@
                 __FUNCTION__, strerror(-res), res);
         return;
     }
-=======
-        return;
-    }
-
-    mSystemCameraKind = getSystemCameraKind();
-
-    status_t res = fixupMonochromeTags();
-    if (OK != res) {
-        ALOGE("%s: Unable to fix up monochrome tags based for older HAL version: %s (%d)",
-                __FUNCTION__, strerror(-res), res);
-        return;
-    }
->>>>>>> c1aabf30
     auto stat = addDynamicDepthTags();
     if (OK != stat) {
         ALOGE("%s: Failed appending dynamic depth tags: %s (%d)", __FUNCTION__, strerror(-stat),
