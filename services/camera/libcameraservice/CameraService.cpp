/*
 * Copyright (C) 2008 The Android Open Source Project
 *
 * Licensed under the Apache License, Version 2.0 (the "License");
 * you may not use this file except in compliance with the License.
 * You may obtain a copy of the License at
 *
 *      http://www.apache.org/licenses/LICENSE-2.0
 *
 * Unless required by applicable law or agreed to in writing, software
 * distributed under the License is distributed on an "AS IS" BASIS,
 * WITHOUT WARRANTIES OR CONDITIONS OF ANY KIND, either express or implied.
 * See the License for the specific language governing permissions and
 * limitations under the License.
 */

#define LOG_TAG "CameraService"
#define ATRACE_TAG ATRACE_TAG_CAMERA
//#define LOG_NDEBUG 0

#include <algorithm>
#include <climits>
#include <stdio.h>
#include <cstring>
#include <ctime>
#include <string>
#include <sys/types.h>
#include <inttypes.h>
#include <pthread.h>

#include <android/hardware/ICamera.h>
#include <android/hardware/ICameraClient.h>

#include <android-base/macros.h>
#include <android-base/parseint.h>
#include <android-base/stringprintf.h>
#include <binder/ActivityManager.h>
#include <binder/AppOpsManager.h>
#include <binder/IPCThreadState.h>
#include <binder/IServiceManager.h>
#include <binder/MemoryBase.h>
#include <binder/MemoryHeapBase.h>
#include <binder/PermissionController.h>
#include <binder/ProcessInfoService.h>
#include <binder/IResultReceiver.h>
#include <cutils/atomic.h>
#include <cutils/properties.h>
#include <cutils/misc.h>
#include <gui/Surface.h>
#include <hardware/hardware.h>
#include "hidl/HidlCameraService.h"
#include <hidl/HidlTransportSupport.h>
#include <hwbinder/IPCThreadState.h>
#include <memunreachable/memunreachable.h>
#include <media/AudioSystem.h>
#include <media/IMediaHTTPService.h>
#include <media/mediaplayer.h>
#include <mediautils/BatteryNotifier.h>
#include <sensorprivacy/SensorPrivacyManager.h>
#include <utils/Errors.h>
#include <utils/Log.h>
#include <utils/String16.h>
#include <utils/SystemClock.h>
#include <utils/Trace.h>
#include <private/android_filesystem_config.h>
#include <system/camera_vendor_tags.h>
#include <system/camera_metadata.h>

#include <system/camera.h>

#include "CameraService.h"
#include "api1/CameraClient.h"
#include "api1/Camera2Client.h"
#include "api2/CameraDeviceClient.h"
#include "utils/CameraTraces.h"
#include "utils/TagMonitor.h"
#include "utils/CameraThreadState.h"

namespace {
    const char* kPermissionServiceName = "permission";
}; // namespace anonymous

namespace android {

using base::StringPrintf;
using binder::Status;
using frameworks::cameraservice::service::V2_0::implementation::HidlCameraService;
using hardware::ICamera;
using hardware::ICameraClient;
using hardware::ICameraServiceProxy;
using hardware::ICameraServiceListener;
using hardware::camera::common::V1_0::CameraDeviceStatus;
using hardware::camera::common::V1_0::TorchModeStatus;

// ----------------------------------------------------------------------------
// Logging support -- this is for debugging only
// Use "adb shell dumpsys media.camera -v 1" to change it.
volatile int32_t gLogLevel = 0;

#define LOG1(...) ALOGD_IF(gLogLevel >= 1, __VA_ARGS__);
#define LOG2(...) ALOGD_IF(gLogLevel >= 2, __VA_ARGS__);

static void setLogLevel(int level) {
    android_atomic_write(level, &gLogLevel);
}

// Convenience methods for constructing binder::Status objects for error returns

#define STATUS_ERROR(errorCode, errorString) \
    binder::Status::fromServiceSpecificError(errorCode, \
            String8::format("%s:%d: %s", __FUNCTION__, __LINE__, errorString))

#define STATUS_ERROR_FMT(errorCode, errorString, ...) \
    binder::Status::fromServiceSpecificError(errorCode, \
            String8::format("%s:%d: " errorString, __FUNCTION__, __LINE__, \
                    __VA_ARGS__))

// ----------------------------------------------------------------------------

static const String16 sDumpPermission("android.permission.DUMP");
static const String16 sManageCameraPermission("android.permission.MANAGE_CAMERA");
static const String16 sCameraPermission("android.permission.CAMERA");
static const String16 sSystemCameraPermission("android.permission.SYSTEM_CAMERA");
static const String16
        sCameraSendSystemEventsPermission("android.permission.CAMERA_SEND_SYSTEM_EVENTS");

// Matches with PERCEPTIBLE_APP_ADJ in ProcessList.java
static constexpr int32_t kVendorClientScore = 200;
// Matches with PROCESS_STATE_PERSISTENT_UI in ActivityManager.java
static constexpr int32_t kVendorClientState = 1;

Mutex CameraService::sProxyMutex;
sp<hardware::ICameraServiceProxy> CameraService::sCameraServiceProxy;

// Matches with PERCEPTIBLE_APP_ADJ in ProcessList.java
static constexpr int32_t kVendorClientScore = 200;
// Matches with PROCESS_STATE_PERSISTENT_UI in ActivityManager.java
static constexpr int32_t kVendorClientState = 1;

Mutex CameraService::sProxyMutex;
sp<hardware::ICameraServiceProxy> CameraService::sCameraServiceProxy;

CameraService::CameraService() :
        mEventLog(DEFAULT_EVENT_LOG_LENGTH),
        mNumberOfCameras(0),
        mSoundRef(0), mInitialized(false) {
    ALOGI("CameraService started (pid=%d)", getpid());
    mServiceLockWrapper = std::make_shared<WaitableMutexWrapper>(&mServiceLock);
}

void CameraService::onFirstRef()
{
    ALOGI("CameraService process starting");

    BnCameraService::onFirstRef();

    // Update battery life tracking if service is restarting
    BatteryNotifier& notifier(BatteryNotifier::getInstance());
    notifier.noteResetCamera();
    notifier.noteResetFlashlight();

    status_t res = INVALID_OPERATION;

    res = enumerateProviders();
    if (res == OK) {
        mInitialized = true;
    }

    CameraService::pingCameraServiceProxy();

    mUidPolicy = new UidPolicy(this);
    mUidPolicy->registerSelf();
    mSensorPrivacyPolicy = new SensorPrivacyPolicy(this);
    mSensorPrivacyPolicy->registerSelf();
    sp<HidlCameraService> hcs = HidlCameraService::getInstance(this);
    if (hcs->registerAsService() != android::OK) {
        ALOGE("%s: Failed to register default android.frameworks.cameraservice.service@1.0",
              __FUNCTION__);
    }
}

status_t CameraService::enumerateProviders() {
    status_t res;

    std::vector<std::string> deviceIds;
    {
        Mutex::Autolock l(mServiceLock);

        if (nullptr == mCameraProviderManager.get()) {
            mCameraProviderManager = new CameraProviderManager();
            res = mCameraProviderManager->initialize(this);
            if (res != OK) {
                ALOGE("%s: Unable to initialize camera provider manager: %s (%d)",
                        __FUNCTION__, strerror(-res), res);
                return res;
            }
        }


        // Setup vendor tags before we call get_camera_info the first time
        // because HAL might need to setup static vendor keys in get_camera_info
        // TODO: maybe put this into CameraProviderManager::initialize()?
        mCameraProviderManager->setUpVendorTags();

        if (nullptr == mFlashlight.get()) {
            mFlashlight = new CameraFlashlight(mCameraProviderManager, this);
        }

        res = mFlashlight->findFlashUnits();
        if (res != OK) {
            ALOGE("Failed to enumerate flash units: %s (%d)", strerror(-res), res);
        }

        deviceIds = mCameraProviderManager->getCameraDeviceIds();
    }


    for (auto& cameraId : deviceIds) {
        String8 id8 = String8(cameraId.c_str());
        if (getCameraState(id8) == nullptr) {
            onDeviceStatusChanged(id8, CameraDeviceStatus::PRESENT);
        }
    }

    return OK;
}

sp<ICameraServiceProxy> CameraService::getCameraServiceProxy() {
#ifndef __BRILLO__
    Mutex::Autolock al(sProxyMutex);
    if (sCameraServiceProxy == nullptr) {
        sp<IServiceManager> sm = defaultServiceManager();
        // Use checkService because cameraserver normally starts before the
        // system server and the proxy service. So the long timeout that getService
        // has before giving up is inappropriate.
        sp<IBinder> binder = sm->checkService(String16("media.camera.proxy"));
        if (binder != nullptr) {
            sCameraServiceProxy = interface_cast<ICameraServiceProxy>(binder);
        }
    }
#endif
    return sCameraServiceProxy;
}

void CameraService::pingCameraServiceProxy() {
    sp<ICameraServiceProxy> proxyBinder = getCameraServiceProxy();
    if (proxyBinder == nullptr) return;
    proxyBinder->pingForUserUpdate();
}

void CameraService::broadcastTorchModeStatus(const String8& cameraId, TorchModeStatus status) {
    Mutex::Autolock lock(mStatusListenerLock);

    for (auto& i : mListenerList) {
<<<<<<< HEAD
        i.second->getListener()->onTorchStatusChanged(mapToInterface(status), String16{cameraId});
=======
        i->getListener()->onTorchStatusChanged(mapToInterface(status), String16{cameraId});
>>>>>>> c1aabf30
    }
}

CameraService::~CameraService() {
    VendorTagDescriptor::clearGlobalVendorTagDescriptor();
    mUidPolicy->unregisterSelf();
    mSensorPrivacyPolicy->unregisterSelf();
}

void CameraService::onNewProviderRegistered() {
    enumerateProviders();
}

void CameraService::updateCameraNumAndIds() {
    Mutex::Autolock l(mServiceLock);
    mNumberOfCameras = mCameraProviderManager->getCameraCount();
    mNormalDeviceIds =
            mCameraProviderManager->getAPI1CompatibleCameraDeviceIds();
}

void CameraService::addStates(const String8 id) {
    std::string cameraId(id.c_str());
    hardware::camera::common::V1_0::CameraResourceCost cost;
    status_t res = mCameraProviderManager->getResourceCost(cameraId, &cost);
    if (res != OK) {
        ALOGE("Failed to query device resource cost: %s (%d)", strerror(-res), res);
        return;
    }
    std::set<String8> conflicting;
    for (size_t i = 0; i < cost.conflictingDevices.size(); i++) {
        conflicting.emplace(String8(cost.conflictingDevices[i].c_str()));
    }

    {
        Mutex::Autolock lock(mCameraStatesLock);
        mCameraStates.emplace(id, std::make_shared<CameraState>(id, cost.resourceCost,
                                                                conflicting));
    }

    if (mFlashlight->hasFlashUnit(id)) {
        Mutex::Autolock al(mTorchStatusMutex);
        mTorchStatusMap.add(id, TorchModeStatus::AVAILABLE_OFF);

        broadcastTorchModeStatus(id, TorchModeStatus::AVAILABLE_OFF);
    }

    updateCameraNumAndIds();
    logDeviceAdded(id, "Device added");
}

void CameraService::removeStates(const String8 id) {
    updateCameraNumAndIds();
    if (mFlashlight->hasFlashUnit(id)) {
        Mutex::Autolock al(mTorchStatusMutex);
        mTorchStatusMap.removeItem(id);
    }

    {
        Mutex::Autolock lock(mCameraStatesLock);
        mCameraStates.erase(id);
    }
}

void CameraService::onDeviceStatusChanged(const String8& id,
        CameraDeviceStatus newHalStatus) {
    ALOGI("%s: Status changed for cameraId=%s, newStatus=%d", __FUNCTION__,
            id.string(), newHalStatus);

    StatusInternal newStatus = mapToInternal(newHalStatus);

    std::shared_ptr<CameraState> state = getCameraState(id);

    if (state == nullptr) {
        if (newStatus == StatusInternal::PRESENT) {
            ALOGI("%s: Unknown camera ID %s, a new camera is added",
                    __FUNCTION__, id.string());

            // First add as absent to make sure clients are notified below
            addStates(id);

            updateStatus(newStatus, id);
        } else {
            ALOGE("%s: Bad camera ID %s", __FUNCTION__, id.string());
        }
        return;
    }

    StatusInternal oldStatus = state->getStatus();

    if (oldStatus == newStatus) {
        ALOGE("%s: State transition to the same status %#x not allowed", __FUNCTION__, newStatus);
        return;
    }

    if (newStatus == StatusInternal::NOT_PRESENT) {
        logDeviceRemoved(id, String8::format("Device status changed from %d to %d", oldStatus,
                newStatus));

        // Set the device status to NOT_PRESENT, clients will no longer be able to connect
        // to this device until the status changes
        updateStatus(StatusInternal::NOT_PRESENT, id);

        sp<BasicClient> clientToDisconnect;
        {
            // Don't do this in updateStatus to avoid deadlock over mServiceLock
            Mutex::Autolock lock(mServiceLock);

            // Remove cached shim parameters
            state->setShimParams(CameraParameters());

            // Remove the client from the list of active clients, if there is one
            clientToDisconnect = removeClientLocked(id);
        }

        // Disconnect client
        if (clientToDisconnect.get() != nullptr) {
            ALOGI("%s: Client for camera ID %s evicted due to device status change from HAL",
                    __FUNCTION__, id.string());
            // Notify the client of disconnection
            clientToDisconnect->notifyError(
                    hardware::camera2::ICameraDeviceCallbacks::ERROR_CAMERA_DISCONNECTED,
                    CaptureResultExtras{});
            // Ensure not in binder RPC so client disconnect PID checks work correctly
            LOG_ALWAYS_FATAL_IF(CameraThreadState::getCallingPid() != getpid(),
                    "onDeviceStatusChanged must be called from the camera service process!");
            clientToDisconnect->disconnect();
        }

        removeStates(id);
    } else {
        if (oldStatus == StatusInternal::NOT_PRESENT) {
            logDeviceAdded(id, String8::format("Device status changed from %d to %d", oldStatus,
                    newStatus));
        }
        updateStatus(newStatus, id);
    }

}

void CameraService::onTorchStatusChanged(const String8& cameraId,
        TorchModeStatus newStatus) {
    Mutex::Autolock al(mTorchStatusMutex);
    onTorchStatusChangedLocked(cameraId, newStatus);
}

void CameraService::onTorchStatusChangedLocked(const String8& cameraId,
        TorchModeStatus newStatus) {
    ALOGI("%s: Torch status changed for cameraId=%s, newStatus=%d",
            __FUNCTION__, cameraId.string(), newStatus);

    TorchModeStatus status;
    status_t res = getTorchStatusLocked(cameraId, &status);
    if (res) {
        ALOGE("%s: cannot get torch status of camera %s: %s (%d)",
                __FUNCTION__, cameraId.string(), strerror(-res), res);
        return;
    }
    if (status == newStatus) {
        return;
    }

    res = setTorchStatusLocked(cameraId, newStatus);
    if (res) {
        ALOGE("%s: Failed to set the torch status to %d: %s (%d)", __FUNCTION__,
                (uint32_t)newStatus, strerror(-res), res);
        return;
    }

    {
        // Update battery life logging for flashlight
        Mutex::Autolock al(mTorchUidMapMutex);
        auto iter = mTorchUidMap.find(cameraId);
        if (iter != mTorchUidMap.end()) {
            int oldUid = iter->second.second;
            int newUid = iter->second.first;
            BatteryNotifier& notifier(BatteryNotifier::getInstance());
            if (oldUid != newUid) {
                // If the UID has changed, log the status and update current UID in mTorchUidMap
                if (status == TorchModeStatus::AVAILABLE_ON) {
                    notifier.noteFlashlightOff(cameraId, oldUid);
                }
                if (newStatus == TorchModeStatus::AVAILABLE_ON) {
                    notifier.noteFlashlightOn(cameraId, newUid);
                }
                iter->second.second = newUid;
            } else {
                // If the UID has not changed, log the status
                if (newStatus == TorchModeStatus::AVAILABLE_ON) {
                    notifier.noteFlashlightOn(cameraId, oldUid);
                } else {
                    notifier.noteFlashlightOff(cameraId, oldUid);
                }
            }
        }
    }

    broadcastTorchModeStatus(cameraId, newStatus);
}

Status CameraService::getNumberOfCameras(int32_t type, int32_t* numCameras) {
    ATRACE_CALL();
    Mutex::Autolock l(mServiceLock);
    switch (type) {
        case CAMERA_TYPE_BACKWARD_COMPATIBLE:
            *numCameras = static_cast<int>(mNormalDeviceIds.size());
            break;
        case CAMERA_TYPE_ALL:
            *numCameras = mNumberOfCameras;
            break;
        default:
            ALOGW("%s: Unknown camera type %d",
                    __FUNCTION__, type);
            return STATUS_ERROR_FMT(ERROR_ILLEGAL_ARGUMENT,
                    "Unknown camera type %d", type);
    }
    return Status::ok();
}

Status CameraService::getCameraInfo(int cameraId,
        CameraInfo* cameraInfo) {
    ATRACE_CALL();
    Mutex::Autolock l(mServiceLock);

    if (!mInitialized) {
        return STATUS_ERROR(ERROR_DISCONNECTED,
                "Camera subsystem is not available");
    }

    if (cameraId < 0 || cameraId >= mNumberOfCameras) {
        return STATUS_ERROR(ERROR_ILLEGAL_ARGUMENT,
                "CameraId is not valid");
    }

    Status ret = Status::ok();
    status_t err = mCameraProviderManager->getCameraInfo(
            cameraIdIntToStrLocked(cameraId), cameraInfo);
    if (err != OK) {
        ret = STATUS_ERROR_FMT(ERROR_INVALID_OPERATION,
                "Error retrieving camera info from device %d: %s (%d)", cameraId,
                strerror(-err), err);
    }

    return ret;
}

std::string CameraService::cameraIdIntToStrLocked(int cameraIdInt) {
    if (cameraIdInt < 0 || cameraIdInt >= static_cast<int>(mNormalDeviceIds.size())) {
        ALOGE("%s: input id %d invalid: valid range  (0, %zu)",
                __FUNCTION__, cameraIdInt, mNormalDeviceIds.size());
        return std::string{};
    }

    return mNormalDeviceIds[cameraIdInt];
}

String8 CameraService::cameraIdIntToStr(int cameraIdInt) {
    Mutex::Autolock lock(mServiceLock);
    return String8(cameraIdIntToStrLocked(cameraIdInt).c_str());
}

Status CameraService::getCameraCharacteristics(const String16& cameraId,
        CameraMetadata* cameraInfo) {
    ATRACE_CALL();
    if (!cameraInfo) {
        ALOGE("%s: cameraInfo is NULL", __FUNCTION__);
        return STATUS_ERROR(ERROR_ILLEGAL_ARGUMENT, "cameraInfo is NULL");
    }

    if (!mInitialized) {
        ALOGE("%s: Camera HAL couldn't be initialized", __FUNCTION__);
        return STATUS_ERROR(ERROR_DISCONNECTED,
                "Camera subsystem is not available");;
    }

    if (shouldRejectSystemCameraConnection(String8(cameraId))) {
        return STATUS_ERROR_FMT(ERROR_INVALID_OPERATION, "Unable to retrieve camera"
                "characteristics for system only device %s: ", String8(cameraId).string());
    }

    Status ret{};

    status_t res = mCameraProviderManager->getCameraCharacteristics(
            String8(cameraId).string(), cameraInfo);
    if (res != OK) {
        return STATUS_ERROR_FMT(ERROR_INVALID_OPERATION, "Unable to retrieve camera "
                "characteristics for device %s: %s (%d)", String8(cameraId).string(),
                strerror(-res), res);
    }

    int callingPid = CameraThreadState::getCallingPid();
    int callingUid = CameraThreadState::getCallingUid();
    std::vector<int32_t> tagsRemoved;
<<<<<<< HEAD
    // If it's not calling from cameraserver, check the permission.
    if ((callingPid != getpid()) &&
            !checkPermission(String16("android.permission.CAMERA"), callingPid, callingUid)) {
=======
    // If it's not calling from cameraserver, check the permission only if
    // android.permission.CAMERA is required. If android.permission.SYSTEM_CAMERA was needed,
    // it would've already been checked in shouldRejectSystemCameraConnection.
    if ((callingPid != getpid()) &&
            (getSystemCameraKind(String8(cameraId)) != SystemCameraKind::SYSTEM_ONLY_CAMERA) &&
            !checkPermission(sCameraPermission, callingPid, callingUid)) {
>>>>>>> c1aabf30
        res = cameraInfo->removePermissionEntries(
                mCameraProviderManager->getProviderTagIdLocked(String8(cameraId).string()),
                &tagsRemoved);
        if (res != OK) {
            cameraInfo->clear();
            return STATUS_ERROR_FMT(ERROR_INVALID_OPERATION, "Failed to remove camera"
                    " characteristics needing camera permission for device %s: %s (%d)",
                    String8(cameraId).string(), strerror(-res), res);
        }
    }

    if (!tagsRemoved.empty()) {
        res = cameraInfo->update(ANDROID_REQUEST_CHARACTERISTIC_KEYS_NEEDING_PERMISSION,
                tagsRemoved.data(), tagsRemoved.size());
        if (res != OK) {
            cameraInfo->clear();
            return STATUS_ERROR_FMT(ERROR_INVALID_OPERATION, "Failed to insert camera "
                    "keys needing permission for device %s: %s (%d)", String8(cameraId).string(),
                    strerror(-res), res);
        }
    }

    return ret;
}

String8 CameraService::getFormattedCurrentTime() {
    time_t now = time(nullptr);
    char formattedTime[64];
    strftime(formattedTime, sizeof(formattedTime), "%m-%d %H:%M:%S", localtime(&now));
    return String8(formattedTime);
}

Status CameraService::getCameraVendorTagDescriptor(
        /*out*/
        hardware::camera2::params::VendorTagDescriptor* desc) {
    ATRACE_CALL();
    if (!mInitialized) {
        ALOGE("%s: Camera HAL couldn't be initialized", __FUNCTION__);
        return STATUS_ERROR(ERROR_DISCONNECTED, "Camera subsystem not available");
    }
    sp<VendorTagDescriptor> globalDescriptor = VendorTagDescriptor::getGlobalVendorTagDescriptor();
    if (globalDescriptor != nullptr) {
        *desc = *(globalDescriptor.get());
    }
    return Status::ok();
}

Status CameraService::getCameraVendorTagCache(
        /*out*/ hardware::camera2::params::VendorTagDescriptorCache* cache) {
    ATRACE_CALL();
    if (!mInitialized) {
        ALOGE("%s: Camera HAL couldn't be initialized", __FUNCTION__);
        return STATUS_ERROR(ERROR_DISCONNECTED,
                "Camera subsystem not available");
    }
    sp<VendorTagDescriptorCache> globalCache =
            VendorTagDescriptorCache::getGlobalVendorTagCache();
    if (globalCache != nullptr) {
        *cache = *(globalCache.get());
    }
    return Status::ok();
}

int CameraService::getDeviceVersion(const String8& cameraId, int* facing) {
    ATRACE_CALL();

    int deviceVersion = 0;

    status_t res;
    hardware::hidl_version maxVersion{0,0};
    res = mCameraProviderManager->getHighestSupportedVersion(cameraId.string(),
            &maxVersion);
    if (res != OK) return -1;
    deviceVersion = HARDWARE_DEVICE_API_VERSION(maxVersion.get_major(), maxVersion.get_minor());

    hardware::CameraInfo info;
    if (facing) {
        res = mCameraProviderManager->getCameraInfo(cameraId.string(), &info);
        if (res != OK) return -1;
        *facing = info.facing;
    }

    return deviceVersion;
}

Status CameraService::filterGetInfoErrorCode(status_t err) {
    switch(err) {
        case NO_ERROR:
            return Status::ok();
        case BAD_VALUE:
            return STATUS_ERROR(ERROR_ILLEGAL_ARGUMENT,
                    "CameraId is not valid for HAL module");
        case NO_INIT:
            return STATUS_ERROR(ERROR_DISCONNECTED,
                    "Camera device not available");
        default:
            return STATUS_ERROR_FMT(ERROR_INVALID_OPERATION,
                    "Camera HAL encountered error %d: %s",
                    err, strerror(-err));
    }
}

Status CameraService::makeClient(const sp<CameraService>& cameraService,
        const sp<IInterface>& cameraCb, const String16& packageName, const String8& cameraId,
        int api1CameraId, int facing, int clientPid, uid_t clientUid, int servicePid,
        int halVersion, int deviceVersion, apiLevel effectiveApiLevel,
        /*out*/sp<BasicClient>* client) {

    if (halVersion < 0 || halVersion == deviceVersion) {
        // Default path: HAL version is unspecified by caller, create CameraClient
        // based on device version reported by the HAL.
        switch(deviceVersion) {
          case CAMERA_DEVICE_API_VERSION_1_0:
            if (effectiveApiLevel == API_1) {  // Camera1 API route
                sp<ICameraClient> tmp = static_cast<ICameraClient*>(cameraCb.get());
                *client = new CameraClient(cameraService, tmp, packageName,
                        api1CameraId, facing, clientPid, clientUid,
                        getpid());
            } else { // Camera2 API route
                ALOGW("Camera using old HAL version: %d", deviceVersion);
                return STATUS_ERROR_FMT(ERROR_DEPRECATED_HAL,
                        "Camera device \"%s\" HAL version %d does not support camera2 API",
                        cameraId.string(), deviceVersion);
            }
            break;
          case CAMERA_DEVICE_API_VERSION_3_0:
          case CAMERA_DEVICE_API_VERSION_3_1:
          case CAMERA_DEVICE_API_VERSION_3_2:
          case CAMERA_DEVICE_API_VERSION_3_3:
          case CAMERA_DEVICE_API_VERSION_3_4:
          case CAMERA_DEVICE_API_VERSION_3_5:
            if (effectiveApiLevel == API_1) { // Camera1 API route
                sp<ICameraClient> tmp = static_cast<ICameraClient*>(cameraCb.get());
                *client = new Camera2Client(cameraService, tmp, packageName,
                        cameraId, api1CameraId,
                        facing, clientPid, clientUid,
                        servicePid);
            } else { // Camera2 API route
                sp<hardware::camera2::ICameraDeviceCallbacks> tmp =
                        static_cast<hardware::camera2::ICameraDeviceCallbacks*>(cameraCb.get());
                *client = new CameraDeviceClient(cameraService, tmp, packageName, cameraId,
                        facing, clientPid, clientUid, servicePid);
            }
            break;
          default:
            // Should not be reachable
            ALOGE("Unknown camera device HAL version: %d", deviceVersion);
            return STATUS_ERROR_FMT(ERROR_INVALID_OPERATION,
                    "Camera device \"%s\" has unknown HAL version %d",
                    cameraId.string(), deviceVersion);
        }
    } else {
        // A particular HAL version is requested by caller. Create CameraClient
        // based on the requested HAL version.
        if (deviceVersion > CAMERA_DEVICE_API_VERSION_1_0 &&
            halVersion == CAMERA_DEVICE_API_VERSION_1_0) {
            // Only support higher HAL version device opened as HAL1.0 device.
            sp<ICameraClient> tmp = static_cast<ICameraClient*>(cameraCb.get());
            *client = new CameraClient(cameraService, tmp, packageName,
                    api1CameraId, facing, clientPid, clientUid,
                    servicePid);
        } else {
            // Other combinations (e.g. HAL3.x open as HAL2.x) are not supported yet.
            ALOGE("Invalid camera HAL version %x: HAL %x device can only be"
                    " opened as HAL %x device", halVersion, deviceVersion,
                    CAMERA_DEVICE_API_VERSION_1_0);
            return STATUS_ERROR_FMT(ERROR_ILLEGAL_ARGUMENT,
                    "Camera device \"%s\" (HAL version %d) cannot be opened as HAL version %d",
                    cameraId.string(), deviceVersion, halVersion);
        }
    }
    return Status::ok();
}

String8 CameraService::toString(std::set<userid_t> intSet) {
    String8 s("");
    bool first = true;
    for (userid_t i : intSet) {
        if (first) {
            s.appendFormat("%d", i);
            first = false;
        } else {
            s.appendFormat(", %d", i);
        }
    }
    return s;
}

int32_t CameraService::mapToInterface(TorchModeStatus status) {
    int32_t serviceStatus = ICameraServiceListener::TORCH_STATUS_NOT_AVAILABLE;
    switch (status) {
        case TorchModeStatus::NOT_AVAILABLE:
            serviceStatus = ICameraServiceListener::TORCH_STATUS_NOT_AVAILABLE;
            break;
        case TorchModeStatus::AVAILABLE_OFF:
            serviceStatus = ICameraServiceListener::TORCH_STATUS_AVAILABLE_OFF;
            break;
        case TorchModeStatus::AVAILABLE_ON:
            serviceStatus = ICameraServiceListener::TORCH_STATUS_AVAILABLE_ON;
            break;
        default:
            ALOGW("Unknown new flash status: %d", status);
    }
    return serviceStatus;
}

CameraService::StatusInternal CameraService::mapToInternal(CameraDeviceStatus status) {
    StatusInternal serviceStatus = StatusInternal::NOT_PRESENT;
    switch (status) {
        case CameraDeviceStatus::NOT_PRESENT:
            serviceStatus = StatusInternal::NOT_PRESENT;
            break;
        case CameraDeviceStatus::PRESENT:
            serviceStatus = StatusInternal::PRESENT;
            break;
        case CameraDeviceStatus::ENUMERATING:
            serviceStatus = StatusInternal::ENUMERATING;
            break;
        default:
            ALOGW("Unknown new HAL device status: %d", status);
    }
    return serviceStatus;
}

int32_t CameraService::mapToInterface(StatusInternal status) {
    int32_t serviceStatus = ICameraServiceListener::STATUS_NOT_PRESENT;
    switch (status) {
        case StatusInternal::NOT_PRESENT:
            serviceStatus = ICameraServiceListener::STATUS_NOT_PRESENT;
            break;
        case StatusInternal::PRESENT:
            serviceStatus = ICameraServiceListener::STATUS_PRESENT;
            break;
        case StatusInternal::ENUMERATING:
            serviceStatus = ICameraServiceListener::STATUS_ENUMERATING;
            break;
        case StatusInternal::NOT_AVAILABLE:
            serviceStatus = ICameraServiceListener::STATUS_NOT_AVAILABLE;
            break;
        case StatusInternal::UNKNOWN:
            serviceStatus = ICameraServiceListener::STATUS_UNKNOWN;
            break;
        default:
            ALOGW("Unknown new internal device status: %d", status);
    }
    return serviceStatus;
}

Status CameraService::initializeShimMetadata(int cameraId) {
    int uid = CameraThreadState::getCallingUid();

    String16 internalPackageName("cameraserver");
    String8 id = String8::format("%d", cameraId);
    Status ret = Status::ok();
    sp<Client> tmp = nullptr;
    if (!(ret = connectHelper<ICameraClient,Client>(
            sp<ICameraClient>{nullptr}, id, cameraId,
            static_cast<int>(CAMERA_HAL_API_VERSION_UNSPECIFIED),
            internalPackageName, uid, USE_CALLING_PID,
            API_1, /*shimUpdateOnly*/ true, /*out*/ tmp)
            ).isOk()) {
        ALOGE("%s: Error initializing shim metadata: %s", __FUNCTION__, ret.toString8().string());
    }
    return ret;
}

Status CameraService::getLegacyParametersLazy(int cameraId,
        /*out*/
        CameraParameters* parameters) {

    ALOGV("%s: for cameraId: %d", __FUNCTION__, cameraId);

    Status ret = Status::ok();

    if (parameters == NULL) {
        ALOGE("%s: parameters must not be null", __FUNCTION__);
        return STATUS_ERROR(ERROR_ILLEGAL_ARGUMENT, "Parameters must not be null");
    }

    String8 id = String8::format("%d", cameraId);

    // Check if we already have parameters
    {
        // Scope for service lock
        Mutex::Autolock lock(mServiceLock);
        auto cameraState = getCameraState(id);
        if (cameraState == nullptr) {
            ALOGE("%s: Invalid camera ID: %s", __FUNCTION__, id.string());
            return STATUS_ERROR_FMT(ERROR_ILLEGAL_ARGUMENT,
                    "Invalid camera ID: %s", id.string());
        }
        CameraParameters p = cameraState->getShimParams();
        if (!p.isEmpty()) {
            *parameters = p;
            return ret;
        }
    }

    int64_t token = CameraThreadState::clearCallingIdentity();
    ret = initializeShimMetadata(cameraId);
    CameraThreadState::restoreCallingIdentity(token);
    if (!ret.isOk()) {
        // Error already logged by callee
        return ret;
    }

    // Check for parameters again
    {
        // Scope for service lock
        Mutex::Autolock lock(mServiceLock);
        auto cameraState = getCameraState(id);
        if (cameraState == nullptr) {
            ALOGE("%s: Invalid camera ID: %s", __FUNCTION__, id.string());
            return STATUS_ERROR_FMT(ERROR_ILLEGAL_ARGUMENT,
                    "Invalid camera ID: %s", id.string());
        }
        CameraParameters p = cameraState->getShimParams();
        if (!p.isEmpty()) {
            *parameters = p;
            return ret;
        }
    }

    ALOGE("%s: Parameters were not initialized, or were empty.  Device may not be present.",
            __FUNCTION__);
    return STATUS_ERROR(ERROR_INVALID_OPERATION, "Unable to initialize legacy parameters");
}

// Can camera service trust the caller based on the calling UID?
static bool isTrustedCallingUid(uid_t uid) {
    switch (uid) {
        case AID_MEDIA:        // mediaserver
        case AID_CAMERASERVER: // cameraserver
        case AID_RADIO:        // telephony
            return true;
        default:
            return false;
    }
}

static status_t getUidForPackage(String16 packageName, int userId, /*inout*/uid_t& uid, int err) {
    PermissionController pc;
    uid = pc.getPackageUid(packageName, 0);
    if (uid <= 0) {
        ALOGE("Unknown package: '%s'", String8(packageName).string());
        dprintf(err, "Unknown package: '%s'\n", String8(packageName).string());
        return BAD_VALUE;
    }

    if (userId < 0) {
        ALOGE("Invalid user: %d", userId);
        dprintf(err, "Invalid user: %d\n", userId);
        return BAD_VALUE;
    }

    uid = multiuser_get_uid(userId, uid);
    return NO_ERROR;
}

Status CameraService::validateConnectLocked(const String8& cameraId,
        const String8& clientName8, /*inout*/int& clientUid, /*inout*/int& clientPid,
        /*out*/int& originalClientPid) const {

#ifdef __BRILLO__
    UNUSED(clientName8);
    UNUSED(clientUid);
    UNUSED(clientPid);
    UNUSED(originalClientPid);
#else
    Status allowed = validateClientPermissionsLocked(cameraId, clientName8, clientUid, clientPid,
            originalClientPid);
    if (!allowed.isOk()) {
        return allowed;
    }
#endif  // __BRILLO__

    int callingPid = CameraThreadState::getCallingPid();

    if (!mInitialized) {
        ALOGE("CameraService::connect X (PID %d) rejected (camera HAL module not loaded)",
                callingPid);
        return STATUS_ERROR_FMT(ERROR_DISCONNECTED,
                "No camera HAL module available to open camera device \"%s\"", cameraId.string());
    }

    if (getCameraState(cameraId) == nullptr) {
        ALOGE("CameraService::connect X (PID %d) rejected (invalid camera ID %s)", callingPid,
                cameraId.string());
        return STATUS_ERROR_FMT(ERROR_DISCONNECTED,
                "No camera device with ID \"%s\" available", cameraId.string());
    }

    status_t err = checkIfDeviceIsUsable(cameraId);
    if (err != NO_ERROR) {
        switch(err) {
            case -ENODEV:
            case -EBUSY:
                return STATUS_ERROR_FMT(ERROR_DISCONNECTED,
                        "No camera device with ID \"%s\" currently available", cameraId.string());
            default:
                return STATUS_ERROR_FMT(ERROR_INVALID_OPERATION,
                        "Unknown error connecting to ID \"%s\"", cameraId.string());
        }
    }
    return Status::ok();
}

Status CameraService::validateClientPermissionsLocked(const String8& cameraId,
        const String8& clientName8, int& clientUid, int& clientPid,
        /*out*/int& originalClientPid) const {
    int callingPid = CameraThreadState::getCallingPid();
    int callingUid = CameraThreadState::getCallingUid();

    // Check if we can trust clientUid
    if (clientUid == USE_CALLING_UID) {
        clientUid = callingUid;
    } else if (!isTrustedCallingUid(callingUid)) {
        ALOGE("CameraService::connect X (calling PID %d, calling UID %d) rejected "
                "(don't trust clientUid %d)", callingPid, callingUid, clientUid);
        return STATUS_ERROR_FMT(ERROR_PERMISSION_DENIED,
                "Untrusted caller (calling PID %d, UID %d) trying to "
                "forward camera access to camera %s for client %s (PID %d, UID %d)",
                callingPid, callingUid, cameraId.string(),
                clientName8.string(), clientUid, clientPid);
    }

    // Check if we can trust clientPid
    if (clientPid == USE_CALLING_PID) {
        clientPid = callingPid;
    } else if (!isTrustedCallingUid(callingUid)) {
        ALOGE("CameraService::connect X (calling PID %d, calling UID %d) rejected "
                "(don't trust clientPid %d)", callingPid, callingUid, clientPid);
        return STATUS_ERROR_FMT(ERROR_PERMISSION_DENIED,
                "Untrusted caller (calling PID %d, UID %d) trying to "
                "forward camera access to camera %s for client %s (PID %d, UID %d)",
                callingPid, callingUid, cameraId.string(),
                clientName8.string(), clientUid, clientPid);
    }

    if (shouldRejectSystemCameraConnection(cameraId)) {
        ALOGW("Attempting to connect to system-only camera id %s, connection rejected",
                cameraId.c_str());
        return STATUS_ERROR_FMT(ERROR_DISCONNECTED, "No camera device with ID \"%s\" is"
                                "available", cameraId.string());
    }
    // If it's not calling from cameraserver, check the permission if the
    // device isn't a system only camera (shouldRejectSystemCameraConnection already checks for
    // android.permission.SYSTEM_CAMERA for system only camera devices).
    if (callingPid != getpid() &&
                (getSystemCameraKind(cameraId) != SystemCameraKind::SYSTEM_ONLY_CAMERA) &&
                !checkPermission(sCameraPermission, clientPid, clientUid)) {
        ALOGE("Permission Denial: can't use the camera pid=%d, uid=%d", clientPid, clientUid);
        return STATUS_ERROR_FMT(ERROR_PERMISSION_DENIED,
                "Caller \"%s\" (PID %d, UID %d) cannot open camera \"%s\" without camera permission",
                clientName8.string(), clientUid, clientPid, cameraId.string());
    }

    // Make sure the UID is in an active state to use the camera
    if (!mUidPolicy->isUidActive(callingUid, String16(clientName8))) {
        int32_t procState = mUidPolicy->getProcState(callingUid);
        ALOGE("Access Denial: can't use the camera from an idle UID pid=%d, uid=%d",
            clientPid, clientUid);
        return STATUS_ERROR_FMT(ERROR_DISABLED,
                "Caller \"%s\" (PID %d, UID %d) cannot open camera \"%s\" from background ("
                "calling UID %d proc state %" PRId32 ")",
                clientName8.string(), clientUid, clientPid, cameraId.string(),
                callingUid, procState);
    }

    // If sensor privacy is enabled then prevent access to the camera
    if (mSensorPrivacyPolicy->isSensorPrivacyEnabled()) {
        ALOGE("Access Denial: cannot use the camera when sensor privacy is enabled");
        return STATUS_ERROR_FMT(ERROR_DISABLED,
                "Caller \"%s\" (PID %d, UID %d) cannot open camera \"%s\" when sensor privacy "
                "is enabled", clientName8.string(), clientUid, clientPid, cameraId.string());
    }

    // Only use passed in clientPid to check permission. Use calling PID as the client PID that's
    // connected to camera service directly.
    originalClientPid = clientPid;
    clientPid = callingPid;

    userid_t clientUserId = multiuser_get_user_id(clientUid);

    // Only allow clients who are being used by the current foreground device user, unless calling
    // from our own process OR the caller is using the cameraserver's HIDL interface.
    if (!hardware::IPCThreadState::self()->isServingCall() && callingPid != getpid() &&
            (mAllowedUsers.find(clientUserId) == mAllowedUsers.end())) {
        ALOGE("CameraService::connect X (PID %d) rejected (cannot connect from "
                "device user %d, currently allowed device users: %s)", callingPid, clientUserId,
                toString(mAllowedUsers).string());
        return STATUS_ERROR_FMT(ERROR_PERMISSION_DENIED,
                "Callers from device user %d are not currently allowed to connect to camera \"%s\"",
                clientUserId, cameraId.string());
    }

    return Status::ok();
}

status_t CameraService::checkIfDeviceIsUsable(const String8& cameraId) const {
    auto cameraState = getCameraState(cameraId);
    int callingPid = CameraThreadState::getCallingPid();
    if (cameraState == nullptr) {
        ALOGE("CameraService::connect X (PID %d) rejected (invalid camera ID %s)", callingPid,
                cameraId.string());
        return -ENODEV;
    }

    StatusInternal currentStatus = cameraState->getStatus();
    if (currentStatus == StatusInternal::NOT_PRESENT) {
        ALOGE("CameraService::connect X (PID %d) rejected (camera %s is not connected)",
                callingPid, cameraId.string());
        return -ENODEV;
    } else if (currentStatus == StatusInternal::ENUMERATING) {
        ALOGE("CameraService::connect X (PID %d) rejected, (camera %s is initializing)",
                callingPid, cameraId.string());
        return -EBUSY;
    }

    return NO_ERROR;
}

void CameraService::finishConnectLocked(const sp<BasicClient>& client,
        const CameraService::DescriptorPtr& desc) {

    // Make a descriptor for the incoming client
    auto clientDescriptor = CameraService::CameraClientManager::makeClientDescriptor(client, desc);
    auto evicted = mActiveClientManager.addAndEvict(clientDescriptor);

    logConnected(desc->getKey(), static_cast<int>(desc->getOwnerId()),
            String8(client->getPackageName()));

    if (evicted.size() > 0) {
        // This should never happen - clients should already have been removed in disconnect
        for (auto& i : evicted) {
            ALOGE("%s: Invalid state: Client for camera %s was not removed in disconnect",
                    __FUNCTION__, i->getKey().string());
        }

        LOG_ALWAYS_FATAL("%s: Invalid state for CameraService, clients not evicted properly",
                __FUNCTION__);
    }

    // And register a death notification for the client callback. Do
    // this last to avoid Binder policy where a nested Binder
    // transaction might be pre-empted to service the client death
    // notification if the client process dies before linkToDeath is
    // invoked.
    sp<IBinder> remoteCallback = client->getRemote();
    if (remoteCallback != nullptr) {
        remoteCallback->linkToDeath(this);
    }
}

status_t CameraService::handleEvictionsLocked(const String8& cameraId, int clientPid,
        apiLevel effectiveApiLevel, const sp<IBinder>& remoteCallback, const String8& packageName,
        /*out*/
        sp<BasicClient>* client,
        std::shared_ptr<resource_policy::ClientDescriptor<String8, sp<BasicClient>>>* partial) {
    ATRACE_CALL();
    status_t ret = NO_ERROR;
    std::vector<DescriptorPtr> evictedClients;
    DescriptorPtr clientDescriptor;
    {
        if (effectiveApiLevel == API_1) {
            // If we are using API1, any existing client for this camera ID with the same remote
            // should be returned rather than evicted to allow MediaRecorder to work properly.

            auto current = mActiveClientManager.get(cameraId);
            if (current != nullptr) {
                auto clientSp = current->getValue();
                if (clientSp.get() != nullptr) { // should never be needed
                    if (!clientSp->canCastToApiClient(effectiveApiLevel)) {
                        ALOGW("CameraService connect called from same client, but with a different"
                                " API level, evicting prior client...");
                    } else if (clientSp->getRemote() == remoteCallback) {
                        ALOGI("CameraService::connect X (PID %d) (second call from same"
                                " app binder, returning the same client)", clientPid);
                        *client = clientSp;
                        return NO_ERROR;
                    }
                }
            }
        }

        // Get current active client PIDs
        std::vector<int> ownerPids(mActiveClientManager.getAllOwners());
        ownerPids.push_back(clientPid);

        std::vector<int> priorityScores(ownerPids.size());
        std::vector<int> states(ownerPids.size());

        // Get priority scores of all active PIDs
        status_t err = ProcessInfoService::getProcessStatesScoresFromPids(
                ownerPids.size(), &ownerPids[0], /*out*/&states[0],
                /*out*/&priorityScores[0]);
        if (err != OK) {
            ALOGE("%s: Priority score query failed: %d",
                  __FUNCTION__, err);
            return err;
        }

        // Update all active clients' priorities
        std::map<int,resource_policy::ClientPriority> pidToPriorityMap;
        for (size_t i = 0; i < ownerPids.size() - 1; i++) {
            pidToPriorityMap.emplace(ownerPids[i],
                    resource_policy::ClientPriority(priorityScores[i], states[i],
                            /* isVendorClient won't get copied over*/ false));
        }
        mActiveClientManager.updatePriorities(pidToPriorityMap);

        // Get state for the given cameraId
        auto state = getCameraState(cameraId);
        if (state == nullptr) {
            ALOGE("CameraService::connect X (PID %d) rejected (no camera device with ID %s)",
                clientPid, cameraId.string());
            // Should never get here because validateConnectLocked should have errored out
            return BAD_VALUE;
        }

        // Make descriptor for incoming client
        clientDescriptor = CameraClientManager::makeClientDescriptor(cameraId,
                sp<BasicClient>{nullptr}, static_cast<int32_t>(state->getCost()),
                state->getConflicting(),
                priorityScores[priorityScores.size() - 1],
                clientPid,
                states[states.size() - 1]);

        resource_policy::ClientPriority clientPriority = clientDescriptor->getPriority();

        // Find clients that would be evicted
        auto evicted = mActiveClientManager.wouldEvict(clientDescriptor);

        // If the incoming client was 'evicted,' higher priority clients have the camera in the
        // background, so we cannot do evictions
        if (std::find(evicted.begin(), evicted.end(), clientDescriptor) != evicted.end()) {
            ALOGE("CameraService::connect X (PID %d) rejected (existing client(s) with higher"
                    " priority).", clientPid);

            sp<BasicClient> clientSp = clientDescriptor->getValue();
            String8 curTime = getFormattedCurrentTime();
            auto incompatibleClients =
                    mActiveClientManager.getIncompatibleClients(clientDescriptor);

            String8 msg = String8::format("%s : DENIED connect device %s client for package %s "
                    "(PID %d, score %d state %d) due to eviction policy", curTime.string(),
                    cameraId.string(), packageName.string(), clientPid,
                    clientPriority.getScore(), clientPriority.getState());

            for (auto& i : incompatibleClients) {
                msg.appendFormat("\n   - Blocked by existing device %s client for package %s"
                        "(PID %" PRId32 ", score %" PRId32 ", state %" PRId32 ")",
                        i->getKey().string(),
                        String8{i->getValue()->getPackageName()}.string(),
                        i->getOwnerId(), i->getPriority().getScore(),
                        i->getPriority().getState());
                ALOGE("   Conflicts with: Device %s, client package %s (PID %"
                        PRId32 ", score %" PRId32 ", state %" PRId32 ")", i->getKey().string(),
                        String8{i->getValue()->getPackageName()}.string(), i->getOwnerId(),
                        i->getPriority().getScore(), i->getPriority().getState());
            }

            // Log the client's attempt
            Mutex::Autolock l(mLogLock);
            mEventLog.add(msg);

            return -EBUSY;
        }

        for (auto& i : evicted) {
            sp<BasicClient> clientSp = i->getValue();
            if (clientSp.get() == nullptr) {
                ALOGE("%s: Invalid state: Null client in active client list.", __FUNCTION__);

                // TODO: Remove this
                LOG_ALWAYS_FATAL("%s: Invalid state for CameraService, null client in active list",
                        __FUNCTION__);
                mActiveClientManager.remove(i);
                continue;
            }

            ALOGE("CameraService::connect evicting conflicting client for camera ID %s",
                    i->getKey().string());
            evictedClients.push_back(i);

            // Log the clients evicted
            logEvent(String8::format("EVICT device %s client held by package %s (PID"
                    " %" PRId32 ", score %" PRId32 ", state %" PRId32 ")\n - Evicted by device %s client for"
                    " package %s (PID %d, score %" PRId32 ", state %" PRId32 ")",
                    i->getKey().string(), String8{clientSp->getPackageName()}.string(),
                    i->getOwnerId(), i->getPriority().getScore(),
                    i->getPriority().getState(), cameraId.string(),
                    packageName.string(), clientPid, clientPriority.getScore(),
                    clientPriority.getState()));

            // Notify the client of disconnection
            clientSp->notifyError(hardware::camera2::ICameraDeviceCallbacks::ERROR_CAMERA_DISCONNECTED,
                    CaptureResultExtras());
        }
    }

    // Do not hold mServiceLock while disconnecting clients, but retain the condition blocking
    // other clients from connecting in mServiceLockWrapper if held
    mServiceLock.unlock();

    // Clear caller identity temporarily so client disconnect PID checks work correctly
    int64_t token = CameraThreadState::clearCallingIdentity();

    // Destroy evicted clients
    for (auto& i : evictedClients) {
        // Disconnect is blocking, and should only have returned when HAL has cleaned up
        i->getValue()->disconnect(); // Clients will remove themselves from the active client list
    }

    CameraThreadState::restoreCallingIdentity(token);

    for (const auto& i : evictedClients) {
        ALOGV("%s: Waiting for disconnect to complete for client for device %s (PID %" PRId32 ")",
                __FUNCTION__, i->getKey().string(), i->getOwnerId());
        ret = mActiveClientManager.waitUntilRemoved(i, DEFAULT_DISCONNECT_TIMEOUT_NS);
        if (ret == TIMED_OUT) {
            ALOGE("%s: Timed out waiting for client for device %s to disconnect, "
                    "current clients:\n%s", __FUNCTION__, i->getKey().string(),
                    mActiveClientManager.toString().string());
            return -EBUSY;
        }
        if (ret != NO_ERROR) {
            ALOGE("%s: Received error waiting for client for device %s to disconnect: %s (%d), "
                    "current clients:\n%s", __FUNCTION__, i->getKey().string(), strerror(-ret),
                    ret, mActiveClientManager.toString().string());
            return ret;
        }
    }

    evictedClients.clear();

    // Once clients have been disconnected, relock
    mServiceLock.lock();

    // Check again if the device was unplugged or something while we weren't holding mServiceLock
    if ((ret = checkIfDeviceIsUsable(cameraId)) != NO_ERROR) {
        return ret;
    }

    *partial = clientDescriptor;
    return NO_ERROR;
}

Status CameraService::connect(
        const sp<ICameraClient>& cameraClient,
        int api1CameraId,
        const String16& clientPackageName,
        int clientUid,
        int clientPid,
        /*out*/
        sp<ICamera>* device) {

    ATRACE_CALL();
    Status ret = Status::ok();

    String8 id = cameraIdIntToStr(api1CameraId);
    sp<Client> client = nullptr;
    ret = connectHelper<ICameraClient,Client>(cameraClient, id, api1CameraId,
            CAMERA_HAL_API_VERSION_UNSPECIFIED, clientPackageName, clientUid, clientPid, API_1,
            /*shimUpdateOnly*/ false, /*out*/client);

    if(!ret.isOk()) {
        logRejected(id, CameraThreadState::getCallingPid(), String8(clientPackageName),
                ret.toString8());
        return ret;
    }

    *device = client;
    return ret;
}

Status CameraService::connectLegacy(
        const sp<ICameraClient>& cameraClient,
        int api1CameraId, int halVersion,
        const String16& clientPackageName,
        int clientUid,
        /*out*/
        sp<ICamera>* device) {

    ATRACE_CALL();
    String8 id = cameraIdIntToStr(api1CameraId);

    Status ret = Status::ok();
    sp<Client> client = nullptr;
    ret = connectHelper<ICameraClient,Client>(cameraClient, id, api1CameraId, halVersion,
            clientPackageName, clientUid, USE_CALLING_PID, API_1, /*shimUpdateOnly*/ false,
            /*out*/client);

    if(!ret.isOk()) {
        logRejected(id, CameraThreadState::getCallingPid(), String8(clientPackageName),
                ret.toString8());
        return ret;
    }

    *device = client;
    return ret;
}

<<<<<<< HEAD
bool CameraService::shouldRejectHiddenCameraConnection(const String8 & cameraId) {
    // If the thread serving this call is not a hwbinder thread and the caller
    // isn't the cameraserver itself, and the camera id being requested is to be
    // publically hidden, we should reject the connection.
    if (!hardware::IPCThreadState::self()->isServingCall() &&
            CameraThreadState::getCallingPid() != getpid() &&
            mCameraProviderManager->isPublicallyHiddenSecureCamera(cameraId.c_str())) {
        return true;
    }
=======
static bool hasPermissionsForSystemCamera(int callingPid, int callingUid) {
    return checkPermission(sSystemCameraPermission, callingPid, callingUid) &&
            checkPermission(sCameraPermission, callingPid, callingUid);
}

bool CameraService::shouldSkipStatusUpdates(const String8& cameraId, bool isVendorListener,
        int clientPid, int clientUid) const {
    SystemCameraKind systemCameraKind = getSystemCameraKind(cameraId);
    // If the client is not a vendor client, don't add listener if
    //   a) the camera is a publicly hidden secure camera OR
    //   b) the camera is a system only camera and the client doesn't
    //      have android.permission.SYSTEM_CAMERA permissions.
    if (!isVendorListener && (systemCameraKind == SystemCameraKind::HIDDEN_SECURE_CAMERA ||
            (systemCameraKind == SystemCameraKind::SYSTEM_ONLY_CAMERA &&
            !hasPermissionsForSystemCamera(clientPid, clientUid)))) {
        return true;
    }
    return false;
}

bool CameraService::shouldRejectSystemCameraConnection(const String8& cameraId) const {
    // Rules for rejection:
    // 1) If cameraserver tries to access this camera device, accept the
    //    connection.
    // 2) The camera device is a publicly hidden secure camera device AND some
    //    component is trying to access it on a non-hwbinder thread (generally a non HAL client),
    //    reject it.
    // 3) if the camera device is advertised by the camera HAL as SYSTEM_ONLY
    //    and the serving thread is a non hwbinder thread, the client must have
    //    android.permission.SYSTEM_CAMERA permissions to connect.

    int cPid = CameraThreadState::getCallingPid();
    int cUid = CameraThreadState::getCallingUid();
    SystemCameraKind systemCameraKind = getSystemCameraKind(cameraId);

    // (1) Cameraserver trying to connect, accept.
    if (CameraThreadState::getCallingPid() == getpid()) {
        return false;
    }
    // (2)
    if (!hardware::IPCThreadState::self()->isServingCall() &&
            systemCameraKind == SystemCameraKind::HIDDEN_SECURE_CAMERA) {
        ALOGW("Rejecting access to secure hidden camera %s", cameraId.c_str());
        return true;
    }
    // (3) Here we only check for permissions if it is a system only camera device. This is since
    //     getCameraCharacteristics() allows for calls to succeed (albeit after hiding some
    //     characteristics) even if clients don't have android.permission.CAMERA. We do not want the
    //     same behavior for system camera devices.
    if (!hardware::IPCThreadState::self()->isServingCall() &&
            systemCameraKind == SystemCameraKind::SYSTEM_ONLY_CAMERA &&
            !hasPermissionsForSystemCamera(cPid, cUid)) {
        ALOGW("Rejecting access to system only camera %s, inadequete permissions",
                cameraId.c_str());
        return true;
    }

>>>>>>> c1aabf30
    return false;
}

Status CameraService::connectDevice(
        const sp<hardware::camera2::ICameraDeviceCallbacks>& cameraCb,
        const String16& cameraId,
        const String16& clientPackageName,
        int clientUid,
        /*out*/
        sp<hardware::camera2::ICameraDeviceUser>* device) {

    ATRACE_CALL();
    Status ret = Status::ok();
    String8 id = String8(cameraId);
    sp<CameraDeviceClient> client = nullptr;
<<<<<<< HEAD

    ret = connectHelper<hardware::camera2::ICameraDeviceCallbacks,CameraDeviceClient>(cameraCb, id,
            /*api1CameraId*/-1,
            CAMERA_HAL_API_VERSION_UNSPECIFIED, clientPackageName,
            clientUid, USE_CALLING_PID, API_2, /*shimUpdateOnly*/ false, /*out*/client);

    if(!ret.isOk()) {
        logRejected(id, CameraThreadState::getCallingPid(), String8(clientPackageName),
=======
    String16 clientPackageNameAdj = clientPackageName;
    if (hardware::IPCThreadState::self()->isServingCall()) {
        std::string vendorClient =
                StringPrintf("vendor.client.pid<%d>", CameraThreadState::getCallingPid());
        clientPackageNameAdj = String16(vendorClient.c_str());
    }
    ret = connectHelper<hardware::camera2::ICameraDeviceCallbacks,CameraDeviceClient>(cameraCb, id,
            /*api1CameraId*/-1,
            CAMERA_HAL_API_VERSION_UNSPECIFIED, clientPackageNameAdj,
            clientUid, USE_CALLING_PID, API_2, /*shimUpdateOnly*/ false, /*out*/client);

    if(!ret.isOk()) {
        logRejected(id, CameraThreadState::getCallingPid(), String8(clientPackageNameAdj),
>>>>>>> c1aabf30
                ret.toString8());
        return ret;
    }

    *device = client;
    return ret;
}

template<class CALLBACK, class CLIENT>
Status CameraService::connectHelper(const sp<CALLBACK>& cameraCb, const String8& cameraId,
        int api1CameraId, int halVersion, const String16& clientPackageName, int clientUid,
        int clientPid, apiLevel effectiveApiLevel, bool shimUpdateOnly,
        /*out*/sp<CLIENT>& device) {
    binder::Status ret = binder::Status::ok();

    String8 clientName8(clientPackageName);

    int originalClientPid = 0;

    ALOGI("CameraService::connect call (PID %d \"%s\", camera ID %s) for HAL version %s and "
            "Camera API version %d", clientPid, clientName8.string(), cameraId.string(),
            (halVersion == -1) ? "default" : std::to_string(halVersion).c_str(),
            static_cast<int>(effectiveApiLevel));

    if (shouldRejectHiddenCameraConnection(cameraId)) {
        ALOGW("Attempting to connect to system-only camera id %s, connection rejected",
              cameraId.c_str());
        return STATUS_ERROR_FMT(ERROR_DISCONNECTED,
                                "No camera device with ID \"%s\" currently available",
                                cameraId.string());

    }
    sp<CLIENT> client = nullptr;
    {
        // Acquire mServiceLock and prevent other clients from connecting
        std::unique_ptr<AutoConditionLock> lock =
                AutoConditionLock::waitAndAcquire(mServiceLockWrapper, DEFAULT_CONNECT_TIMEOUT_NS);

        if (lock == nullptr) {
            ALOGE("CameraService::connect (PID %d) rejected (too many other clients connecting)."
                    , clientPid);
            return STATUS_ERROR_FMT(ERROR_MAX_CAMERAS_IN_USE,
                    "Cannot open camera %s for \"%s\" (PID %d): Too many other clients connecting",
                    cameraId.string(), clientName8.string(), clientPid);
        }

        // Enforce client permissions and do basic sanity checks
        if(!(ret = validateConnectLocked(cameraId, clientName8,
                /*inout*/clientUid, /*inout*/clientPid, /*out*/originalClientPid)).isOk()) {
            return ret;
        }

        // Check the shim parameters after acquiring lock, if they have already been updated and
        // we were doing a shim update, return immediately
        if (shimUpdateOnly) {
            auto cameraState = getCameraState(cameraId);
            if (cameraState != nullptr) {
                if (!cameraState->getShimParams().isEmpty()) return ret;
            }
        }

        status_t err;

        sp<BasicClient> clientTmp = nullptr;
        std::shared_ptr<resource_policy::ClientDescriptor<String8, sp<BasicClient>>> partial;
        if ((err = handleEvictionsLocked(cameraId, originalClientPid, effectiveApiLevel,
                IInterface::asBinder(cameraCb), clientName8, /*out*/&clientTmp,
                /*out*/&partial)) != NO_ERROR) {
            switch (err) {
                case -ENODEV:
                    return STATUS_ERROR_FMT(ERROR_DISCONNECTED,
                            "No camera device with ID \"%s\" currently available",
                            cameraId.string());
                case -EBUSY:
                    return STATUS_ERROR_FMT(ERROR_CAMERA_IN_USE,
                            "Higher-priority client using camera, ID \"%s\" currently unavailable",
                            cameraId.string());
                default:
                    return STATUS_ERROR_FMT(ERROR_INVALID_OPERATION,
                            "Unexpected error %s (%d) opening camera \"%s\"",
                            strerror(-err), err, cameraId.string());
            }
        }

        if (clientTmp.get() != nullptr) {
            // Handle special case for API1 MediaRecorder where the existing client is returned
            device = static_cast<CLIENT*>(clientTmp.get());
            return ret;
        }

        // give flashlight a chance to close devices if necessary.
        mFlashlight->prepareDeviceOpen(cameraId);

        int facing = -1;
        int deviceVersion = getDeviceVersion(cameraId, /*out*/&facing);
        if (facing == -1) {
            ALOGE("%s: Unable to get camera device \"%s\"  facing", __FUNCTION__, cameraId.string());
            return STATUS_ERROR_FMT(ERROR_INVALID_OPERATION,
                    "Unable to get camera device \"%s\" facing", cameraId.string());
        }

        sp<BasicClient> tmp = nullptr;
        if(!(ret = makeClient(this, cameraCb, clientPackageName,
                cameraId, api1CameraId, facing,
                clientPid, clientUid, getpid(),
                halVersion, deviceVersion, effectiveApiLevel,
                /*out*/&tmp)).isOk()) {
            return ret;
        }
        client = static_cast<CLIENT*>(tmp.get());

        LOG_ALWAYS_FATAL_IF(client.get() == nullptr, "%s: CameraService in invalid state",
                __FUNCTION__);

        err = client->initialize(mCameraProviderManager, mMonitorTags);
        if (err != OK) {
            ALOGE("%s: Could not initialize client from HAL.", __FUNCTION__);
            // Errors could be from the HAL module open call or from AppOpsManager
            switch(err) {
                case BAD_VALUE:
                    return STATUS_ERROR_FMT(ERROR_ILLEGAL_ARGUMENT,
                            "Illegal argument to HAL module for camera \"%s\"", cameraId.string());
                case -EBUSY:
                    return STATUS_ERROR_FMT(ERROR_CAMERA_IN_USE,
                            "Camera \"%s\" is already open", cameraId.string());
                case -EUSERS:
                    return STATUS_ERROR_FMT(ERROR_MAX_CAMERAS_IN_USE,
                            "Too many cameras already open, cannot open camera \"%s\"",
                            cameraId.string());
                case PERMISSION_DENIED:
                    return STATUS_ERROR_FMT(ERROR_PERMISSION_DENIED,
                            "No permission to open camera \"%s\"", cameraId.string());
                case -EACCES:
                    return STATUS_ERROR_FMT(ERROR_DISABLED,
                            "Camera \"%s\" disabled by policy", cameraId.string());
                case -ENODEV:
                default:
                    return STATUS_ERROR_FMT(ERROR_INVALID_OPERATION,
                            "Failed to initialize camera \"%s\": %s (%d)", cameraId.string(),
                            strerror(-err), err);
            }
        }

        // Update shim paremeters for legacy clients
        if (effectiveApiLevel == API_1) {
            // Assume we have always received a Client subclass for API1
            sp<Client> shimClient = reinterpret_cast<Client*>(client.get());
            String8 rawParams = shimClient->getParameters();
            CameraParameters params(rawParams);

            auto cameraState = getCameraState(cameraId);
            if (cameraState != nullptr) {
                cameraState->setShimParams(params);
            } else {
                ALOGE("%s: Cannot update shim parameters for camera %s, no such device exists.",
                        __FUNCTION__, cameraId.string());
            }
        }

        if (shimUpdateOnly) {
            // If only updating legacy shim parameters, immediately disconnect client
            mServiceLock.unlock();
            client->disconnect();
            mServiceLock.lock();
        } else {
            // Otherwise, add client to active clients list
            finishConnectLocked(client, partial);
        }
    } // lock is destroyed, allow further connect calls

    // Important: release the mutex here so the client can call back into the service from its
    // destructor (can be at the end of the call)
    device = client;
    return ret;
}

Status CameraService::setTorchMode(const String16& cameraId, bool enabled,
        const sp<IBinder>& clientBinder) {
    Mutex::Autolock lock(mServiceLock);

    ATRACE_CALL();
    if (enabled && clientBinder == nullptr) {
        ALOGE("%s: torch client binder is NULL", __FUNCTION__);
        return STATUS_ERROR(ERROR_ILLEGAL_ARGUMENT,
                "Torch client Binder is null");
    }

    String8 id = String8(cameraId.string());
    int uid = CameraThreadState::getCallingUid();

    // verify id is valid.
    auto state = getCameraState(id);
    if (state == nullptr) {
        ALOGE("%s: camera id is invalid %s", __FUNCTION__, id.string());
        return STATUS_ERROR_FMT(ERROR_ILLEGAL_ARGUMENT,
                "Camera ID \"%s\" is a not valid camera ID", id.string());
    }

    StatusInternal cameraStatus = state->getStatus();
    if (cameraStatus != StatusInternal::PRESENT &&
            cameraStatus != StatusInternal::NOT_AVAILABLE) {
        ALOGE("%s: camera id is invalid %s, status %d", __FUNCTION__, id.string(), (int)cameraStatus);
        return STATUS_ERROR_FMT(ERROR_ILLEGAL_ARGUMENT,
                "Camera ID \"%s\" is a not valid camera ID", id.string());
    }

    {
        Mutex::Autolock al(mTorchStatusMutex);
        TorchModeStatus status;
        status_t err = getTorchStatusLocked(id, &status);
        if (err != OK) {
            if (err == NAME_NOT_FOUND) {
                return STATUS_ERROR_FMT(ERROR_ILLEGAL_ARGUMENT,
                        "Camera \"%s\" does not have a flash unit", id.string());
            }
            ALOGE("%s: getting current torch status failed for camera %s",
                    __FUNCTION__, id.string());
            return STATUS_ERROR_FMT(ERROR_INVALID_OPERATION,
                    "Error updating torch status for camera \"%s\": %s (%d)", id.string(),
                    strerror(-err), err);
        }

        if (status == TorchModeStatus::NOT_AVAILABLE) {
            if (cameraStatus == StatusInternal::NOT_AVAILABLE) {
                ALOGE("%s: torch mode of camera %s is not available because "
                        "camera is in use", __FUNCTION__, id.string());
                return STATUS_ERROR_FMT(ERROR_CAMERA_IN_USE,
                        "Torch for camera \"%s\" is not available due to an existing camera user",
                        id.string());
            } else {
                ALOGE("%s: torch mode of camera %s is not available due to "
                        "insufficient resources", __FUNCTION__, id.string());
                return STATUS_ERROR_FMT(ERROR_MAX_CAMERAS_IN_USE,
                        "Torch for camera \"%s\" is not available due to insufficient resources",
                        id.string());
            }
        }
    }

    {
        // Update UID map - this is used in the torch status changed callbacks, so must be done
        // before setTorchMode
        Mutex::Autolock al(mTorchUidMapMutex);
        if (mTorchUidMap.find(id) == mTorchUidMap.end()) {
            mTorchUidMap[id].first = uid;
            mTorchUidMap[id].second = uid;
        } else {
            // Set the pending UID
            mTorchUidMap[id].first = uid;
        }
    }

    status_t err = mFlashlight->setTorchMode(id, enabled);

    if (err != OK) {
        int32_t errorCode;
        String8 msg;
        switch (err) {
            case -ENOSYS:
                msg = String8::format("Camera \"%s\" has no flashlight",
                    id.string());
                errorCode = ERROR_ILLEGAL_ARGUMENT;
                break;
            default:
                msg = String8::format(
                    "Setting torch mode of camera \"%s\" to %d failed: %s (%d)",
                    id.string(), enabled, strerror(-err), err);
                errorCode = ERROR_INVALID_OPERATION;
        }
        ALOGE("%s: %s", __FUNCTION__, msg.string());
        return STATUS_ERROR(errorCode, msg.string());
    }

    {
        // update the link to client's death
        Mutex::Autolock al(mTorchClientMapMutex);
        ssize_t index = mTorchClientMap.indexOfKey(id);
        if (enabled) {
            if (index == NAME_NOT_FOUND) {
                mTorchClientMap.add(id, clientBinder);
            } else {
                mTorchClientMap.valueAt(index)->unlinkToDeath(this);
                mTorchClientMap.replaceValueAt(index, clientBinder);
            }
            clientBinder->linkToDeath(this);
        } else if (index != NAME_NOT_FOUND) {
            mTorchClientMap.valueAt(index)->unlinkToDeath(this);
        }
    }

    int clientPid = CameraThreadState::getCallingPid();
    const char *id_cstr = id.c_str();
    const char *torchState = enabled ? "on" : "off";
    ALOGI("Torch for camera id %s turned %s for client PID %d", id_cstr, torchState, clientPid);
    logTorchEvent(id_cstr, torchState , clientPid);
    return Status::ok();
}

Status CameraService::notifySystemEvent(int32_t eventId,
        const std::vector<int32_t>& args) {
    const int pid = CameraThreadState::getCallingPid();
    const int selfPid = getpid();

    // Permission checks
    if (pid != selfPid) {
        // Ensure we're being called by system_server, or similar process with
        // permissions to notify the camera service about system events
<<<<<<< HEAD
        if (!checkCallingPermission(
                String16("android.permission.CAMERA_SEND_SYSTEM_EVENTS"))) {
=======
        if (!checkCallingPermission(sCameraSendSystemEventsPermission)) {
>>>>>>> c1aabf30
            const int uid = CameraThreadState::getCallingUid();
            ALOGE("Permission Denial: cannot send updates to camera service about system"
                    " events from pid=%d, uid=%d", pid, uid);
            return STATUS_ERROR_FMT(ERROR_PERMISSION_DENIED,
                    "No permission to send updates to camera service about system events"
                    " from pid=%d, uid=%d", pid, uid);
        }
    }

    ATRACE_CALL();

    switch(eventId) {
        case ICameraService::EVENT_USER_SWITCHED: {
            // Try to register for UID and sensor privacy policy updates, in case we're recovering
            // from a system server crash
            mUidPolicy->registerSelf();
            mSensorPrivacyPolicy->registerSelf();
            doUserSwitch(/*newUserIds*/ args);
            break;
        }
        case ICameraService::EVENT_NONE:
        default: {
            ALOGW("%s: Received invalid system event from system_server: %d", __FUNCTION__,
                    eventId);
            break;
        }
    }
    return Status::ok();
}

void CameraService::notifyMonitoredUids() {
    Mutex::Autolock lock(mStatusListenerLock);

    for (const auto& it : mListenerList) {
<<<<<<< HEAD
        auto ret = it.second->getListener()->onCameraAccessPrioritiesChanged();
=======
        auto ret = it->getListener()->onCameraAccessPrioritiesChanged();
>>>>>>> c1aabf30
        if (!ret.isOk()) {
            ALOGE("%s: Failed to trigger permission callback: %d", __FUNCTION__,
                    ret.exceptionCode());
        }
    }
}

Status CameraService::notifyDeviceStateChange(int64_t newState) {
    const int pid = CameraThreadState::getCallingPid();
    const int selfPid = getpid();

    // Permission checks
    if (pid != selfPid) {
        // Ensure we're being called by system_server, or similar process with
        // permissions to notify the camera service about system events
<<<<<<< HEAD
        if (!checkCallingPermission(
                String16("android.permission.CAMERA_SEND_SYSTEM_EVENTS"))) {
=======
        if (!checkCallingPermission(sCameraSendSystemEventsPermission)) {
>>>>>>> c1aabf30
            const int uid = CameraThreadState::getCallingUid();
            ALOGE("Permission Denial: cannot send updates to camera service about device"
                    " state changes from pid=%d, uid=%d", pid, uid);
            return STATUS_ERROR_FMT(ERROR_PERMISSION_DENIED,
                    "No permission to send updates to camera service about device state"
                    " changes from pid=%d, uid=%d", pid, uid);
        }
    }

    ATRACE_CALL();

    using hardware::camera::provider::V2_5::DeviceState;
    hardware::hidl_bitfield<DeviceState> newDeviceState{};
    if (newState & ICameraService::DEVICE_STATE_BACK_COVERED) {
        newDeviceState |= DeviceState::BACK_COVERED;
    }
    if (newState & ICameraService::DEVICE_STATE_FRONT_COVERED) {
        newDeviceState |= DeviceState::FRONT_COVERED;
    }
    if (newState & ICameraService::DEVICE_STATE_FOLDED) {
        newDeviceState |= DeviceState::FOLDED;
    }
    // Only map vendor bits directly
    uint64_t vendorBits = static_cast<uint64_t>(newState) & 0xFFFFFFFF00000000l;
    newDeviceState |= vendorBits;

    ALOGV("%s: New device state 0x%" PRIx64, __FUNCTION__, newDeviceState);
    Mutex::Autolock l(mServiceLock);
    mCameraProviderManager->notifyDeviceStateChange(newDeviceState);

    return Status::ok();
}

Status CameraService::addListener(const sp<ICameraServiceListener>& listener,
        /*out*/
        std::vector<hardware::CameraStatus> *cameraStatuses) {
    return addListenerHelper(listener, cameraStatuses);
}

Status CameraService::addListenerHelper(const sp<ICameraServiceListener>& listener,
        /*out*/
        std::vector<hardware::CameraStatus> *cameraStatuses,
        bool isVendorListener) {

    ATRACE_CALL();

    ALOGV("%s: Add listener %p", __FUNCTION__, listener.get());

    if (listener == nullptr) {
        ALOGE("%s: Listener must not be null", __FUNCTION__);
        return STATUS_ERROR(ERROR_ILLEGAL_ARGUMENT, "Null listener given to addListener");
    }

    auto clientUid = CameraThreadState::getCallingUid();
    auto clientPid = CameraThreadState::getCallingPid();

    Mutex::Autolock lock(mServiceLock);

    {
        Mutex::Autolock lock(mStatusListenerLock);
        for (const auto &it : mListenerList) {
<<<<<<< HEAD
            if (IInterface::asBinder(it.second->getListener()) == IInterface::asBinder(listener)) {
=======
            if (IInterface::asBinder(it->getListener()) == IInterface::asBinder(listener)) {
>>>>>>> c1aabf30
                ALOGW("%s: Tried to add listener %p which was already subscribed",
                      __FUNCTION__, listener.get());
                return STATUS_ERROR(ERROR_ALREADY_EXISTS, "Listener already registered");
            }
        }

<<<<<<< HEAD
        auto clientUid = CameraThreadState::getCallingUid();
        sp<ServiceListener> serviceListener = new ServiceListener(this, listener, clientUid);
=======
        sp<ServiceListener> serviceListener =
                new ServiceListener(this, listener, clientUid, clientPid, isVendorListener);
>>>>>>> c1aabf30
        auto ret = serviceListener->initialize();
        if (ret != NO_ERROR) {
            String8 msg = String8::format("Failed to initialize service listener: %s (%d)",
                    strerror(-ret), ret);
            ALOGE("%s: %s", __FUNCTION__, msg.string());
            return STATUS_ERROR(ERROR_ILLEGAL_ARGUMENT, msg.string());
        }
<<<<<<< HEAD
        mListenerList.emplace_back(isVendorListener, serviceListener);
=======
        // The listener still needs to be added to the list of listeners, regardless of what
        // permissions the listener process has / whether it is a vendor listener. Since it might be
        // eligible to listen to other camera ids.
        mListenerList.emplace_back(serviceListener);
>>>>>>> c1aabf30
        mUidPolicy->registerMonitorUid(clientUid);
    }

    /* Collect current devices and status */
    {
        Mutex::Autolock lock(mCameraStatesLock);
        for (auto& i : mCameraStates) {
<<<<<<< HEAD
            if (!isVendorListener &&
                mCameraProviderManager->isPublicallyHiddenSecureCamera(i.first.c_str())) {
=======
            if (shouldSkipStatusUpdates(i.first, isVendorListener, clientPid, clientUid)) {
>>>>>>> c1aabf30
                ALOGV("Cannot add public listener for hidden system-only %s for pid %d",
                      i.first.c_str(), CameraThreadState::getCallingPid());
                continue;
            }
            cameraStatuses->emplace_back(i.first, mapToInterface(i.second->getStatus()));
        }
    }

    /*
     * Immediately signal current torch status to this listener only
     * This may be a subset of all the devices, so don't include it in the response directly
     */
    {
        Mutex::Autolock al(mTorchStatusMutex);
        for (size_t i = 0; i < mTorchStatusMap.size(); i++ ) {
            String16 id = String16(mTorchStatusMap.keyAt(i).string());
            listener->onTorchStatusChanged(mapToInterface(mTorchStatusMap.valueAt(i)), id);
        }
    }

    return Status::ok();
}

Status CameraService::removeListener(const sp<ICameraServiceListener>& listener) {
    ATRACE_CALL();

    ALOGV("%s: Remove listener %p", __FUNCTION__, listener.get());

    if (listener == 0) {
        ALOGE("%s: Listener must not be null", __FUNCTION__);
        return STATUS_ERROR(ERROR_ILLEGAL_ARGUMENT, "Null listener given to removeListener");
    }

    Mutex::Autolock lock(mServiceLock);

    {
        Mutex::Autolock lock(mStatusListenerLock);
        for (auto it = mListenerList.begin(); it != mListenerList.end(); it++) {
<<<<<<< HEAD
            if (IInterface::asBinder(it->second->getListener()) == IInterface::asBinder(listener)) {
                mUidPolicy->unregisterMonitorUid(it->second->getListenerUid());
                IInterface::asBinder(listener)->unlinkToDeath(it->second);
=======
            if (IInterface::asBinder((*it)->getListener()) == IInterface::asBinder(listener)) {
                mUidPolicy->unregisterMonitorUid((*it)->getListenerUid());
                IInterface::asBinder(listener)->unlinkToDeath(*it);
>>>>>>> c1aabf30
                mListenerList.erase(it);
                return Status::ok();
            }
        }
    }

    ALOGW("%s: Tried to remove a listener %p which was not subscribed",
          __FUNCTION__, listener.get());

    return STATUS_ERROR(ERROR_ILLEGAL_ARGUMENT, "Unregistered listener given to removeListener");
}

Status CameraService::getLegacyParameters(int cameraId, /*out*/String16* parameters) {

    ATRACE_CALL();
    ALOGV("%s: for camera ID = %d", __FUNCTION__, cameraId);

    if (parameters == NULL) {
        ALOGE("%s: parameters must not be null", __FUNCTION__);
        return STATUS_ERROR(ERROR_ILLEGAL_ARGUMENT, "Parameters must not be null");
    }

    Status ret = Status::ok();

    CameraParameters shimParams;
    if (!(ret = getLegacyParametersLazy(cameraId, /*out*/&shimParams)).isOk()) {
        // Error logged by caller
        return ret;
    }

    String8 shimParamsString8 = shimParams.flatten();
    String16 shimParamsString16 = String16(shimParamsString8);

    *parameters = shimParamsString16;

    return ret;
}

Status CameraService::supportsCameraApi(const String16& cameraId, int apiVersion,
        /*out*/ bool *isSupported) {
    ATRACE_CALL();

    const String8 id = String8(cameraId);

    ALOGV("%s: for camera ID = %s", __FUNCTION__, id.string());

    switch (apiVersion) {
        case API_VERSION_1:
        case API_VERSION_2:
            break;
        default:
            String8 msg = String8::format("Unknown API version %d", apiVersion);
            ALOGE("%s: %s", __FUNCTION__, msg.string());
            return STATUS_ERROR(ERROR_ILLEGAL_ARGUMENT, msg.string());
    }

    int deviceVersion = getDeviceVersion(id);
    switch (deviceVersion) {
        case CAMERA_DEVICE_API_VERSION_1_0:
        case CAMERA_DEVICE_API_VERSION_3_0:
        case CAMERA_DEVICE_API_VERSION_3_1:
            if (apiVersion == API_VERSION_2) {
                ALOGV("%s: Camera id %s uses HAL version %d <3.2, doesn't support api2 without shim",
                        __FUNCTION__, id.string(), deviceVersion);
                *isSupported = false;
            } else { // if (apiVersion == API_VERSION_1) {
                ALOGV("%s: Camera id %s uses older HAL before 3.2, but api1 is always supported",
                        __FUNCTION__, id.string());
                *isSupported = true;
            }
            break;
        case CAMERA_DEVICE_API_VERSION_3_2:
        case CAMERA_DEVICE_API_VERSION_3_3:
        case CAMERA_DEVICE_API_VERSION_3_4:
        case CAMERA_DEVICE_API_VERSION_3_5:
            ALOGV("%s: Camera id %s uses HAL3.2 or newer, supports api1/api2 directly",
                    __FUNCTION__, id.string());
            *isSupported = true;
            break;
        case -1: {
            String8 msg = String8::format("Unknown camera ID %s", id.string());
            ALOGE("%s: %s", __FUNCTION__, msg.string());
            return STATUS_ERROR(ERROR_ILLEGAL_ARGUMENT, msg.string());
        }
        default: {
            String8 msg = String8::format("Unknown device version %x for device %s",
                    deviceVersion, id.string());
            ALOGE("%s: %s", __FUNCTION__, msg.string());
            return STATUS_ERROR(ERROR_INVALID_OPERATION, msg.string());
        }
    }

    return Status::ok();
}

Status CameraService::isHiddenPhysicalCamera(const String16& cameraId,
        /*out*/ bool *isSupported) {
    ATRACE_CALL();

    const String8 id = String8(cameraId);

    ALOGV("%s: for camera ID = %s", __FUNCTION__, id.string());
    *isSupported = mCameraProviderManager->isHiddenPhysicalCamera(id.string());

    return Status::ok();
}

void CameraService::removeByClient(const BasicClient* client) {
    Mutex::Autolock lock(mServiceLock);
    for (auto& i : mActiveClientManager.getAll()) {
        auto clientSp = i->getValue();
        if (clientSp.get() == client) {
            mActiveClientManager.remove(i);
        }
    }
}

bool CameraService::evictClientIdByRemote(const wp<IBinder>& remote) {
    bool ret = false;
    {
        // Acquire mServiceLock and prevent other clients from connecting
        std::unique_ptr<AutoConditionLock> lock =
                AutoConditionLock::waitAndAcquire(mServiceLockWrapper);


        std::vector<sp<BasicClient>> evicted;
        for (auto& i : mActiveClientManager.getAll()) {
            auto clientSp = i->getValue();
            if (clientSp.get() == nullptr) {
                ALOGE("%s: Dead client still in mActiveClientManager.", __FUNCTION__);
                mActiveClientManager.remove(i);
                continue;
            }
            if (remote == clientSp->getRemote()) {
                mActiveClientManager.remove(i);
                evicted.push_back(clientSp);

                // Notify the client of disconnection
                clientSp->notifyError(
                        hardware::camera2::ICameraDeviceCallbacks::ERROR_CAMERA_DISCONNECTED,
                        CaptureResultExtras());
            }
        }

        // Do not hold mServiceLock while disconnecting clients, but retain the condition blocking
        // other clients from connecting in mServiceLockWrapper if held
        mServiceLock.unlock();

        // Do not clear caller identity, remote caller should be client proccess

        for (auto& i : evicted) {
            if (i.get() != nullptr) {
                i->disconnect();
                ret = true;
            }
        }
        //clear the evicted client list before acquring service lock again.
        evicted.clear();
        // Reacquire mServiceLock
        mServiceLock.lock();

    } // lock is destroyed, allow further connect calls

    return ret;
}

std::shared_ptr<CameraService::CameraState> CameraService::getCameraState(
        const String8& cameraId) const {
    std::shared_ptr<CameraState> state;
    {
        Mutex::Autolock lock(mCameraStatesLock);
        auto iter = mCameraStates.find(cameraId);
        if (iter != mCameraStates.end()) {
            state = iter->second;
        }
    }
    return state;
}

sp<CameraService::BasicClient> CameraService::removeClientLocked(const String8& cameraId) {
    // Remove from active clients list
    auto clientDescriptorPtr = mActiveClientManager.remove(cameraId);
    if (clientDescriptorPtr == nullptr) {
        ALOGW("%s: Could not evict client, no client for camera ID %s", __FUNCTION__,
                cameraId.string());
        return sp<BasicClient>{nullptr};
    }

    return clientDescriptorPtr->getValue();
}

void CameraService::doUserSwitch(const std::vector<int32_t>& newUserIds) {
    // Acquire mServiceLock and prevent other clients from connecting
    std::unique_ptr<AutoConditionLock> lock =
            AutoConditionLock::waitAndAcquire(mServiceLockWrapper);

    std::set<userid_t> newAllowedUsers;
    for (size_t i = 0; i < newUserIds.size(); i++) {
        if (newUserIds[i] < 0) {
            ALOGE("%s: Bad user ID %d given during user switch, ignoring.",
                    __FUNCTION__, newUserIds[i]);
            return;
        }
        newAllowedUsers.insert(static_cast<userid_t>(newUserIds[i]));
    }


    if (newAllowedUsers == mAllowedUsers) {
        ALOGW("%s: Received notification of user switch with no updated user IDs.", __FUNCTION__);
        return;
    }

    logUserSwitch(mAllowedUsers, newAllowedUsers);

    mAllowedUsers = std::move(newAllowedUsers);

    // Current user has switched, evict all current clients.
    std::vector<sp<BasicClient>> evicted;
    for (auto& i : mActiveClientManager.getAll()) {
        auto clientSp = i->getValue();

        if (clientSp.get() == nullptr) {
            ALOGE("%s: Dead client still in mActiveClientManager.", __FUNCTION__);
            continue;
        }

        // Don't evict clients that are still allowed.
        uid_t clientUid = clientSp->getClientUid();
        userid_t clientUserId = multiuser_get_user_id(clientUid);
        if (mAllowedUsers.find(clientUserId) != mAllowedUsers.end()) {
            continue;
        }

        evicted.push_back(clientSp);

        String8 curTime = getFormattedCurrentTime();

        ALOGE("Evicting conflicting client for camera ID %s due to user change",
                i->getKey().string());

        // Log the clients evicted
        logEvent(String8::format("EVICT device %s client held by package %s (PID %"
                PRId32 ", score %" PRId32 ", state %" PRId32 ")\n   - Evicted due"
                " to user switch.", i->getKey().string(),
                String8{clientSp->getPackageName()}.string(),
                i->getOwnerId(), i->getPriority().getScore(),
                i->getPriority().getState()));

    }

    // Do not hold mServiceLock while disconnecting clients, but retain the condition
    // blocking other clients from connecting in mServiceLockWrapper if held.
    mServiceLock.unlock();

    // Clear caller identity temporarily so client disconnect PID checks work correctly
    int64_t token = CameraThreadState::clearCallingIdentity();

    for (auto& i : evicted) {
        i->disconnect();
    }

    CameraThreadState::restoreCallingIdentity(token);

    // Reacquire mServiceLock
    mServiceLock.lock();
}

void CameraService::logEvent(const char* event) {
    String8 curTime = getFormattedCurrentTime();
    Mutex::Autolock l(mLogLock);
    mEventLog.add(String8::format("%s : %s", curTime.string(), event));
}

void CameraService::logDisconnected(const char* cameraId, int clientPid,
        const char* clientPackage) {
    // Log the clients evicted
    logEvent(String8::format("DISCONNECT device %s client for package %s (PID %d)", cameraId,
            clientPackage, clientPid));
}

void CameraService::logConnected(const char* cameraId, int clientPid,
        const char* clientPackage) {
    // Log the clients evicted
    logEvent(String8::format("CONNECT device %s client for package %s (PID %d)", cameraId,
            clientPackage, clientPid));
}

void CameraService::logRejected(const char* cameraId, int clientPid,
        const char* clientPackage, const char* reason) {
    // Log the client rejected
    logEvent(String8::format("REJECT device %s client for package %s (PID %d), reason: (%s)",
            cameraId, clientPackage, clientPid, reason));
}

void CameraService::logTorchEvent(const char* cameraId, const char *torchState, int clientPid) {
    // Log torch event
    logEvent(String8::format("Torch for camera id %s turned %s for client PID %d", cameraId,
            torchState, clientPid));
}

void CameraService::logUserSwitch(const std::set<userid_t>& oldUserIds,
        const std::set<userid_t>& newUserIds) {
    String8 newUsers = toString(newUserIds);
    String8 oldUsers = toString(oldUserIds);
    if (oldUsers.size() == 0) {
        oldUsers = "<None>";
    }
    // Log the new and old users
    logEvent(String8::format("USER_SWITCH previous allowed user IDs: %s, current allowed user IDs: %s",
            oldUsers.string(), newUsers.string()));
}

void CameraService::logDeviceRemoved(const char* cameraId, const char* reason) {
    // Log the device removal
    logEvent(String8::format("REMOVE device %s, reason: (%s)", cameraId, reason));
}

void CameraService::logDeviceAdded(const char* cameraId, const char* reason) {
    // Log the device removal
    logEvent(String8::format("ADD device %s, reason: (%s)", cameraId, reason));
}

void CameraService::logClientDied(int clientPid, const char* reason) {
    // Log the device removal
    logEvent(String8::format("DIED client(s) with PID %d, reason: (%s)", clientPid, reason));
}

void CameraService::logServiceError(const char* msg, int errorCode) {
    String8 curTime = getFormattedCurrentTime();
    logEvent(String8::format("SERVICE ERROR: %s : %d (%s)", msg, errorCode, strerror(-errorCode)));
}

status_t CameraService::onTransact(uint32_t code, const Parcel& data, Parcel* reply,
        uint32_t flags) {

    // Permission checks
    switch (code) {
        case SHELL_COMMAND_TRANSACTION: {
            int in = data.readFileDescriptor();
            int out = data.readFileDescriptor();
            int err = data.readFileDescriptor();
            int argc = data.readInt32();
            Vector<String16> args;
            for (int i = 0; i < argc && data.dataAvail() > 0; i++) {
               args.add(data.readString16());
            }
            sp<IBinder> unusedCallback;
            sp<IResultReceiver> resultReceiver;
            status_t status;
            if ((status = data.readNullableStrongBinder(&unusedCallback)) != NO_ERROR) {
                return status;
            }
            if ((status = data.readNullableStrongBinder(&resultReceiver)) != NO_ERROR) {
                return status;
            }
            status = shellCommand(in, out, err, args);
            if (resultReceiver != nullptr) {
                resultReceiver->send(status);
            }
            return NO_ERROR;
        }
    }

    return BnCameraService::onTransact(code, data, reply, flags);
}

// We share the media players for shutter and recording sound for all clients.
// A reference count is kept to determine when we will actually release the
// media players.

sp<MediaPlayer> CameraService::newMediaPlayer(const char *file) {
    sp<MediaPlayer> mp = new MediaPlayer();
    status_t error;
    if ((error = mp->setDataSource(NULL /* httpService */, file, NULL)) == NO_ERROR) {
        mp->setAudioStreamType(AUDIO_STREAM_ENFORCED_AUDIBLE);
        error = mp->prepare();
    }
    if (error != NO_ERROR) {
        ALOGE("Failed to load CameraService sounds: %s", file);
        mp->disconnect();
        mp.clear();
        return nullptr;
    }
    return mp;
}

void CameraService::increaseSoundRef() {
    Mutex::Autolock lock(mSoundLock);
    mSoundRef++;
}

void CameraService::loadSoundLocked(sound_kind kind) {
    ATRACE_CALL();

    LOG1("CameraService::loadSoundLocked ref=%d", mSoundRef);
    if (SOUND_SHUTTER == kind && mSoundPlayer[SOUND_SHUTTER] == NULL) {
        mSoundPlayer[SOUND_SHUTTER] = newMediaPlayer("/product/media/audio/ui/camera_click.ogg");
        if (mSoundPlayer[SOUND_SHUTTER] == nullptr) {
            mSoundPlayer[SOUND_SHUTTER] = newMediaPlayer("/system/media/audio/ui/camera_click.ogg");
        }
    } else if (SOUND_RECORDING_START == kind && mSoundPlayer[SOUND_RECORDING_START] ==  NULL) {
        mSoundPlayer[SOUND_RECORDING_START] = newMediaPlayer("/product/media/audio/ui/VideoRecord.ogg");
        if (mSoundPlayer[SOUND_RECORDING_START] == nullptr) {
            mSoundPlayer[SOUND_RECORDING_START] =
                newMediaPlayer("/system/media/audio/ui/VideoRecord.ogg");
        }
    } else if (SOUND_RECORDING_STOP == kind && mSoundPlayer[SOUND_RECORDING_STOP] == NULL) {
        mSoundPlayer[SOUND_RECORDING_STOP] = newMediaPlayer("/product/media/audio/ui/VideoStop.ogg");
        if (mSoundPlayer[SOUND_RECORDING_STOP] == nullptr) {
            mSoundPlayer[SOUND_RECORDING_STOP] = newMediaPlayer("/system/media/audio/ui/VideoStop.ogg");
        }
    }
}

void CameraService::decreaseSoundRef() {
    Mutex::Autolock lock(mSoundLock);
    LOG1("CameraService::decreaseSoundRef ref=%d", mSoundRef);
    if (--mSoundRef) return;

    for (int i = 0; i < NUM_SOUNDS; i++) {
        if (mSoundPlayer[i] != 0) {
            mSoundPlayer[i]->disconnect();
            mSoundPlayer[i].clear();
        }
    }
}

void CameraService::playSound(sound_kind kind) {
    ATRACE_CALL();

    LOG1("playSound(%d)", kind);
    Mutex::Autolock lock(mSoundLock);
    loadSoundLocked(kind);
    sp<MediaPlayer> player = mSoundPlayer[kind];
    if (player != 0) {
        player->seekTo(0);
        player->start();
    }
}

// ----------------------------------------------------------------------------

CameraService::Client::Client(const sp<CameraService>& cameraService,
        const sp<ICameraClient>& cameraClient,
        const String16& clientPackageName,
        const String8& cameraIdStr,
        int api1CameraId, int cameraFacing,
        int clientPid, uid_t clientUid,
        int servicePid) :
        CameraService::BasicClient(cameraService,
                IInterface::asBinder(cameraClient),
                clientPackageName,
                cameraIdStr, cameraFacing,
                clientPid, clientUid,
                servicePid),
        mCameraId(api1CameraId)
{
    int callingPid = CameraThreadState::getCallingPid();
    LOG1("Client::Client E (pid %d, id %d)", callingPid, mCameraId);

    mRemoteCallback = cameraClient;

    cameraService->increaseSoundRef();

    LOG1("Client::Client X (pid %d, id %d)", callingPid, mCameraId);
}

// tear down the client
CameraService::Client::~Client() {
    ALOGV("~Client");
    mDestructionStarted = true;

    sCameraService->decreaseSoundRef();
    // unconditionally disconnect. function is idempotent
    Client::disconnect();
}

sp<CameraService> CameraService::BasicClient::BasicClient::sCameraService;

CameraService::BasicClient::BasicClient(const sp<CameraService>& cameraService,
        const sp<IBinder>& remoteCallback,
        const String16& clientPackageName,
        const String8& cameraIdStr, int cameraFacing,
        int clientPid, uid_t clientUid,
        int servicePid):
        mCameraIdStr(cameraIdStr), mCameraFacing(cameraFacing),
        mClientPackageName(clientPackageName), mClientPid(clientPid), mClientUid(clientUid),
        mServicePid(servicePid),
        mDisconnected(false),
        mRemoteBinder(remoteCallback)
{
    if (sCameraService == nullptr) {
        sCameraService = cameraService;
    }
    mOpsActive = false;
    mDestructionStarted = false;

    // In some cases the calling code has no access to the package it runs under.
    // For example, NDK camera API.
    // In this case we will get the packages for the calling UID and pick the first one
    // for attributing the app op. This will work correctly for runtime permissions
    // as for legacy apps we will toggle the app op for all packages in the UID.
    // The caveat is that the operation may be attributed to the wrong package and
    // stats based on app ops may be slightly off.
    if (mClientPackageName.size() <= 0) {
        sp<IServiceManager> sm = defaultServiceManager();
        sp<IBinder> binder = sm->getService(String16(kPermissionServiceName));
        if (binder == 0) {
            ALOGE("Cannot get permission service");
            // Leave mClientPackageName unchanged (empty) and the further interaction
            // with camera will fail in BasicClient::startCameraOps
            return;
        }

        sp<IPermissionController> permCtrl = interface_cast<IPermissionController>(binder);
        Vector<String16> packages;

        permCtrl->getPackagesForUid(mClientUid, packages);

        if (packages.isEmpty()) {
            ALOGE("No packages for calling UID");
            // Leave mClientPackageName unchanged (empty) and the further interaction
            // with camera will fail in BasicClient::startCameraOps
            return;
        }
        mClientPackageName = packages[0];
    }
<<<<<<< HEAD
    if (hardware::IPCThreadState::self()->isServingCall()) {
        std::string vendorClient =
                StringPrintf("vendor.client.pid<%d>", CameraThreadState::getCallingPid());
        mClientPackageName = String16(vendorClient.c_str());
    } else {
=======
    if (!hardware::IPCThreadState::self()->isServingCall()) {
>>>>>>> c1aabf30
        mAppOpsManager = std::make_unique<AppOpsManager>();
    }
}

CameraService::BasicClient::~BasicClient() {
    ALOGV("~BasicClient");
    mDestructionStarted = true;
}

binder::Status CameraService::BasicClient::disconnect() {
    binder::Status res = Status::ok();
    if (mDisconnected) {
        return res;
    }
    mDisconnected = true;

    sCameraService->removeByClient(this);
    sCameraService->logDisconnected(mCameraIdStr, mClientPid, String8(mClientPackageName));
    sCameraService->mCameraProviderManager->removeRef(CameraProviderManager::DeviceMode::CAMERA,
            mCameraIdStr.c_str());

    sp<IBinder> remote = getRemote();
    if (remote != nullptr) {
        remote->unlinkToDeath(sCameraService);
    }

    finishCameraOps();
    // Notify flashlight that a camera device is closed.
    sCameraService->mFlashlight->deviceClosed(mCameraIdStr);
    ALOGI("%s: Disconnected client for camera %s for PID %d", __FUNCTION__, mCameraIdStr.string(),
            mClientPid);

    // client shouldn't be able to call into us anymore
    mClientPid = 0;

    return res;
}

status_t CameraService::BasicClient::dump(int, const Vector<String16>&) {
    // No dumping of clients directly over Binder,
    // must go through CameraService::dump
    android_errorWriteWithInfoLog(SN_EVENT_LOG_ID, "26265403",
            CameraThreadState::getCallingUid(), NULL, 0);
    return OK;
}

String16 CameraService::BasicClient::getPackageName() const {
    return mClientPackageName;
}


int CameraService::BasicClient::getClientPid() const {
    return mClientPid;
}

uid_t CameraService::BasicClient::getClientUid() const {
    return mClientUid;
}

bool CameraService::BasicClient::canCastToApiClient(apiLevel level) const {
    // Defaults to API2.
    return level == API_2;
}

status_t CameraService::BasicClient::startCameraOps() {
    ATRACE_CALL();

    {
        ALOGV("%s: Start camera ops, package name = %s, client UID = %d",
              __FUNCTION__, String8(mClientPackageName).string(), mClientUid);
    }
    if (mAppOpsManager != nullptr) {
        // Notify app ops that the camera is not available
        mOpsCallback = new OpsCallback(this);
        int32_t res;
        mAppOpsManager->startWatchingMode(AppOpsManager::OP_CAMERA,
                mClientPackageName, mOpsCallback);
        res = mAppOpsManager->startOpNoThrow(AppOpsManager::OP_CAMERA,
                mClientUid, mClientPackageName, /*startIfModeDefault*/ false);

        if (res == AppOpsManager::MODE_ERRORED) {
            ALOGI("Camera %s: Access for \"%s\" has been revoked",
                    mCameraIdStr.string(), String8(mClientPackageName).string());
            return PERMISSION_DENIED;
        }

        if (res == AppOpsManager::MODE_IGNORED) {
            ALOGI("Camera %s: Access for \"%s\" has been restricted",
                    mCameraIdStr.string(), String8(mClientPackageName).string());
            // Return the same error as for device policy manager rejection
            return -EACCES;
        }
    }

    mOpsActive = true;

    // Transition device availability listeners from PRESENT -> NOT_AVAILABLE
    sCameraService->updateStatus(StatusInternal::NOT_AVAILABLE, mCameraIdStr);

    int apiLevel = hardware::ICameraServiceProxy::CAMERA_API_LEVEL_1;
    if (canCastToApiClient(API_2)) {
        apiLevel = hardware::ICameraServiceProxy::CAMERA_API_LEVEL_2;
    }
    // Transition device state to OPEN
    sCameraService->updateProxyDeviceState(ICameraServiceProxy::CAMERA_STATE_OPEN,
            mCameraIdStr, mCameraFacing, mClientPackageName, apiLevel);

    sCameraService->mUidPolicy->registerMonitorUid(mClientUid);

    return OK;
}

status_t CameraService::BasicClient::finishCameraOps() {
    ATRACE_CALL();

    // Check if startCameraOps succeeded, and if so, finish the camera op
    if (mOpsActive) {
        // Notify app ops that the camera is available again
        if (mAppOpsManager != nullptr) {
            mAppOpsManager->finishOp(AppOpsManager::OP_CAMERA, mClientUid,
                    mClientPackageName);
            mOpsActive = false;
        }
        // This function is called when a client disconnects. This should
        // release the camera, but actually only if it was in a proper
        // functional state, i.e. with status NOT_AVAILABLE
        std::initializer_list<StatusInternal> rejected = {StatusInternal::PRESENT,
                StatusInternal::ENUMERATING, StatusInternal::NOT_PRESENT};

        // Transition to PRESENT if the camera is not in either of the rejected states
        sCameraService->updateStatus(StatusInternal::PRESENT,
                mCameraIdStr, rejected);

        int apiLevel = hardware::ICameraServiceProxy::CAMERA_API_LEVEL_1;
        if (canCastToApiClient(API_2)) {
            apiLevel = hardware::ICameraServiceProxy::CAMERA_API_LEVEL_2;
        }
        // Transition device state to CLOSED
        sCameraService->updateProxyDeviceState(ICameraServiceProxy::CAMERA_STATE_CLOSED,
                mCameraIdStr, mCameraFacing, mClientPackageName, apiLevel);
    }
    // Always stop watching, even if no camera op is active
    if (mOpsCallback != nullptr && mAppOpsManager != nullptr) {
        mAppOpsManager->stopWatchingMode(mOpsCallback);
    }
    mOpsCallback.clear();

    sCameraService->mUidPolicy->unregisterMonitorUid(mClientUid);

    return OK;
}

void CameraService::BasicClient::opChanged(int32_t op, const String16&) {
    ATRACE_CALL();
    if (mAppOpsManager == nullptr) {
        return;
    }
    if (op != AppOpsManager::OP_CAMERA) {
        ALOGW("Unexpected app ops notification received: %d", op);
        return;
    }

    int32_t res;
    res = mAppOpsManager->checkOp(AppOpsManager::OP_CAMERA,
            mClientUid, mClientPackageName);
    ALOGV("checkOp returns: %d, %s ", res,
            res == AppOpsManager::MODE_ALLOWED ? "ALLOWED" :
            res == AppOpsManager::MODE_IGNORED ? "IGNORED" :
            res == AppOpsManager::MODE_ERRORED ? "ERRORED" :
            "UNKNOWN");

    if (res != AppOpsManager::MODE_ALLOWED) {
        ALOGI("Camera %s: Access for \"%s\" revoked", mCameraIdStr.string(),
              String8(mClientPackageName).string());
        block();
    }
}

void CameraService::BasicClient::block() {
    ATRACE_CALL();

    // Reset the client PID to allow server-initiated disconnect,
    // and to prevent further calls by client.
    mClientPid = CameraThreadState::getCallingPid();
    CaptureResultExtras resultExtras; // a dummy result (invalid)
    notifyError(hardware::camera2::ICameraDeviceCallbacks::ERROR_CAMERA_DISABLED, resultExtras);
    disconnect();
}

// ----------------------------------------------------------------------------

void CameraService::Client::notifyError(int32_t errorCode,
        const CaptureResultExtras& resultExtras) {
    (void) resultExtras;
    if (mRemoteCallback != NULL) {
        int32_t api1ErrorCode = CAMERA_ERROR_RELEASED;
        if (errorCode == hardware::camera2::ICameraDeviceCallbacks::ERROR_CAMERA_DISABLED) {
            api1ErrorCode = CAMERA_ERROR_DISABLED;
        }
        mRemoteCallback->notifyCallback(CAMERA_MSG_ERROR, api1ErrorCode, 0);
    } else {
        ALOGE("mRemoteCallback is NULL!!");
    }
}

// NOTE: function is idempotent
binder::Status CameraService::Client::disconnect() {
    ALOGV("Client::disconnect");
    return BasicClient::disconnect();
}

bool CameraService::Client::canCastToApiClient(apiLevel level) const {
    return level == API_1;
}

CameraService::Client::OpsCallback::OpsCallback(wp<BasicClient> client):
        mClient(client) {
}

void CameraService::Client::OpsCallback::opChanged(int32_t op,
        const String16& packageName) {
    sp<BasicClient> client = mClient.promote();
    if (client != NULL) {
        client->opChanged(op, packageName);
    }
}

// ----------------------------------------------------------------------------
//                  UidPolicy
// ----------------------------------------------------------------------------

void CameraService::UidPolicy::registerSelf() {
    Mutex::Autolock _l(mUidLock);

    if (mRegistered) return;
    status_t res = mAm.linkToDeath(this);
    mAm.registerUidObserver(this, ActivityManager::UID_OBSERVER_GONE
            | ActivityManager::UID_OBSERVER_IDLE
            | ActivityManager::UID_OBSERVER_ACTIVE | ActivityManager::UID_OBSERVER_PROCSTATE,
            ActivityManager::PROCESS_STATE_UNKNOWN,
            String16("cameraserver"));
    if (res == OK) {
        mRegistered = true;
        ALOGV("UidPolicy: Registered with ActivityManager");
    }
}

void CameraService::UidPolicy::unregisterSelf() {
    Mutex::Autolock _l(mUidLock);

    mAm.unregisterUidObserver(this);
    mAm.unlinkToDeath(this);
    mRegistered = false;
    mActiveUids.clear();
    ALOGV("UidPolicy: Unregistered with ActivityManager");
}

void CameraService::UidPolicy::onUidGone(uid_t uid, bool disabled) {
    onUidIdle(uid, disabled);
}

void CameraService::UidPolicy::onUidActive(uid_t uid) {
    Mutex::Autolock _l(mUidLock);
    mActiveUids.insert(uid);
}

void CameraService::UidPolicy::onUidIdle(uid_t uid, bool /* disabled */) {
    bool deleted = false;
    {
        Mutex::Autolock _l(mUidLock);
        if (mActiveUids.erase(uid) > 0) {
            deleted = true;
        }
    }
    if (deleted) {
        sp<CameraService> service = mService.promote();
        if (service != nullptr) {
            service->blockClientsForUid(uid);
        }
    }
}

void CameraService::UidPolicy::onUidStateChanged(uid_t uid, int32_t procState,
        int64_t /*procStateSeq*/) {
    bool procStateChange = false;
    {
        Mutex::Autolock _l(mUidLock);
        if ((mMonitoredUids.find(uid) != mMonitoredUids.end()) &&
                (mMonitoredUids[uid].first != procState)) {
            mMonitoredUids[uid].first = procState;
            procStateChange = true;
        }
    }

    if (procStateChange) {
        sp<CameraService> service = mService.promote();
        if (service != nullptr) {
            service->notifyMonitoredUids();
        }
    }
}

void CameraService::UidPolicy::registerMonitorUid(uid_t uid) {
    Mutex::Autolock _l(mUidLock);
    auto it = mMonitoredUids.find(uid);
    if (it != mMonitoredUids.end()) {
        it->second.second++;
    } else {
        mMonitoredUids.emplace(
                std::pair<uid_t, std::pair<int32_t, size_t>> (uid,
                    std::pair<int32_t, size_t> (ActivityManager::PROCESS_STATE_NONEXISTENT, 1)));
    }
}

void CameraService::UidPolicy::unregisterMonitorUid(uid_t uid) {
    Mutex::Autolock _l(mUidLock);
    auto it = mMonitoredUids.find(uid);
    if (it != mMonitoredUids.end()) {
        it->second.second--;
        if (it->second.second == 0) {
            mMonitoredUids.erase(it);
        }
    } else {
        ALOGE("%s: Trying to unregister uid: %d which is not monitored!", __FUNCTION__, uid);
    }
}

bool CameraService::UidPolicy::isUidActive(uid_t uid, String16 callingPackage) {
    Mutex::Autolock _l(mUidLock);
    return isUidActiveLocked(uid, callingPackage);
}

static const int64_t kPollUidActiveTimeoutTotalMillis = 300;
static const int64_t kPollUidActiveTimeoutMillis = 50;

bool CameraService::UidPolicy::isUidActiveLocked(uid_t uid, String16 callingPackage) {
    // Non-app UIDs are considered always active
    // If activity manager is unreachable, assume everything is active
    if (uid < FIRST_APPLICATION_UID || !mRegistered) {
        return true;
    }
    auto it = mOverrideUids.find(uid);
    if (it != mOverrideUids.end()) {
        return it->second;
    }
    bool active = mActiveUids.find(uid) != mActiveUids.end();
    if (!active) {
        // We want active UIDs to always access camera with their first attempt since
        // there is no guarantee the app is robustly written and would retry getting
        // the camera on failure. The inverse case is not a problem as we would take
        // camera away soon once we get the callback that the uid is no longer active.
        ActivityManager am;
        // Okay to access with a lock held as UID changes are dispatched without
        // a lock and we are a higher level component.
        int64_t startTimeMillis = 0;
        do {
            // TODO: Fix this b/109950150!
            // Okay this is a hack. There is a race between the UID turning active and
            // activity being resumed. The proper fix is very risky, so we temporary add
            // some polling which should happen pretty rarely anyway as the race is hard
            // to hit.
            active = mActiveUids.find(uid) != mActiveUids.end();
            if (!active) active = am.isUidActive(uid, callingPackage);
            if (active) {
                break;
            }
            if (startTimeMillis <= 0) {
                startTimeMillis = uptimeMillis();
            }
            int64_t ellapsedTimeMillis = uptimeMillis() - startTimeMillis;
            int64_t remainingTimeMillis = kPollUidActiveTimeoutTotalMillis - ellapsedTimeMillis;
            if (remainingTimeMillis <= 0) {
                break;
            }
            remainingTimeMillis = std::min(kPollUidActiveTimeoutMillis, remainingTimeMillis);

            mUidLock.unlock();
            usleep(remainingTimeMillis * 1000);
            mUidLock.lock();
        } while (true);

        if (active) {
            // Now that we found out the UID is actually active, cache that
            mActiveUids.insert(uid);
        }
    }
    return active;
}

int32_t CameraService::UidPolicy::getProcState(uid_t uid) {
    Mutex::Autolock _l(mUidLock);
    return getProcStateLocked(uid);
}

int32_t CameraService::UidPolicy::getProcStateLocked(uid_t uid) {
    int32_t procState = ActivityManager::PROCESS_STATE_UNKNOWN;
    if (mMonitoredUids.find(uid) != mMonitoredUids.end()) {
        procState = mMonitoredUids[uid].first;
    }
    return procState;
}

void CameraService::UidPolicy::UidPolicy::addOverrideUid(uid_t uid,
        String16 callingPackage, bool active) {
    updateOverrideUid(uid, callingPackage, active, true);
}

void CameraService::UidPolicy::removeOverrideUid(uid_t uid, String16 callingPackage) {
    updateOverrideUid(uid, callingPackage, false, false);
}

void CameraService::UidPolicy::binderDied(const wp<IBinder>& /*who*/) {
    Mutex::Autolock _l(mUidLock);
    ALOGV("UidPolicy: ActivityManager has died");
    mRegistered = false;
    mActiveUids.clear();
}

void CameraService::UidPolicy::updateOverrideUid(uid_t uid, String16 callingPackage,
        bool active, bool insert) {
    bool wasActive = false;
    bool isActive = false;
    {
        Mutex::Autolock _l(mUidLock);
        wasActive = isUidActiveLocked(uid, callingPackage);
        mOverrideUids.erase(uid);
        if (insert) {
            mOverrideUids.insert(std::pair<uid_t, bool>(uid, active));
        }
        isActive = isUidActiveLocked(uid, callingPackage);
    }
    if (wasActive != isActive && !isActive) {
        sp<CameraService> service = mService.promote();
        if (service != nullptr) {
            service->blockClientsForUid(uid);
        }
    }
}

// ----------------------------------------------------------------------------
//                  SensorPrivacyPolicy
// ----------------------------------------------------------------------------
void CameraService::SensorPrivacyPolicy::registerSelf() {
    Mutex::Autolock _l(mSensorPrivacyLock);
    if (mRegistered) {
        return;
    }
    SensorPrivacyManager spm;
    spm.addSensorPrivacyListener(this);
    mSensorPrivacyEnabled = spm.isSensorPrivacyEnabled();
    status_t res = spm.linkToDeath(this);
    if (res == OK) {
        mRegistered = true;
        ALOGV("SensorPrivacyPolicy: Registered with SensorPrivacyManager");
    }
}

void CameraService::SensorPrivacyPolicy::unregisterSelf() {
    Mutex::Autolock _l(mSensorPrivacyLock);
    SensorPrivacyManager spm;
    spm.removeSensorPrivacyListener(this);
    spm.unlinkToDeath(this);
    mRegistered = false;
    ALOGV("SensorPrivacyPolicy: Unregistered with SensorPrivacyManager");
}

bool CameraService::SensorPrivacyPolicy::isSensorPrivacyEnabled() {
    Mutex::Autolock _l(mSensorPrivacyLock);
    return mSensorPrivacyEnabled;
}

binder::Status CameraService::SensorPrivacyPolicy::onSensorPrivacyChanged(bool enabled) {
    {
        Mutex::Autolock _l(mSensorPrivacyLock);
        mSensorPrivacyEnabled = enabled;
    }
    // if sensor privacy is enabled then block all clients from accessing the camera
    if (enabled) {
        sp<CameraService> service = mService.promote();
        if (service != nullptr) {
            service->blockAllClients();
        }
    }
    return binder::Status::ok();
}

void CameraService::SensorPrivacyPolicy::binderDied(const wp<IBinder>& /*who*/) {
    Mutex::Autolock _l(mSensorPrivacyLock);
    ALOGV("SensorPrivacyPolicy: SensorPrivacyManager has died");
    mRegistered = false;
}

// ----------------------------------------------------------------------------
//                  CameraState
// ----------------------------------------------------------------------------

CameraService::CameraState::CameraState(const String8& id, int cost,
        const std::set<String8>& conflicting) : mId(id),
        mStatus(StatusInternal::NOT_PRESENT), mCost(cost), mConflicting(conflicting) {}

CameraService::CameraState::~CameraState() {}

CameraService::StatusInternal CameraService::CameraState::getStatus() const {
    Mutex::Autolock lock(mStatusLock);
    return mStatus;
}

CameraParameters CameraService::CameraState::getShimParams() const {
    return mShimParams;
}

void CameraService::CameraState::setShimParams(const CameraParameters& params) {
    mShimParams = params;
}

int CameraService::CameraState::getCost() const {
    return mCost;
}

std::set<String8> CameraService::CameraState::getConflicting() const {
    return mConflicting;
}

String8 CameraService::CameraState::getId() const {
    return mId;
}

// ----------------------------------------------------------------------------
//                  ClientEventListener
// ----------------------------------------------------------------------------

void CameraService::ClientEventListener::onClientAdded(
        const resource_policy::ClientDescriptor<String8,
        sp<CameraService::BasicClient>>& descriptor) {
    const auto& basicClient = descriptor.getValue();
    if (basicClient.get() != nullptr) {
        BatteryNotifier& notifier(BatteryNotifier::getInstance());
        notifier.noteStartCamera(descriptor.getKey(),
                static_cast<int>(basicClient->getClientUid()));
    }
}

void CameraService::ClientEventListener::onClientRemoved(
        const resource_policy::ClientDescriptor<String8,
        sp<CameraService::BasicClient>>& descriptor) {
    const auto& basicClient = descriptor.getValue();
    if (basicClient.get() != nullptr) {
        BatteryNotifier& notifier(BatteryNotifier::getInstance());
        notifier.noteStopCamera(descriptor.getKey(),
                static_cast<int>(basicClient->getClientUid()));
    }
}


// ----------------------------------------------------------------------------
//                  CameraClientManager
// ----------------------------------------------------------------------------

CameraService::CameraClientManager::CameraClientManager() {
    setListener(std::make_shared<ClientEventListener>());
}

CameraService::CameraClientManager::~CameraClientManager() {}

sp<CameraService::BasicClient> CameraService::CameraClientManager::getCameraClient(
        const String8& id) const {
    auto descriptor = get(id);
    if (descriptor == nullptr) {
        return sp<BasicClient>{nullptr};
    }
    return descriptor->getValue();
}

String8 CameraService::CameraClientManager::toString() const {
    auto all = getAll();
    String8 ret("[");
    bool hasAny = false;
    for (auto& i : all) {
        hasAny = true;
        String8 key = i->getKey();
        int32_t cost = i->getCost();
        int32_t pid = i->getOwnerId();
        int32_t score = i->getPriority().getScore();
        int32_t state = i->getPriority().getState();
        auto conflicting = i->getConflicting();
        auto clientSp = i->getValue();
        String8 packageName;
        userid_t clientUserId = 0;
        if (clientSp.get() != nullptr) {
            packageName = String8{clientSp->getPackageName()};
            uid_t clientUid = clientSp->getClientUid();
            clientUserId = multiuser_get_user_id(clientUid);
        }
        ret.appendFormat("\n(Camera ID: %s, Cost: %" PRId32 ", PID: %" PRId32 ", Score: %"
                PRId32 ", State: %" PRId32, key.string(), cost, pid, score, state);

        if (clientSp.get() != nullptr) {
            ret.appendFormat("User Id: %d, ", clientUserId);
        }
        if (packageName.size() != 0) {
            ret.appendFormat("Client Package Name: %s", packageName.string());
        }

        ret.append(", Conflicting Client Devices: {");
        for (auto& j : conflicting) {
            ret.appendFormat("%s, ", j.string());
        }
        ret.append("})");
    }
    if (hasAny) ret.append("\n");
    ret.append("]\n");
    return ret;
}

CameraService::DescriptorPtr CameraService::CameraClientManager::makeClientDescriptor(
        const String8& key, const sp<BasicClient>& value, int32_t cost,
        const std::set<String8>& conflictingKeys, int32_t score, int32_t ownerId,
        int32_t state) {

    bool isVendorClient = hardware::IPCThreadState::self()->isServingCall();
    int32_t score_adj = isVendorClient ? kVendorClientScore : score;
    int32_t state_adj = isVendorClient ? kVendorClientState: state;

    return std::make_shared<resource_policy::ClientDescriptor<String8, sp<BasicClient>>>(
            key, value, cost, conflictingKeys, score_adj, ownerId, state_adj, isVendorClient);
}

CameraService::DescriptorPtr CameraService::CameraClientManager::makeClientDescriptor(
        const sp<BasicClient>& value, const CameraService::DescriptorPtr& partial) {
    return makeClientDescriptor(partial->getKey(), value, partial->getCost(),
            partial->getConflicting(), partial->getPriority().getScore(),
            partial->getOwnerId(), partial->getPriority().getState());
}

// ----------------------------------------------------------------------------

static const int kDumpLockRetries = 50;
static const int kDumpLockSleep = 60000;

static bool tryLock(Mutex& mutex)
{
    bool locked = false;
    for (int i = 0; i < kDumpLockRetries; ++i) {
        if (mutex.tryLock() == NO_ERROR) {
            locked = true;
            break;
        }
        usleep(kDumpLockSleep);
    }
    return locked;
}

status_t CameraService::dump(int fd, const Vector<String16>& args) {
    ATRACE_CALL();

    if (checkCallingPermission(sDumpPermission) == false) {
        dprintf(fd, "Permission Denial: can't dump CameraService from pid=%d, uid=%d\n",
                CameraThreadState::getCallingPid(),
                CameraThreadState::getCallingUid());
        return NO_ERROR;
    }
    bool locked = tryLock(mServiceLock);
    // failed to lock - CameraService is probably deadlocked
    if (!locked) {
        dprintf(fd, "!! CameraService may be deadlocked !!\n");
    }

    if (!mInitialized) {
        dprintf(fd, "!! No camera HAL available !!\n");

        // Dump event log for error information
        dumpEventLog(fd);

        if (locked) mServiceLock.unlock();
        return NO_ERROR;
    }
    dprintf(fd, "\n== Service global info: ==\n\n");
    dprintf(fd, "Number of camera devices: %d\n", mNumberOfCameras);
    dprintf(fd, "Number of normal camera devices: %zu\n", mNormalDeviceIds.size());
    for (size_t i = 0; i < mNormalDeviceIds.size(); i++) {
        dprintf(fd, "    Device %zu maps to \"%s\"\n", i, mNormalDeviceIds[i].c_str());
    }
    String8 activeClientString = mActiveClientManager.toString();
    dprintf(fd, "Active Camera Clients:\n%s", activeClientString.string());
    dprintf(fd, "Allowed user IDs: %s\n", toString(mAllowedUsers).string());

    dumpEventLog(fd);

    bool stateLocked = tryLock(mCameraStatesLock);
    if (!stateLocked) {
        dprintf(fd, "CameraStates in use, may be deadlocked\n");
    }

    int argSize = args.size();
    for (int i = 0; i < argSize; i++) {
        if (args[i] == TagMonitor::kMonitorOption) {
            if (i + 1 < argSize) {
                mMonitorTags = String8(args[i + 1]);
            }
            break;
        }
    }

    for (auto& state : mCameraStates) {
        String8 cameraId = state.first;

        dprintf(fd, "== Camera device %s dynamic info: ==\n", cameraId.string());

        CameraParameters p = state.second->getShimParams();
        if (!p.isEmpty()) {
            dprintf(fd, "  Camera1 API shim is using parameters:\n        ");
            p.dump(fd, args);
        }

        auto clientDescriptor = mActiveClientManager.get(cameraId);
        if (clientDescriptor != nullptr) {
            dprintf(fd, "  Device %s is open. Client instance dump:\n",
                    cameraId.string());
            dprintf(fd, "    Client priority score: %d state: %d\n",
                    clientDescriptor->getPriority().getScore(),
                    clientDescriptor->getPriority().getState());
            dprintf(fd, "    Client PID: %d\n", clientDescriptor->getOwnerId());

            auto client = clientDescriptor->getValue();
            dprintf(fd, "    Client package: %s\n",
                    String8(client->getPackageName()).string());

            client->dumpClient(fd, args);
        } else {
            dprintf(fd, "  Device %s is closed, no client instance\n",
                    cameraId.string());
        }

    }

    if (stateLocked) mCameraStatesLock.unlock();

    if (locked) mServiceLock.unlock();

    mCameraProviderManager->dump(fd, args);

    dprintf(fd, "\n== Vendor tags: ==\n\n");

    sp<VendorTagDescriptor> desc = VendorTagDescriptor::getGlobalVendorTagDescriptor();
    if (desc == NULL) {
        sp<VendorTagDescriptorCache> cache =
                VendorTagDescriptorCache::getGlobalVendorTagCache();
        if (cache == NULL) {
            dprintf(fd, "No vendor tags.\n");
        } else {
            cache->dump(fd, /*verbosity*/2, /*indentation*/2);
        }
    } else {
        desc->dump(fd, /*verbosity*/2, /*indentation*/2);
    }

    // Dump camera traces if there were any
    dprintf(fd, "\n");
    camera3::CameraTraces::dump(fd, args);

    // Process dump arguments, if any
    int n = args.size();
    String16 verboseOption("-v");
    String16 unreachableOption("--unreachable");
    for (int i = 0; i < n; i++) {
        if (args[i] == verboseOption) {
            // change logging level
            if (i + 1 >= n) continue;
            String8 levelStr(args[i+1]);
            int level = atoi(levelStr.string());
            dprintf(fd, "\nSetting log level to %d.\n", level);
            setLogLevel(level);
        } else if (args[i] == unreachableOption) {
            // Dump memory analysis
            // TODO - should limit be an argument parameter?
            UnreachableMemoryInfo info;
            bool success = GetUnreachableMemory(info, /*limit*/ 10000);
            if (!success) {
                dprintf(fd, "\n== Unable to dump unreachable memory. "
                        "Try disabling SELinux enforcement. ==\n");
            } else {
                dprintf(fd, "\n== Dumping unreachable memory: ==\n");
                std::string s = info.ToString(/*log_contents*/ true);
                write(fd, s.c_str(), s.size());
            }
        }
    }
    return NO_ERROR;
}

void CameraService::dumpEventLog(int fd) {
    dprintf(fd, "\n== Camera service events log (most recent at top): ==\n");

    Mutex::Autolock l(mLogLock);
    for (const auto& msg : mEventLog) {
        dprintf(fd, "  %s\n", msg.string());
    }

    if (mEventLog.size() == DEFAULT_EVENT_LOG_LENGTH) {
        dprintf(fd, "  ...\n");
    } else if (mEventLog.size() == 0) {
        dprintf(fd, "  [no events yet]\n");
    }
    dprintf(fd, "\n");
}

void CameraService::handleTorchClientBinderDied(const wp<IBinder> &who) {
    Mutex::Autolock al(mTorchClientMapMutex);
    for (size_t i = 0; i < mTorchClientMap.size(); i++) {
        if (mTorchClientMap[i] == who) {
            // turn off the torch mode that was turned on by dead client
            String8 cameraId = mTorchClientMap.keyAt(i);
            status_t res = mFlashlight->setTorchMode(cameraId, false);
            if (res) {
                ALOGE("%s: torch client died but couldn't turn off torch: "
                    "%s (%d)", __FUNCTION__, strerror(-res), res);
                return;
            }
            mTorchClientMap.removeItemsAt(i);
            break;
        }
    }
}

/*virtual*/void CameraService::binderDied(const wp<IBinder> &who) {

    /**
      * While tempting to promote the wp<IBinder> into a sp, it's actually not supported by the
      * binder driver
      */
    // PID here is approximate and can be wrong.
    logClientDied(CameraThreadState::getCallingPid(), String8("Binder died unexpectedly"));

    // check torch client
    handleTorchClientBinderDied(who);

    // check camera device client
    if(!evictClientIdByRemote(who)) {
        ALOGV("%s: Java client's binder death already cleaned up (normal case)", __FUNCTION__);
        return;
    }

    ALOGE("%s: Java client's binder died, removing it from the list of active clients",
            __FUNCTION__);
}

void CameraService::updateStatus(StatusInternal status, const String8& cameraId) {
    updateStatus(status, cameraId, {});
}

void CameraService::updateStatus(StatusInternal status, const String8& cameraId,
        std::initializer_list<StatusInternal> rejectSourceStates) {
    // Do not lock mServiceLock here or can get into a deadlock from
    // connect() -> disconnect -> updateStatus

    auto state = getCameraState(cameraId);

    if (state == nullptr) {
        ALOGW("%s: Could not update the status for %s, no such device exists", __FUNCTION__,
                cameraId.string());
        return;
    }

    // Update the status for this camera state, then send the onStatusChangedCallbacks to each
    // of the listeners with both the mStatusStatus and mStatusListenerLock held
    state->updateStatus(status, cameraId, rejectSourceStates, [this]
            (const String8& cameraId, StatusInternal status) {

            if (status != StatusInternal::ENUMERATING) {
                // Update torch status if it has a flash unit.
                Mutex::Autolock al(mTorchStatusMutex);
                TorchModeStatus torchStatus;
                if (getTorchStatusLocked(cameraId, &torchStatus) !=
                        NAME_NOT_FOUND) {
                    TorchModeStatus newTorchStatus =
                            status == StatusInternal::PRESENT ?
                            TorchModeStatus::AVAILABLE_OFF :
                            TorchModeStatus::NOT_AVAILABLE;
                    if (torchStatus != newTorchStatus) {
                        onTorchStatusChangedLocked(cameraId, newTorchStatus);
                    }
                }
            }

            Mutex::Autolock lock(mStatusListenerLock);

            for (auto& listener : mListenerList) {
<<<<<<< HEAD
                if (!listener.first &&
                    mCameraProviderManager->isPublicallyHiddenSecureCamera(cameraId.c_str())) {
                    ALOGV("Skipping camera discovery callback for system-only camera %s",
                          cameraId.c_str());
                    continue;
                }
                listener.second->getListener()->onStatusChanged(mapToInterface(status),
=======
                if (shouldSkipStatusUpdates(cameraId, listener->isVendorListener(),
                        listener->getListenerPid(), listener->getListenerUid())) {
                    ALOGV("Skipping camera discovery callback for system-only camera %s",
                            cameraId.c_str());
                    continue;
                }
                listener->getListener()->onStatusChanged(mapToInterface(status),
>>>>>>> c1aabf30
                        String16(cameraId));
            }
        });
}

template<class Func>
void CameraService::CameraState::updateStatus(StatusInternal status,
        const String8& cameraId,
        std::initializer_list<StatusInternal> rejectSourceStates,
        Func onStatusUpdatedLocked) {
    Mutex::Autolock lock(mStatusLock);
    StatusInternal oldStatus = mStatus;
    mStatus = status;

    if (oldStatus == status) {
        return;
    }

    ALOGV("%s: Status has changed for camera ID %s from %#x to %#x", __FUNCTION__,
            cameraId.string(), oldStatus, status);

    if (oldStatus == StatusInternal::NOT_PRESENT &&
            (status != StatusInternal::PRESENT &&
             status != StatusInternal::ENUMERATING)) {

        ALOGW("%s: From NOT_PRESENT can only transition into PRESENT or ENUMERATING",
                __FUNCTION__);
        mStatus = oldStatus;
        return;
    }

    /**
     * Sometimes we want to conditionally do a transition.
     * For example if a client disconnects, we want to go to PRESENT
     * only if we weren't already in NOT_PRESENT or ENUMERATING.
     */
    for (auto& rejectStatus : rejectSourceStates) {
        if (oldStatus == rejectStatus) {
            ALOGV("%s: Rejecting status transition for Camera ID %s,  since the source "
                    "state was was in one of the bad states.", __FUNCTION__, cameraId.string());
            mStatus = oldStatus;
            return;
        }
    }

    onStatusUpdatedLocked(cameraId, status);
}

void CameraService::updateProxyDeviceState(int newState,
        const String8& cameraId, int facing, const String16& clientName, int apiLevel) {
    sp<ICameraServiceProxy> proxyBinder = getCameraServiceProxy();
    if (proxyBinder == nullptr) return;
    String16 id(cameraId);
    proxyBinder->notifyCameraState(id, newState, facing, clientName, apiLevel);
}

status_t CameraService::getTorchStatusLocked(
        const String8& cameraId,
        TorchModeStatus *status) const {
    if (!status) {
        return BAD_VALUE;
    }
    ssize_t index = mTorchStatusMap.indexOfKey(cameraId);
    if (index == NAME_NOT_FOUND) {
        // invalid camera ID or the camera doesn't have a flash unit
        return NAME_NOT_FOUND;
    }

    *status = mTorchStatusMap.valueAt(index);
    return OK;
}

status_t CameraService::setTorchStatusLocked(const String8& cameraId,
        TorchModeStatus status) {
    ssize_t index = mTorchStatusMap.indexOfKey(cameraId);
    if (index == NAME_NOT_FOUND) {
        return BAD_VALUE;
    }
    mTorchStatusMap.editValueAt(index) = status;

    return OK;
}

void CameraService::blockClientsForUid(uid_t uid) {
    const auto clients = mActiveClientManager.getAll();
    for (auto& current : clients) {
        if (current != nullptr) {
            const auto basicClient = current->getValue();
            if (basicClient.get() != nullptr && basicClient->getClientUid() == uid) {
                basicClient->block();
            }
        }
    }
}

void CameraService::blockAllClients() {
    const auto clients = mActiveClientManager.getAll();
    for (auto& current : clients) {
        if (current != nullptr) {
            const auto basicClient = current->getValue();
            if (basicClient.get() != nullptr) {
                basicClient->block();
            }
        }
    }
}

// NOTE: This is a remote API - make sure all args are validated
status_t CameraService::shellCommand(int in, int out, int err, const Vector<String16>& args) {
    if (!checkCallingPermission(sManageCameraPermission, nullptr, nullptr)) {
        return PERMISSION_DENIED;
    }
    if (in == BAD_TYPE || out == BAD_TYPE || err == BAD_TYPE) {
        return BAD_VALUE;
    }
    if (args.size() >= 3 && args[0] == String16("set-uid-state")) {
        return handleSetUidState(args, err);
    } else if (args.size() >= 2 && args[0] == String16("reset-uid-state")) {
        return handleResetUidState(args, err);
    } else if (args.size() >= 2 && args[0] == String16("get-uid-state")) {
        return handleGetUidState(args, out, err);
    } else if (args.size() == 1 && args[0] == String16("help")) {
        printHelp(out);
        return NO_ERROR;
    }
    printHelp(err);
    return BAD_VALUE;
}

status_t CameraService::handleSetUidState(const Vector<String16>& args, int err) {
    String16 packageName = args[1];

    bool active = false;
    if (args[2] == String16("active")) {
        active = true;
    } else if ((args[2] != String16("idle"))) {
        ALOGE("Expected active or idle but got: '%s'", String8(args[2]).string());
        return BAD_VALUE;
    }

    int userId = 0;
    if (args.size() >= 5 && args[3] == String16("--user")) {
        userId = atoi(String8(args[4]));
    }

    uid_t uid;
    if (getUidForPackage(packageName, userId, uid, err) == BAD_VALUE) {
        return BAD_VALUE;
    }

    mUidPolicy->addOverrideUid(uid, packageName, active);
    return NO_ERROR;
}

status_t CameraService::handleResetUidState(const Vector<String16>& args, int err) {
    String16 packageName = args[1];

    int userId = 0;
    if (args.size() >= 4 && args[2] == String16("--user")) {
        userId = atoi(String8(args[3]));
    }

    uid_t uid;
    if (getUidForPackage(packageName, userId, uid, err) == BAD_VALUE) {
        return BAD_VALUE;
    }

    mUidPolicy->removeOverrideUid(uid, packageName);
    return NO_ERROR;
}

status_t CameraService::handleGetUidState(const Vector<String16>& args, int out, int err) {
    String16 packageName = args[1];

    int userId = 0;
    if (args.size() >= 4 && args[2] == String16("--user")) {
        userId = atoi(String8(args[3]));
    }

    uid_t uid;
    if (getUidForPackage(packageName, userId, uid, err) == BAD_VALUE) {
        return BAD_VALUE;
    }

    if (mUidPolicy->isUidActive(uid, packageName)) {
        return dprintf(out, "active\n");
    } else {
        return dprintf(out, "idle\n");
    }
}

status_t CameraService::printHelp(int out) {
    return dprintf(out, "Camera service commands:\n"
        "  get-uid-state <PACKAGE> [--user USER_ID] gets the uid state\n"
        "  set-uid-state <PACKAGE> <active|idle> [--user USER_ID] overrides the uid state\n"
        "  reset-uid-state <PACKAGE> [--user USER_ID] clears the uid state override\n"
        "  help print this message\n");
}

}; // namespace android<|MERGE_RESOLUTION|>--- conflicted
+++ resolved
@@ -132,14 +132,6 @@
 Mutex CameraService::sProxyMutex;
 sp<hardware::ICameraServiceProxy> CameraService::sCameraServiceProxy;
 
-// Matches with PERCEPTIBLE_APP_ADJ in ProcessList.java
-static constexpr int32_t kVendorClientScore = 200;
-// Matches with PROCESS_STATE_PERSISTENT_UI in ActivityManager.java
-static constexpr int32_t kVendorClientState = 1;
-
-Mutex CameraService::sProxyMutex;
-sp<hardware::ICameraServiceProxy> CameraService::sCameraServiceProxy;
-
 CameraService::CameraService() :
         mEventLog(DEFAULT_EVENT_LOG_LENGTH),
         mNumberOfCameras(0),
@@ -252,11 +244,7 @@
     Mutex::Autolock lock(mStatusListenerLock);
 
     for (auto& i : mListenerList) {
-<<<<<<< HEAD
-        i.second->getListener()->onTorchStatusChanged(mapToInterface(status), String16{cameraId});
-=======
         i->getListener()->onTorchStatusChanged(mapToInterface(status), String16{cameraId});
->>>>>>> c1aabf30
     }
 }
 
@@ -549,18 +537,12 @@
     int callingPid = CameraThreadState::getCallingPid();
     int callingUid = CameraThreadState::getCallingUid();
     std::vector<int32_t> tagsRemoved;
-<<<<<<< HEAD
-    // If it's not calling from cameraserver, check the permission.
-    if ((callingPid != getpid()) &&
-            !checkPermission(String16("android.permission.CAMERA"), callingPid, callingUid)) {
-=======
     // If it's not calling from cameraserver, check the permission only if
     // android.permission.CAMERA is required. If android.permission.SYSTEM_CAMERA was needed,
     // it would've already been checked in shouldRejectSystemCameraConnection.
     if ((callingPid != getpid()) &&
             (getSystemCameraKind(String8(cameraId)) != SystemCameraKind::SYSTEM_ONLY_CAMERA) &&
             !checkPermission(sCameraPermission, callingPid, callingUid)) {
->>>>>>> c1aabf30
         res = cameraInfo->removePermissionEntries(
                 mCameraProviderManager->getProviderTagIdLocked(String8(cameraId).string()),
                 &tagsRemoved);
@@ -1364,17 +1346,6 @@
     return ret;
 }
 
-<<<<<<< HEAD
-bool CameraService::shouldRejectHiddenCameraConnection(const String8 & cameraId) {
-    // If the thread serving this call is not a hwbinder thread and the caller
-    // isn't the cameraserver itself, and the camera id being requested is to be
-    // publically hidden, we should reject the connection.
-    if (!hardware::IPCThreadState::self()->isServingCall() &&
-            CameraThreadState::getCallingPid() != getpid() &&
-            mCameraProviderManager->isPublicallyHiddenSecureCamera(cameraId.c_str())) {
-        return true;
-    }
-=======
 static bool hasPermissionsForSystemCamera(int callingPid, int callingUid) {
     return checkPermission(sSystemCameraPermission, callingPid, callingUid) &&
             checkPermission(sCameraPermission, callingPid, callingUid);
@@ -1432,7 +1403,6 @@
         return true;
     }
 
->>>>>>> c1aabf30
     return false;
 }
 
@@ -1448,16 +1418,6 @@
     Status ret = Status::ok();
     String8 id = String8(cameraId);
     sp<CameraDeviceClient> client = nullptr;
-<<<<<<< HEAD
-
-    ret = connectHelper<hardware::camera2::ICameraDeviceCallbacks,CameraDeviceClient>(cameraCb, id,
-            /*api1CameraId*/-1,
-            CAMERA_HAL_API_VERSION_UNSPECIFIED, clientPackageName,
-            clientUid, USE_CALLING_PID, API_2, /*shimUpdateOnly*/ false, /*out*/client);
-
-    if(!ret.isOk()) {
-        logRejected(id, CameraThreadState::getCallingPid(), String8(clientPackageName),
-=======
     String16 clientPackageNameAdj = clientPackageName;
     if (hardware::IPCThreadState::self()->isServingCall()) {
         std::string vendorClient =
@@ -1471,7 +1431,6 @@
 
     if(!ret.isOk()) {
         logRejected(id, CameraThreadState::getCallingPid(), String8(clientPackageNameAdj),
->>>>>>> c1aabf30
                 ret.toString8());
         return ret;
     }
@@ -1496,14 +1455,6 @@
             (halVersion == -1) ? "default" : std::to_string(halVersion).c_str(),
             static_cast<int>(effectiveApiLevel));
 
-    if (shouldRejectHiddenCameraConnection(cameraId)) {
-        ALOGW("Attempting to connect to system-only camera id %s, connection rejected",
-              cameraId.c_str());
-        return STATUS_ERROR_FMT(ERROR_DISCONNECTED,
-                                "No camera device with ID \"%s\" currently available",
-                                cameraId.string());
-
-    }
     sp<CLIENT> client = nullptr;
     {
         // Acquire mServiceLock and prevent other clients from connecting
@@ -1779,12 +1730,7 @@
     if (pid != selfPid) {
         // Ensure we're being called by system_server, or similar process with
         // permissions to notify the camera service about system events
-<<<<<<< HEAD
-        if (!checkCallingPermission(
-                String16("android.permission.CAMERA_SEND_SYSTEM_EVENTS"))) {
-=======
         if (!checkCallingPermission(sCameraSendSystemEventsPermission)) {
->>>>>>> c1aabf30
             const int uid = CameraThreadState::getCallingUid();
             ALOGE("Permission Denial: cannot send updates to camera service about system"
                     " events from pid=%d, uid=%d", pid, uid);
@@ -1819,11 +1765,7 @@
     Mutex::Autolock lock(mStatusListenerLock);
 
     for (const auto& it : mListenerList) {
-<<<<<<< HEAD
-        auto ret = it.second->getListener()->onCameraAccessPrioritiesChanged();
-=======
         auto ret = it->getListener()->onCameraAccessPrioritiesChanged();
->>>>>>> c1aabf30
         if (!ret.isOk()) {
             ALOGE("%s: Failed to trigger permission callback: %d", __FUNCTION__,
                     ret.exceptionCode());
@@ -1839,12 +1781,7 @@
     if (pid != selfPid) {
         // Ensure we're being called by system_server, or similar process with
         // permissions to notify the camera service about system events
-<<<<<<< HEAD
-        if (!checkCallingPermission(
-                String16("android.permission.CAMERA_SEND_SYSTEM_EVENTS"))) {
-=======
         if (!checkCallingPermission(sCameraSendSystemEventsPermission)) {
->>>>>>> c1aabf30
             const int uid = CameraThreadState::getCallingUid();
             ALOGE("Permission Denial: cannot send updates to camera service about device"
                     " state changes from pid=%d, uid=%d", pid, uid);
@@ -1906,24 +1843,15 @@
     {
         Mutex::Autolock lock(mStatusListenerLock);
         for (const auto &it : mListenerList) {
-<<<<<<< HEAD
-            if (IInterface::asBinder(it.second->getListener()) == IInterface::asBinder(listener)) {
-=======
             if (IInterface::asBinder(it->getListener()) == IInterface::asBinder(listener)) {
->>>>>>> c1aabf30
                 ALOGW("%s: Tried to add listener %p which was already subscribed",
                       __FUNCTION__, listener.get());
                 return STATUS_ERROR(ERROR_ALREADY_EXISTS, "Listener already registered");
             }
         }
 
-<<<<<<< HEAD
-        auto clientUid = CameraThreadState::getCallingUid();
-        sp<ServiceListener> serviceListener = new ServiceListener(this, listener, clientUid);
-=======
         sp<ServiceListener> serviceListener =
                 new ServiceListener(this, listener, clientUid, clientPid, isVendorListener);
->>>>>>> c1aabf30
         auto ret = serviceListener->initialize();
         if (ret != NO_ERROR) {
             String8 msg = String8::format("Failed to initialize service listener: %s (%d)",
@@ -1931,14 +1859,10 @@
             ALOGE("%s: %s", __FUNCTION__, msg.string());
             return STATUS_ERROR(ERROR_ILLEGAL_ARGUMENT, msg.string());
         }
-<<<<<<< HEAD
-        mListenerList.emplace_back(isVendorListener, serviceListener);
-=======
         // The listener still needs to be added to the list of listeners, regardless of what
         // permissions the listener process has / whether it is a vendor listener. Since it might be
         // eligible to listen to other camera ids.
         mListenerList.emplace_back(serviceListener);
->>>>>>> c1aabf30
         mUidPolicy->registerMonitorUid(clientUid);
     }
 
@@ -1946,12 +1870,7 @@
     {
         Mutex::Autolock lock(mCameraStatesLock);
         for (auto& i : mCameraStates) {
-<<<<<<< HEAD
-            if (!isVendorListener &&
-                mCameraProviderManager->isPublicallyHiddenSecureCamera(i.first.c_str())) {
-=======
             if (shouldSkipStatusUpdates(i.first, isVendorListener, clientPid, clientUid)) {
->>>>>>> c1aabf30
                 ALOGV("Cannot add public listener for hidden system-only %s for pid %d",
                       i.first.c_str(), CameraThreadState::getCallingPid());
                 continue;
@@ -1990,15 +1909,9 @@
     {
         Mutex::Autolock lock(mStatusListenerLock);
         for (auto it = mListenerList.begin(); it != mListenerList.end(); it++) {
-<<<<<<< HEAD
-            if (IInterface::asBinder(it->second->getListener()) == IInterface::asBinder(listener)) {
-                mUidPolicy->unregisterMonitorUid(it->second->getListenerUid());
-                IInterface::asBinder(listener)->unlinkToDeath(it->second);
-=======
             if (IInterface::asBinder((*it)->getListener()) == IInterface::asBinder(listener)) {
                 mUidPolicy->unregisterMonitorUid((*it)->getListenerUid());
                 IInterface::asBinder(listener)->unlinkToDeath(*it);
->>>>>>> c1aabf30
                 mListenerList.erase(it);
                 return Status::ok();
             }
@@ -2526,15 +2439,7 @@
         }
         mClientPackageName = packages[0];
     }
-<<<<<<< HEAD
-    if (hardware::IPCThreadState::self()->isServingCall()) {
-        std::string vendorClient =
-                StringPrintf("vendor.client.pid<%d>", CameraThreadState::getCallingPid());
-        mClientPackageName = String16(vendorClient.c_str());
-    } else {
-=======
     if (!hardware::IPCThreadState::self()->isServingCall()) {
->>>>>>> c1aabf30
         mAppOpsManager = std::make_unique<AppOpsManager>();
     }
 }
@@ -3422,15 +3327,6 @@
             Mutex::Autolock lock(mStatusListenerLock);
 
             for (auto& listener : mListenerList) {
-<<<<<<< HEAD
-                if (!listener.first &&
-                    mCameraProviderManager->isPublicallyHiddenSecureCamera(cameraId.c_str())) {
-                    ALOGV("Skipping camera discovery callback for system-only camera %s",
-                          cameraId.c_str());
-                    continue;
-                }
-                listener.second->getListener()->onStatusChanged(mapToInterface(status),
-=======
                 if (shouldSkipStatusUpdates(cameraId, listener->isVendorListener(),
                         listener->getListenerPid(), listener->getListenerUid())) {
                     ALOGV("Skipping camera discovery callback for system-only camera %s",
@@ -3438,7 +3334,6 @@
                     continue;
                 }
                 listener->getListener()->onStatusChanged(mapToInterface(status),
->>>>>>> c1aabf30
                         String16(cameraId));
             }
         });
