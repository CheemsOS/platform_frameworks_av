/*
 * Copyright (C) 2009 The Android Open Source Project
 *
 * Licensed under the Apache License, Version 2.0 (the "License");
 * you may not use this file except in compliance with the License.
 * You may obtain a copy of the License at
 *
 *      http://www.apache.org/licenses/LICENSE-2.0
 *
 * Unless required by applicable law or agreed to in writing, software
 * distributed under the License is distributed on an "AS IS" BASIS,
 * WITHOUT WARRANTIES OR CONDITIONS OF ANY KIND, either express or implied.
 * See the License for the specific language governing permissions and
 * limitations under the License.
 */

#ifndef META_DATA_BASE_H_

#define META_DATA_BASE_H_

#include <sys/types.h>

#include <stdint.h>

#include <utils/RefBase.h>
#include <utils/String8.h>

namespace android {

// The following keys map to int32_t data unless indicated otherwise.
enum {
    kKeyMIMEType          = 'mime',  // cstring
    kKeyWidth             = 'widt',  // int32_t, image pixel
    kKeyHeight            = 'heig',  // int32_t, image pixel
    kKeyDisplayWidth      = 'dWid',  // int32_t, display/presentation
    kKeyDisplayHeight     = 'dHgt',  // int32_t, display/presentation
    kKeySARWidth          = 'sarW',  // int32_t, sampleAspectRatio width
    kKeySARHeight         = 'sarH',  // int32_t, sampleAspectRatio height
    kKeyThumbnailWidth    = 'thbW',  // int32_t, thumbnail width
    kKeyThumbnailHeight   = 'thbH',  // int32_t, thumbnail height

    // a rectangle, if absent assumed to be (0, 0, width - 1, height - 1)
    kKeyCropRect          = 'crop',

    kKeyRotation          = 'rotA',  // int32_t (angle in degrees)
    kKeyIFramesInterval   = 'ifiv',  // int32_t
    kKeyStride            = 'strd',  // int32_t
    kKeySliceHeight       = 'slht',  // int32_t
    kKeyChannelCount      = '#chn',  // int32_t
    kKeyChannelMask       = 'chnm',  // int32_t
    kKeySampleRate        = 'srte',  // int32_t (audio sampling rate Hz)
    kKeyPcmEncoding       = 'PCMe',  // int32_t (audio encoding enum)
    kKeyFrameRate         = 'frmR',  // int32_t (video frame rate fps)
    kKeyBitRate           = 'brte',  // int32_t (bps)
    kKeyMaxBitRate        = 'mxBr',  // int32_t (bps)
    kKeyStreamHeader      = 'stHd',  // raw data
    kKeyESDS              = 'esds',  // raw data
    kKeyAACProfile        = 'aacp',  // int32_t
    kKeyAVCC              = 'avcc',  // raw data
    kKeyHVCC              = 'hvcc',  // raw data
    kKeyThumbnailHVCC     = 'thvc',  // raw data
    kKeyD263              = 'd263',  // raw data
    kKeyVorbisInfo        = 'vinf',  // raw data
    kKeyVorbisBooks       = 'vboo',  // raw data
    kKeyOpusHeader        = 'ohdr',  // raw data
    kKeyOpusCodecDelay    = 'ocod',  // uint64_t (codec delay in ns)
    kKeyOpusSeekPreRoll   = 'ospr',  // uint64_t (seek preroll in ns)
    kKeyFlacMetadata      = 'flMd',  // raw data
    kKeyVp9CodecPrivate   = 'vp9p',  // raw data (vp9 csd information)
    kKeyWantsNALFragments = 'NALf',
    kKeyIsSyncFrame       = 'sync',  // int32_t (bool)
    kKeyIsCodecConfig     = 'conf',  // int32_t (bool)
    kKeyIsMuxerData       = 'muxd',  // int32_t (bool)
    kKeyTime              = 'time',  // int64_t (usecs)
    kKeyDecodingTime      = 'decT',  // int64_t (decoding timestamp in usecs)
    kKeyNTPTime           = 'ntpT',  // uint64_t (ntp-timestamp)
    kKeyTargetTime        = 'tarT',  // int64_t (usecs)
    kKeyDriftTime         = 'dftT',  // int64_t (usecs)
    kKeyAnchorTime        = 'ancT',  // int64_t (usecs)
    kKeyDuration          = 'dura',  // int64_t (usecs)
    kKeyPixelFormat       = 'pixf',  // int32_t
    kKeyColorFormat       = 'colf',  // int32_t
    kKeyColorSpace        = 'cols',  // int32_t
    kKeyPlatformPrivate   = 'priv',  // pointer
    kKeyDecoderComponent  = 'decC',  // cstring
    kKeyBufferID          = 'bfID',
    kKeyMaxInputSize      = 'inpS',
    kKeyMaxWidth          = 'maxW',
    kKeyMaxHeight         = 'maxH',
    kKeyThumbnailTime     = 'thbT',  // int64_t (usecs)
    kKeyTrackID           = 'trID',
    kKeyIsDRM             = 'idrm',  // int32_t (bool)
    kKeyEncoderDelay      = 'encd',  // int32_t (frames)
    kKeyEncoderPadding    = 'encp',  // int32_t (frames)

    kKeyAlbum             = 'albu',  // cstring
    kKeyArtist            = 'arti',  // cstring
    kKeyAlbumArtist       = 'aart',  // cstring
    kKeyComposer          = 'comp',  // cstring
    kKeyGenre             = 'genr',  // cstring
    kKeyTitle             = 'titl',  // cstring
    kKeyYear              = 'year',  // cstring
    kKeyAlbumArt          = 'albA',  // compressed image data
    kKeyAlbumArtMIME      = 'alAM',  // cstring
    kKeyAuthor            = 'auth',  // cstring
    kKeyCDTrackNumber     = 'cdtr',  // cstring
    kKeyDiscNumber        = 'dnum',  // cstring
    kKeyDate              = 'date',  // cstring
    kKeyWriter            = 'writ',  // cstring
    kKeyCompilation       = 'cpil',  // cstring
    kKeyLocation          = 'loc ',  // cstring
    kKeyTimeScale         = 'tmsl',  // int32_t
    kKeyCaptureFramerate  = 'capF',  // float (capture fps)

    // video profile and level
    kKeyVideoProfile      = 'vprf',  // int32_t
    kKeyVideoLevel        = 'vlev',  // int32_t

    // Set this key to enable authoring files in 64-bit offset
    kKey64BitFileOffset   = 'fobt',  // int32_t (bool)
    kKey2ByteNalLength    = '2NAL',  // int32_t (bool)

    // Identify the file output format for authoring
    // Please see <media/mediarecorder.h> for the supported
    // file output formats.
    kKeyFileType          = 'ftyp',  // int32_t

    // Track authoring progress status
    // kKeyTrackTimeStatus is used to track progress in elapsed time
    kKeyTrackTimeStatus   = 'tktm',  // int64_t

    kKeyRealTimeRecording = 'rtrc',  // bool (int32_t)
    kKeyNumBuffers        = 'nbbf',  // int32_t

    // Ogg files can be tagged to be automatically looping...
    kKeyAutoLoop          = 'autL',  // bool (int32_t)

    kKeyValidSamples      = 'valD',  // int32_t

    kKeyIsUnreadable      = 'unre',  // bool (int32_t)

    // An indication that a video buffer has been rendered.
    kKeyRendered          = 'rend',  // bool (int32_t)

    // The language code for this media
    kKeyMediaLanguage     = 'lang',  // cstring

    // The manufacture code for this media
    kKeyMediaManufacture  = 'manu',  // cstring

    // To store the timed text format data
    kKeyTextFormatData    = 'text',  // raw data

    kKeyRequiresSecureBuffers = 'secu',  // bool (int32_t)

    kKeyIsADTS            = 'adts',  // bool (int32_t)
    kKeyAACAOT            = 'aaot',  // int32_t

    // If a MediaBuffer's data represents (at least partially) encrypted
    // data, the following fields aid in decryption.
    // The data can be thought of as pairs of plain and encrypted data
    // fragments, i.e. plain and encrypted data alternate.
    // The first fragment is by convention plain data (if that's not the
    // case, simply specify plain fragment size of 0).
    // kKeyEncryptedSizes and kKeyPlainSizes each map to an array of
    // size_t values. The sum total of all size_t values of both arrays
    // must equal the amount of data (i.e. MediaBuffer's range_length()).
    // If both arrays are present, they must be of the same size.
    // If only encrypted sizes are present it is assumed that all
    // plain sizes are 0, i.e. all fragments are encrypted.
    // To programmatically set these array, use the MetaDataBase::setData API, i.e.
    // const size_t encSizes[];
    // meta->setData(
    //  kKeyEncryptedSizes, 0 /* type */, encSizes, sizeof(encSizes));
    // A plain sizes array by itself makes no sense.
    kKeyEncryptedSizes    = 'encr',  // size_t[]
    kKeyPlainSizes        = 'plai',  // size_t[]
    kKeyCryptoKey         = 'cryK',  // uint8_t[16]
    kKeyCryptoIV          = 'cryI',  // uint8_t[16]
    kKeyCryptoMode        = 'cryM',  // int32_t

    kKeyCryptoDefaultIVSize = 'cryS',  // int32_t

    kKeyPssh              = 'pssh',  // raw data
    kKeyCASystemID        = 'caid',  // int32_t
    kKeyCASessionID       = 'seid',  // raw data

    // Please see MediaFormat.KEY_IS_AUTOSELECT.
    kKeyTrackIsAutoselect = 'auto', // bool (int32_t)
    // Please see MediaFormat.KEY_IS_DEFAULT.
    kKeyTrackIsDefault    = 'dflt', // bool (int32_t)
    // Similar to MediaFormat.KEY_IS_FORCED_SUBTITLE but pertains to av tracks as well.
    kKeyTrackIsForced     = 'frcd', // bool (int32_t)

    // H264 supplemental enhancement information offsets/sizes
    kKeySEI               = 'sei ', // raw data

    // MPEG user data offsets
    kKeyMpegUserData      = 'mpud', // size_t[]

    // Size of NALU length in mkv/mp4
    kKeyNalLengthSize     = 'nals', // int32_t

    // HDR related
    kKeyHdrStaticInfo    = 'hdrS', // HDRStaticInfo

    // color aspects
    kKeyColorRange       = 'cRng', // int32_t, color range, value defined by ColorAspects.Range
    kKeyColorPrimaries   = 'cPrm', // int32_t,
                                   // color Primaries, value defined by ColorAspects.Primaries
    kKeyTransferFunction = 'tFun', // int32_t,
                                   // transfer Function, value defined by ColorAspects.Transfer.
    kKeyColorMatrix      = 'cMtx', // int32_t,
                                   // color Matrix, value defined by ColorAspects.MatrixCoeffs.
    kKeyTemporalLayerId  = 'iLyr', // int32_t, temporal layer-id. 0-based (0 => base layer)
    kKeyTemporalLayerCount = 'cLyr', // int32_t, number of temporal layers encoded

    kKeyTileWidth        = 'tilW', // int32_t, HEIF tile width
    kKeyTileHeight       = 'tilH', // int32_t, HEIF tile height
    kKeyGridRows         = 'grdR', // int32_t, HEIF grid rows
    kKeyGridCols         = 'grdC', // int32_t, HEIF grid columns
    kKeyIccProfile       = 'prof', // raw data, ICC profile data
    kKeyIsPrimaryImage   = 'prim', // bool (int32_t), image track is the primary image
    kKeyFrameCount       = 'nfrm', // int32_t, total number of frame in video track
    kKeyExifOffset       = 'exof', // int64_t, Exif data offset
    kKeyExifSize         = 'exsz', // int64_t, Exif data size
<<<<<<< HEAD
    kKeySkipStartCodeSearch = 'sscs', // int32_t key to check to avoid start code search in writer
=======
    kKeyIsExif           = 'exif', // bool (int32_t) buffer contains exif data block
>>>>>>> 8dce7967
};

enum {
    kTypeESDS        = 'esds',
    kTypeAVCC        = 'avcc',
    kTypeHVCC        = 'hvcc',
    kTypeD263        = 'd263',
};

class Parcel;

class MetaDataBase {
public:
    MetaDataBase();
    MetaDataBase(const MetaDataBase &from);
    MetaDataBase& operator = (const MetaDataBase &);

    virtual ~MetaDataBase();

    enum Type {
        TYPE_NONE     = 'none',
        TYPE_C_STRING = 'cstr',
        TYPE_INT32    = 'in32',
        TYPE_INT64    = 'in64',
        TYPE_FLOAT    = 'floa',
        TYPE_POINTER  = 'ptr ',
        TYPE_RECT     = 'rect',
    };

    void clear();
    bool remove(uint32_t key);

    bool setCString(uint32_t key, const char *value);
    bool setInt32(uint32_t key, int32_t value);
    bool setInt64(uint32_t key, int64_t value);
    bool setFloat(uint32_t key, float value);
    bool setPointer(uint32_t key, void *value);

    bool setRect(
            uint32_t key,
            int32_t left, int32_t top,
            int32_t right, int32_t bottom);

    bool findCString(uint32_t key, const char **value) const;
    bool findInt32(uint32_t key, int32_t *value) const;
    bool findInt64(uint32_t key, int64_t *value) const;
    bool findFloat(uint32_t key, float *value) const;
    bool findPointer(uint32_t key, void **value) const;

    bool findRect(
            uint32_t key,
            int32_t *left, int32_t *top,
            int32_t *right, int32_t *bottom) const;

    bool setData(uint32_t key, uint32_t type, const void *data, size_t size);

    bool findData(uint32_t key, uint32_t *type,
                  const void **data, size_t *size) const;

    bool hasData(uint32_t key) const;

    String8 toString() const;
    void dumpToLog() const;

private:
    friend class BpMediaSource;
    friend class BnMediaSource;
    friend class BnMediaExtractor;
    friend class MetaData;

    struct typed_data;
    struct Rect;
    struct MetaDataInternal;
    MetaDataInternal *mInternalData;
    status_t writeToParcel(Parcel &parcel);
    status_t updateFromParcel(const Parcel &parcel);
};

}  // namespace android

#endif  // META_DATA_H_<|MERGE_RESOLUTION|>--- conflicted
+++ resolved
@@ -224,11 +224,8 @@
     kKeyFrameCount       = 'nfrm', // int32_t, total number of frame in video track
     kKeyExifOffset       = 'exof', // int64_t, Exif data offset
     kKeyExifSize         = 'exsz', // int64_t, Exif data size
-<<<<<<< HEAD
     kKeySkipStartCodeSearch = 'sscs', // int32_t key to check to avoid start code search in writer
-=======
     kKeyIsExif           = 'exif', // bool (int32_t) buffer contains exif data block
->>>>>>> 8dce7967
 };
 
 enum {
