--- conflicted
+++ resolved
@@ -1277,12 +1277,8 @@
     std::string mMetricsId;  // GUARDED_BY(mLock), could change in createTrack_l().
     std::string mCallerName; // for example "aaudio"
 
-<<<<<<< HEAD
-    void logBufferSizeUnderruns();
     bool                    mTrackOffloaded;
 
-=======
->>>>>>> 9644efc2
 private:
     class AudioTrackCallback : public media::BnAudioTrackCallback {
     public:
