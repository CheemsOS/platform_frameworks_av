/*
**
** Copyright 2008, The Android Open Source Project
**
** Licensed under the Apache License, Version 2.0 (the "License");
** you may not use this file except in compliance with the License.
** You may obtain a copy of the License at
**
**     http://www.apache.org/licenses/LICENSE-2.0
**
** Unless required by applicable law or agreed to in writing, software
** distributed under the License is distributed on an "AS IS" BASIS,
** WITHOUT WARRANTIES OR CONDITIONS OF ANY KIND, either express or implied.
** See the License for the specific language governing permissions and
** limitations under the License.
*/

//#define LOG_NDEBUG 0
#define LOG_TAG "AudioRecord"

#include <inttypes.h>
#include <android-base/macros.h>
#include <sys/resource.h>

#include <binder/IPCThreadState.h>
#include <media/AudioRecord.h>
#include <utils/Log.h>
#include <private/media/AudioTrackShared.h>
#include <media/IAudioFlinger.h>
#include <media/MediaAnalyticsItem.h>
#include <media/TypeConverter.h>
#include <media/SeempLog.h>

#define WAIT_PERIOD_MS          10

namespace android {
// ---------------------------------------------------------------------------

// static
status_t AudioRecord::getMinFrameCount(
        size_t* frameCount,
        uint32_t sampleRate,
        audio_format_t format,
        audio_channel_mask_t channelMask)
{
    if (frameCount == NULL) {
        return BAD_VALUE;
    }

    size_t size;
    status_t status = AudioSystem::getInputBufferSize(sampleRate, format, channelMask, &size);
    if (status != NO_ERROR) {
        ALOGE("%s(): AudioSystem could not query the input buffer size for"
              " sampleRate %u, format %#x, channelMask %#x; status %d",
               __func__, sampleRate, format, channelMask, status);
        return status;
    }

    // We double the size of input buffer for ping pong use of record buffer.
    // Assumes audio_is_linear_pcm(format)
    if ((*frameCount = (size * 2) / (audio_channel_count_from_in_mask(channelMask) *
            audio_bytes_per_sample(format))) == 0) {
        ALOGE("%s(): Unsupported configuration: sampleRate %u, format %#x, channelMask %#x",
                __func__, sampleRate, format, channelMask);
        return BAD_VALUE;
    }

    return NO_ERROR;
}

// ---------------------------------------------------------------------------

static std::string audioFormatTypeString(audio_format_t value) {
    std::string formatType;
    if (FormatConverter::toString(value, formatType)) {
        return formatType;
    }
    char rawbuffer[16];  // room for "%d"
    snprintf(rawbuffer, sizeof(rawbuffer), "%d", value);
    return rawbuffer;
}

static std::string audioSourceString(audio_source_t value) {
    std::string source;
    if (SourceTypeConverter::toString(value, source)) {
        return source;
    }
    char rawbuffer[16];  // room for "%d"
    snprintf(rawbuffer, sizeof(rawbuffer), "%d", value);
    return rawbuffer;
}

void AudioRecord::MediaMetrics::gather(const AudioRecord *record)
{
    // key for media statistics is defined in the header
    // attrs for media statistics
    // NB: these are matched with public Java API constants defined
    // in frameworks/base/media/java/android/media/AudioRecord.java
    // These must be kept synchronized with the constants there.
    static constexpr char kAudioRecordEncoding[] = "android.media.audiorecord.encoding";
    static constexpr char kAudioRecordSource[] = "android.media.audiorecord.source";
    static constexpr char kAudioRecordLatency[] = "android.media.audiorecord.latency";
    static constexpr char kAudioRecordSampleRate[] = "android.media.audiorecord.samplerate";
    static constexpr char kAudioRecordChannelCount[] = "android.media.audiorecord.channels";
    static constexpr char kAudioRecordCreated[] = "android.media.audiorecord.createdMs";
    static constexpr char kAudioRecordDuration[] = "android.media.audiorecord.durationMs";
    static constexpr char kAudioRecordCount[] = "android.media.audiorecord.n";
    static constexpr char kAudioRecordError[] = "android.media.audiorecord.errcode";
    static constexpr char kAudioRecordErrorFunction[] = "android.media.audiorecord.errfunc";

    // constructor guarantees mAnalyticsItem is valid

    mAnalyticsItem->setInt32(kAudioRecordLatency, record->mLatency);
    mAnalyticsItem->setInt32(kAudioRecordSampleRate, record->mSampleRate);
    mAnalyticsItem->setInt32(kAudioRecordChannelCount, record->mChannelCount);
    mAnalyticsItem->setCString(kAudioRecordEncoding,
                               audioFormatTypeString(record->mFormat).c_str());
    mAnalyticsItem->setCString(kAudioRecordSource,
                               audioSourceString(record->mAttributes.source).c_str());

    // log total duration recording, including anything currently running [and count].
    nsecs_t active = 0;
    if (mStartedNs != 0) {
        active = systemTime() - mStartedNs;
    }
    mAnalyticsItem->setInt64(kAudioRecordDuration, (mDurationNs + active) / (1000 * 1000));
    mAnalyticsItem->setInt32(kAudioRecordCount, mCount);

    // XXX I don't know that this adds a lot of value, long term
    if (mCreatedNs != 0) {
        mAnalyticsItem->setInt64(kAudioRecordCreated, mCreatedNs / (1000 * 1000));
    }

    if (mLastError != NO_ERROR) {
        mAnalyticsItem->setInt32(kAudioRecordError, mLastError);
        mAnalyticsItem->setCString(kAudioRecordErrorFunction, mLastErrorFunc.c_str());
    }
}

// hand the user a snapshot of the metrics.
status_t AudioRecord::getMetrics(MediaAnalyticsItem * &item)
{
    mMediaMetrics.gather(this);
    MediaAnalyticsItem *tmp = mMediaMetrics.dup();
    if (tmp == nullptr) {
        return BAD_VALUE;
    }
    item = tmp;
    return NO_ERROR;
}

AudioRecord::AudioRecord(const String16 &opPackageName)
    : mActive(false), mStatus(NO_INIT), mOpPackageName(opPackageName),
      mSessionId(AUDIO_SESSION_ALLOCATE),
      mPreviousPriority(ANDROID_PRIORITY_NORMAL), mPreviousSchedulingGroup(SP_DEFAULT),
      mSelectedDeviceId(AUDIO_PORT_HANDLE_NONE), mRoutedDeviceId(AUDIO_PORT_HANDLE_NONE)
{
}

AudioRecord::AudioRecord(
        audio_source_t inputSource,
        uint32_t sampleRate,
        audio_format_t format,
        audio_channel_mask_t channelMask,
        const String16& opPackageName,
        size_t frameCount,
        callback_t cbf,
        void* user,
        uint32_t notificationFrames,
        audio_session_t sessionId,
        transfer_type transferType,
        audio_input_flags_t flags,
        uid_t uid,
        pid_t pid,
        const audio_attributes_t* pAttributes,
        audio_port_handle_t selectedDeviceId)
    : mActive(false),
      mStatus(NO_INIT),
      mOpPackageName(opPackageName),
      mSessionId(AUDIO_SESSION_ALLOCATE),
      mPreviousPriority(ANDROID_PRIORITY_NORMAL),
      mPreviousSchedulingGroup(SP_DEFAULT),
      mProxy(NULL)
{
    (void)set(inputSource, sampleRate, format, channelMask, frameCount, cbf, user,
            notificationFrames, false /*threadCanCallJava*/, sessionId, transferType, flags,
            uid, pid, pAttributes, selectedDeviceId);
}

AudioRecord::~AudioRecord()
{
    mMediaMetrics.gather(this);

    if (mStatus == NO_ERROR) {
        // Make sure that callback function exits in the case where
        // it is looping on buffer empty condition in obtainBuffer().
        // Otherwise the callback thread will never exit.
        stop();
        if (mAudioRecordThread != 0) {
            mProxy->interrupt();
            mAudioRecordThread->requestExit();  // see comment in AudioRecord.h
            mAudioRecordThread->requestExitAndWait();
            mAudioRecordThread.clear();
        }
        // No lock here: worst case we remove a NULL callback which will be a nop
        if (mDeviceCallback != 0 && mInput != AUDIO_IO_HANDLE_NONE) {
            AudioSystem::removeAudioDeviceCallback(this, mInput);
        }
        IInterface::asBinder(mAudioRecord)->unlinkToDeath(mDeathNotifier, this);
        mAudioRecord.clear();
        mCblkMemory.clear();
        mBufferMemory.clear();
        IPCThreadState::self()->flushCommands();
        ALOGV("%s(%d): releasing session id %d",
                __func__, mPortId, mSessionId);
        AudioSystem::releaseAudioSessionId(mSessionId, -1 /*pid*/);
    }
}

status_t AudioRecord::set(
        audio_source_t inputSource,
        uint32_t sampleRate,
        audio_format_t format,
        audio_channel_mask_t channelMask,
        size_t frameCount,
        callback_t cbf,
        void* user,
        uint32_t notificationFrames,
        bool threadCanCallJava,
        audio_session_t sessionId,
        transfer_type transferType,
        audio_input_flags_t flags,
        uid_t uid,
        pid_t pid,
        const audio_attributes_t* pAttributes,
        audio_port_handle_t selectedDeviceId)
{
    status_t status = NO_ERROR;
    uint32_t channelCount;
    pid_t callingPid;
    pid_t myPid;

    // Note mPortId is not valid until the track is created, so omit mPortId in ALOG for set.
    ALOGV("%s(): inputSource %d, sampleRate %u, format %#x, channelMask %#x, frameCount %zu, "
          "notificationFrames %u, sessionId %d, transferType %d, flags %#x, opPackageName %s "
          "uid %d, pid %d",
          __func__,
          inputSource, sampleRate, format, channelMask, frameCount, notificationFrames,
          sessionId, transferType, flags, String8(mOpPackageName).string(), uid, pid);

    mSelectedDeviceId = selectedDeviceId;

    switch (transferType) {
    case TRANSFER_DEFAULT:
        if (cbf == NULL || threadCanCallJava) {
            transferType = TRANSFER_SYNC;
        } else {
            transferType = TRANSFER_CALLBACK;
        }
        break;
    case TRANSFER_CALLBACK:
        if (cbf == NULL) {
            ALOGE("%s(): Transfer type TRANSFER_CALLBACK but cbf == NULL", __func__);
            status = BAD_VALUE;
            goto exit;
        }
        break;
    case TRANSFER_OBTAIN:
    case TRANSFER_SYNC:
        break;
    default:
        ALOGE("%s(): Invalid transfer type %d", __func__, transferType);
        status = BAD_VALUE;
        goto exit;
    }
    mTransfer = transferType;

    // invariant that mAudioRecord != 0 is true only after set() returns successfully
    if (mAudioRecord != 0) {
        ALOGE("%s(): Track already in use", __func__);
        status = INVALID_OPERATION;
        goto exit;
    }

    if (pAttributes == NULL) {
        memset(&mAttributes, 0, sizeof(audio_attributes_t));
        mAttributes.source = inputSource;
    } else {
        // stream type shouldn't be looked at, this track has audio attributes
        memcpy(&mAttributes, pAttributes, sizeof(audio_attributes_t));
        ALOGV("%s(): Building AudioRecord with attributes: source=%d flags=0x%x tags=[%s]",
                __func__, mAttributes.source, mAttributes.flags, mAttributes.tags);
    }

    mSampleRate = sampleRate;

    // these below should probably come from the audioFlinger too...
    if (format == AUDIO_FORMAT_DEFAULT) {
        format = AUDIO_FORMAT_PCM_16_BIT;
    }

    // validate parameters
    // AudioFlinger capture only supports linear PCM
    if (!audio_is_valid_format(format) || !audio_is_linear_pcm(format)) {
        ALOGE("%s(): Format %#x is not linear pcm", __func__, format);
        status = BAD_VALUE;
        goto exit;
    }
    mFormat = format;

    if (!audio_is_input_channel(channelMask)) {
        ALOGE("%s(): Invalid channel mask %#x", __func__, channelMask);
        status = BAD_VALUE;
        goto exit;
    }
    mChannelMask = channelMask;
    channelCount = audio_channel_count_from_in_mask(channelMask);
    mChannelCount = channelCount;

    if (audio_is_linear_pcm(format)) {
        mFrameSize = channelCount * audio_bytes_per_sample(format);
    } else {
        mFrameSize = sizeof(uint8_t);
    }

    // mFrameCount is initialized in createRecord_l
    mReqFrameCount = frameCount;

    mNotificationFramesReq = notificationFrames;
    // mNotificationFramesAct is initialized in createRecord_l

    mSessionId = sessionId;
    ALOGV("%s(): mSessionId %d", __func__, mSessionId);

    callingPid = IPCThreadState::self()->getCallingPid();
    myPid = getpid();
    if (uid == AUDIO_UID_INVALID || (callingPid != myPid)) {
        mClientUid = IPCThreadState::self()->getCallingUid();
    } else {
        mClientUid = uid;
    }
    if (pid == -1 || (callingPid != myPid)) {
        mClientPid = callingPid;
    } else {
        mClientPid = pid;
    }

    mOrigFlags = mFlags = flags;
    mCbf = cbf;

    if (cbf != NULL) {
        mAudioRecordThread = new AudioRecordThread(*this, threadCanCallJava);
        mAudioRecordThread->run("AudioRecord", ANDROID_PRIORITY_AUDIO);
        // thread begins in paused state, and will not reference us until start()
    }

    // create the IAudioRecord
    status = createRecord_l(0 /*epoch*/, mOpPackageName);

    ALOGV("%s(%d): status %d", __func__, mPortId, status);

    if (status != NO_ERROR) {
        if (mAudioRecordThread != 0) {
            mAudioRecordThread->requestExit();   // see comment in AudioRecord.h
            mAudioRecordThread->requestExitAndWait();
            mAudioRecordThread.clear();
        }
        goto exit;
    }

    mUserData = user;
    // TODO: add audio hardware input latency here
    if (mTransfer == TRANSFER_CALLBACK ||
            mTransfer == TRANSFER_SYNC) {
        mLatency = (1000 * mNotificationFramesAct) / mSampleRate;
    } else {
        mLatency = (1000 * mFrameCount) / mSampleRate;
    }
    mMarkerPosition = 0;
    mMarkerReached = false;
    mNewPosition = 0;
    mUpdatePeriod = 0;
    AudioSystem::acquireAudioSessionId(mSessionId, -1);
    mSequence = 1;
    mObservedSequence = mSequence;
    mInOverrun = false;
    mFramesRead = 0;
    mFramesReadServerOffset = 0;

exit:
    mStatus = status;
    if (status != NO_ERROR) {
        mMediaMetrics.markError(status, __FUNCTION__);
    }
    return status;
}

// -------------------------------------------------------------------------

status_t AudioRecord::start(AudioSystem::sync_event_t event, audio_session_t triggerSession)
{
<<<<<<< HEAD
    ALOGV("%s(%d): sync event %d trigger session %d", __func__, mId, event, triggerSession);
    SEEMPLOG_RECORD(71,"");
=======
    ALOGV("%s(%d): sync event %d trigger session %d", __func__, mPortId, event, triggerSession);
>>>>>>> 4fcae3a3

    AutoMutex lock(mLock);
    if (mActive) {
        return NO_ERROR;
    }

    // discard data in buffer
    const uint32_t framesFlushed = mProxy->flush();
    mFramesReadServerOffset -= mFramesRead + framesFlushed;
    mFramesRead = 0;
    mProxy->clearTimestamp();  // timestamp is invalid until next server push

    // reset current position as seen by client to 0
    mProxy->setEpoch(mProxy->getEpoch() - mProxy->getPosition());
    // force refresh of remaining frames by processAudioBuffer() as last
    // read before stop could be partial.
    mRefreshRemaining = true;

    mNewPosition = mProxy->getPosition() + mUpdatePeriod;
    int32_t flags = android_atomic_acquire_load(&mCblk->mFlags);

    // we reactivate markers (mMarkerPosition != 0) as the position is reset to 0.
    // This is legacy behavior.  This is not done in stop() to avoid a race condition
    // where the last marker event is issued twice.
    mMarkerReached = false;
    mActive = true;

    status_t status = NO_ERROR;
    if (!(flags & CBLK_INVALID)) {
        status = mAudioRecord->start(event, triggerSession).transactionError();
        if (status == DEAD_OBJECT) {
            flags |= CBLK_INVALID;
        }
    }
    if (flags & CBLK_INVALID) {
        status = restoreRecord_l("start");
    }

    if (status != NO_ERROR) {
        mActive = false;
        ALOGE("%s(%d): status %d", __func__, mPortId, status);
    } else {
        sp<AudioRecordThread> t = mAudioRecordThread;
        if (t != 0) {
            t->resume();
        } else {
            mPreviousPriority = getpriority(PRIO_PROCESS, 0);
            get_sched_policy(0, &mPreviousSchedulingGroup);
            androidSetThreadPriority(0, ANDROID_PRIORITY_AUDIO);
        }

        // we've successfully started, log that time
        mMediaMetrics.logStart(systemTime());
    }

    if (status != NO_ERROR) {
        mMediaMetrics.markError(status, __FUNCTION__);
    }
    return status;
}

void AudioRecord::stop()
{
    AutoMutex lock(mLock);
    ALOGV("%s(%d): mActive:%d\n", __func__, mPortId, mActive);
    if (!mActive) {
        return;
    }

    mActive = false;
    mProxy->interrupt();
    mAudioRecord->stop();

    // Note: legacy handling - stop does not clear record marker and
    // periodic update position; we update those on start().

    sp<AudioRecordThread> t = mAudioRecordThread;
    if (t != 0) {
        t->pause();
    } else {
        setpriority(PRIO_PROCESS, 0, mPreviousPriority);
        set_sched_policy(0, mPreviousSchedulingGroup);
    }

    // we've successfully started, log that time
    mMediaMetrics.logStop(systemTime());
}

bool AudioRecord::stopped() const
{
    AutoMutex lock(mLock);
    return !mActive;
}

status_t AudioRecord::setMarkerPosition(uint32_t marker)
{
    // The only purpose of setting marker position is to get a callback
    if (mCbf == NULL) {
        return INVALID_OPERATION;
    }

    AutoMutex lock(mLock);
    mMarkerPosition = marker;
    mMarkerReached = false;

    sp<AudioRecordThread> t = mAudioRecordThread;
    if (t != 0) {
        t->wake();
    }
    return NO_ERROR;
}

status_t AudioRecord::getMarkerPosition(uint32_t *marker) const
{
    if (marker == NULL) {
        return BAD_VALUE;
    }

    AutoMutex lock(mLock);
    mMarkerPosition.getValue(marker);

    return NO_ERROR;
}

status_t AudioRecord::setPositionUpdatePeriod(uint32_t updatePeriod)
{
    // The only purpose of setting position update period is to get a callback
    if (mCbf == NULL) {
        return INVALID_OPERATION;
    }

    AutoMutex lock(mLock);
    mNewPosition = mProxy->getPosition() + updatePeriod;
    mUpdatePeriod = updatePeriod;

    sp<AudioRecordThread> t = mAudioRecordThread;
    if (t != 0) {
        t->wake();
    }
    return NO_ERROR;
}

status_t AudioRecord::getPositionUpdatePeriod(uint32_t *updatePeriod) const
{
    if (updatePeriod == NULL) {
        return BAD_VALUE;
    }

    AutoMutex lock(mLock);
    *updatePeriod = mUpdatePeriod;

    return NO_ERROR;
}

status_t AudioRecord::getPosition(uint32_t *position) const
{
    if (position == NULL) {
        return BAD_VALUE;
    }

    AutoMutex lock(mLock);
    mProxy->getPosition().getValue(position);

    return NO_ERROR;
}

uint32_t AudioRecord::getInputFramesLost() const
{
    // no need to check mActive, because if inactive this will return 0, which is what we want
    return AudioSystem::getInputFramesLost(getInputPrivate());
}

status_t AudioRecord::getTimestamp(ExtendedTimestamp *timestamp)
{
    if (timestamp == nullptr) {
        return BAD_VALUE;
    }
    AutoMutex lock(mLock);
    status_t status = mProxy->getTimestamp(timestamp);
    if (status == OK) {
        timestamp->mPosition[ExtendedTimestamp::LOCATION_CLIENT] = mFramesRead;
        timestamp->mTimeNs[ExtendedTimestamp::LOCATION_CLIENT] = 0;
        // server side frame offset in case AudioRecord has been restored.
        for (int i = ExtendedTimestamp::LOCATION_SERVER;
                i < ExtendedTimestamp::LOCATION_MAX; ++i) {
            if (timestamp->mTimeNs[i] >= 0) {
                timestamp->mPosition[i] += mFramesReadServerOffset;
            }
        }
    }
    return status;
}

// ---- Explicit Routing ---------------------------------------------------
status_t AudioRecord::setInputDevice(audio_port_handle_t deviceId) {
    AutoMutex lock(mLock);
    if (mSelectedDeviceId != deviceId) {
        mSelectedDeviceId = deviceId;
        if (mStatus == NO_ERROR) {
            // stop capture so that audio policy manager does not reject the new instance start request
            // as only one capture can be active at a time.
            if (mAudioRecord != 0 && mActive) {
                mAudioRecord->stop();
            }
            android_atomic_or(CBLK_INVALID, &mCblk->mFlags);
            mProxy->interrupt();
        }
    }
    return NO_ERROR;
}

audio_port_handle_t AudioRecord::getInputDevice() {
    AutoMutex lock(mLock);
    return mSelectedDeviceId;
}

// must be called with mLock held
void AudioRecord::updateRoutedDeviceId_l()
{
    // if the record is inactive, do not update actual device as the input stream maybe routed
    // from a device not relevant to this client because of other active use cases.
    if (!mActive) {
        return;
    }
    if (mInput != AUDIO_IO_HANDLE_NONE) {
        audio_port_handle_t deviceId = AudioSystem::getDeviceIdForIo(mInput);
        if (deviceId != AUDIO_PORT_HANDLE_NONE) {
            mRoutedDeviceId = deviceId;
        }
     }
}

audio_port_handle_t AudioRecord::getRoutedDeviceId() {
    AutoMutex lock(mLock);
    updateRoutedDeviceId_l();
    return mRoutedDeviceId;
}

status_t AudioRecord::dump(int fd, const Vector<String16>& args __unused) const
{
    String8 result;

    result.append(" AudioRecord::dump\n");
    result.appendFormat("  id(%d) status(%d), active(%d), session Id(%d)\n",
                        mPortId, mStatus, mActive, mSessionId);
    result.appendFormat("  flags(%#x), req. flags(%#x), audio source(%d)\n",
                        mFlags, mOrigFlags, mAttributes.source);
    result.appendFormat("  format(%#x), channel mask(%#x), channel count(%u), sample rate(%u)\n",
                  mFormat, mChannelMask, mChannelCount, mSampleRate);
    result.appendFormat("  frame count(%zu), req. frame count(%zu)\n",
                  mFrameCount, mReqFrameCount);
    result.appendFormat("  notif. frame count(%u), req. notif. frame count(%u)\n",
             mNotificationFramesAct, mNotificationFramesReq);
    result.appendFormat("  input(%d), latency(%u), selected device Id(%d), routed device Id(%d)\n",
                        mInput, mLatency, mSelectedDeviceId, mRoutedDeviceId);
    ::write(fd, result.string(), result.size());
    return NO_ERROR;
}

// -------------------------------------------------------------------------
// TODO Move this macro to a common header file for enum to string conversion in audio framework.
#define MEDIA_CASE_ENUM(name) case name: return #name
const char * AudioRecord::convertTransferToText(transfer_type transferType) {
    switch (transferType) {
        MEDIA_CASE_ENUM(TRANSFER_DEFAULT);
        MEDIA_CASE_ENUM(TRANSFER_CALLBACK);
        MEDIA_CASE_ENUM(TRANSFER_OBTAIN);
        MEDIA_CASE_ENUM(TRANSFER_SYNC);
        default:
            return "UNRECOGNIZED";
    }
}

// must be called with mLock held
status_t AudioRecord::createRecord_l(const Modulo<uint32_t> &epoch, const String16& opPackageName)
{
    const sp<IAudioFlinger>& audioFlinger = AudioSystem::get_audio_flinger();
    IAudioFlinger::CreateRecordInput input;
    IAudioFlinger::CreateRecordOutput output;
    audio_session_t originalSessionId;
    sp<media::IAudioRecord> record;
    void *iMemPointer;
    audio_track_cblk_t* cblk;
    status_t status;

    if (audioFlinger == 0) {
        ALOGE("%s(%d): Could not get audioflinger", __func__, mPortId);
        status = NO_INIT;
        goto exit;
    }

    // mFlags (not mOrigFlags) is modified depending on whether fast request is accepted.
    // After fast request is denied, we will request again if IAudioRecord is re-created.

    // Now that we have a reference to an I/O handle and have not yet handed it off to AudioFlinger,
    // we must release it ourselves if anything goes wrong.

    // Client can only express a preference for FAST.  Server will perform additional tests.
    if (mFlags & AUDIO_INPUT_FLAG_FAST) {
        bool useCaseAllowed =
            // any of these use cases:
            // use case 1: callback transfer mode
            (mTransfer == TRANSFER_CALLBACK) ||
            // use case 2: blocking read mode
            // The default buffer capacity at 48 kHz is 2048 frames, or ~42.6 ms.
            // That's enough for double-buffering with our standard 20 ms rule of thumb for
            // the minimum period of a non-SCHED_FIFO thread.
            // This is needed so that AAudio apps can do a low latency non-blocking read from a
            // callback running with SCHED_FIFO.
            (mTransfer == TRANSFER_SYNC) ||
            // use case 3: obtain/release mode
            (mTransfer == TRANSFER_OBTAIN);
        if (!useCaseAllowed) {
            ALOGW("%s(%d): AUDIO_INPUT_FLAG_FAST denied, incompatible transfer = %s",
                  __func__, mPortId,
                  convertTransferToText(mTransfer));
            mFlags = (audio_input_flags_t) (mFlags & ~(AUDIO_INPUT_FLAG_FAST |
                    AUDIO_INPUT_FLAG_RAW));
        }
    }

    input.attr = mAttributes;
    input.config.sample_rate = mSampleRate;
    input.config.channel_mask = mChannelMask;
    input.config.format = mFormat;
    input.clientInfo.clientUid = mClientUid;
    input.clientInfo.clientPid = mClientPid;
    input.clientInfo.clientTid = -1;
    if (mFlags & AUDIO_INPUT_FLAG_FAST) {
        if (mAudioRecordThread != 0) {
            input.clientInfo.clientTid = mAudioRecordThread->getTid();
        }
    }
    input.opPackageName = opPackageName;

    input.flags = mFlags;
    // The notification frame count is the period between callbacks, as suggested by the client
    // but moderated by the server.  For record, the calculations are done entirely on server side.
    input.frameCount = mReqFrameCount;
    input.notificationFrameCount = mNotificationFramesReq;
    input.selectedDeviceId = mSelectedDeviceId;
    input.sessionId = mSessionId;
    originalSessionId = mSessionId;

    record = audioFlinger->createRecord(input,
                                                              output,
                                                              &status);

    if (status != NO_ERROR) {
        ALOGE("%s(%d): AudioFlinger could not create record track, status: %d",
              __func__, mPortId, status);
        goto exit;
    }
    ALOG_ASSERT(record != 0);

    // AudioFlinger now owns the reference to the I/O handle,
    // so we are no longer responsible for releasing it.

    mAwaitBoost = false;
    if (output.flags & AUDIO_INPUT_FLAG_FAST) {
        ALOGI("%s(%d): AUDIO_INPUT_FLAG_FAST successful; frameCount %zu -> %zu",
              __func__, mPortId,
              mReqFrameCount, output.frameCount);
        mAwaitBoost = true;
    }
    mFlags = output.flags;
    mRoutedDeviceId = output.selectedDeviceId;
    mSessionId = output.sessionId;
    mSampleRate = output.sampleRate;

    if (output.cblk == 0) {
        ALOGE("%s(%d): Could not get control block", __func__, mPortId);
        status = NO_INIT;
        goto exit;
    }
    iMemPointer = output.cblk ->pointer();
    if (iMemPointer == NULL) {
        ALOGE("%s(%d): Could not get control block pointer", __func__, mPortId);
        status = NO_INIT;
        goto exit;
    }
    cblk = static_cast<audio_track_cblk_t*>(iMemPointer);

    // Starting address of buffers in shared memory.
    // The buffers are either immediately after the control block,
    // or in a separate area at discretion of server.
    void *buffers;
    if (output.buffers == 0) {
        buffers = cblk + 1;
    } else {
        buffers = output.buffers->pointer();
        if (buffers == NULL) {
            ALOGE("%s(%d): Could not get buffer pointer", __func__, mPortId);
            status = NO_INIT;
            goto exit;
        }
    }

    // invariant that mAudioRecord != 0 is true only after set() returns successfully
    if (mAudioRecord != 0) {
        IInterface::asBinder(mAudioRecord)->unlinkToDeath(mDeathNotifier, this);
        mDeathNotifier.clear();
    }
    mAudioRecord = record;
    mCblkMemory = output.cblk;
    mBufferMemory = output.buffers;
    mPortId = output.portId;
    IPCThreadState::self()->flushCommands();

    mCblk = cblk;
    // note that output.frameCount is the (possibly revised) value of mReqFrameCount
    if (output.frameCount < mReqFrameCount || (mReqFrameCount == 0 && output.frameCount == 0)) {
        ALOGW("%s(%d): Requested frameCount %zu but received frameCount %zu",
              __func__, mPortId,
              mReqFrameCount,  output.frameCount);
    }

    // Make sure that application is notified with sufficient margin before overrun.
    // The computation is done on server side.
    if (mNotificationFramesReq > 0 && output.notificationFrameCount != mNotificationFramesReq) {
        ALOGW("%s(%d): Server adjusted notificationFrames from %u to %zu for frameCount %zu",
                __func__, mPortId,
                mNotificationFramesReq, output.notificationFrameCount, output.frameCount);
    }
    mNotificationFramesAct = (uint32_t)output.notificationFrameCount;

    //mInput != input includes the case where mInput == AUDIO_IO_HANDLE_NONE for first creation
    if (mDeviceCallback != 0 && mInput != output.inputId) {
        if (mInput != AUDIO_IO_HANDLE_NONE) {
            AudioSystem::removeAudioDeviceCallback(this, mInput);
        }
        AudioSystem::addAudioDeviceCallback(this, output.inputId);
    }

    // We retain a copy of the I/O handle, but don't own the reference
    mInput = output.inputId;
    mRefreshRemaining = true;

    mFrameCount = output.frameCount;
    // If IAudioRecord is re-created, don't let the requested frameCount
    // decrease.  This can confuse clients that cache frameCount().
    if (mFrameCount > mReqFrameCount) {
        mReqFrameCount = mFrameCount;
    }

    // update proxy
    mProxy = new AudioRecordClientProxy(cblk, buffers, mFrameCount, mFrameSize);
    mProxy->setEpoch(epoch);
    mProxy->setMinimum(mNotificationFramesAct);

    mDeathNotifier = new DeathNotifier(this);
    IInterface::asBinder(mAudioRecord)->linkToDeath(mDeathNotifier, this);

exit:
    mStatus = status;
    // sp<IAudioTrack> track destructor will cause releaseOutput() to be called by AudioFlinger
    return status;
}

status_t AudioRecord::obtainBuffer(Buffer* audioBuffer, int32_t waitCount, size_t *nonContig)
{
    if (audioBuffer == NULL) {
        if (nonContig != NULL) {
            *nonContig = 0;
        }
        return BAD_VALUE;
    }
    if (mTransfer != TRANSFER_OBTAIN) {
        audioBuffer->frameCount = 0;
        audioBuffer->size = 0;
        audioBuffer->raw = NULL;
        if (nonContig != NULL) {
            *nonContig = 0;
        }
        return INVALID_OPERATION;
    }

    const struct timespec *requested;
    struct timespec timeout;
    if (waitCount == -1) {
        requested = &ClientProxy::kForever;
    } else if (waitCount == 0) {
        requested = &ClientProxy::kNonBlocking;
    } else if (waitCount > 0) {
        time_t ms = WAIT_PERIOD_MS * (time_t) waitCount;
        timeout.tv_sec = ms / 1000;
        timeout.tv_nsec = (long) (ms % 1000) * 1000000;
        requested = &timeout;
    } else {
        ALOGE("%s(%d): invalid waitCount %d", __func__, mPortId, waitCount);
        requested = NULL;
    }
    return obtainBuffer(audioBuffer, requested, NULL /*elapsed*/, nonContig);
}

status_t AudioRecord::obtainBuffer(Buffer* audioBuffer, const struct timespec *requested,
        struct timespec *elapsed, size_t *nonContig)
{
    // previous and new IAudioRecord sequence numbers are used to detect track re-creation
    uint32_t oldSequence = 0;
    uint32_t newSequence;

    Proxy::Buffer buffer;
    status_t status = NO_ERROR;

    static const int32_t kMaxTries = 5;
    int32_t tryCounter = kMaxTries;

    do {
        // obtainBuffer() is called with mutex unlocked, so keep extra references to these fields to
        // keep them from going away if another thread re-creates the track during obtainBuffer()
        sp<AudioRecordClientProxy> proxy;
        sp<IMemory> iMem;
        sp<IMemory> bufferMem;
        {
            // start of lock scope
            AutoMutex lock(mLock);

            newSequence = mSequence;
            // did previous obtainBuffer() fail due to media server death or voluntary invalidation?
            if (status == DEAD_OBJECT) {
                // re-create track, unless someone else has already done so
                if (newSequence == oldSequence) {
                    status = restoreRecord_l("obtainBuffer");
                    if (status != NO_ERROR) {
                        buffer.mFrameCount = 0;
                        buffer.mRaw = NULL;
                        buffer.mNonContig = 0;
                        break;
                    }
                }
            }
            oldSequence = newSequence;

            // Keep the extra references
            proxy = mProxy;
            iMem = mCblkMemory;
            bufferMem = mBufferMemory;

            // Non-blocking if track is stopped
            if (!mActive) {
                requested = &ClientProxy::kNonBlocking;
            }

        }   // end of lock scope

        buffer.mFrameCount = audioBuffer->frameCount;
        // FIXME starts the requested timeout and elapsed over from scratch
        status = proxy->obtainBuffer(&buffer, requested, elapsed);

    } while ((status == DEAD_OBJECT) && (tryCounter-- > 0));

    audioBuffer->frameCount = buffer.mFrameCount;
    audioBuffer->size = buffer.mFrameCount * mFrameSize;
    audioBuffer->raw = buffer.mRaw;
    if (nonContig != NULL) {
        *nonContig = buffer.mNonContig;
    }
    return status;
}

void AudioRecord::releaseBuffer(const Buffer* audioBuffer)
{
    // FIXME add error checking on mode, by adding an internal version

    size_t stepCount = audioBuffer->size / mFrameSize;
    if (stepCount == 0) {
        return;
    }

    Proxy::Buffer buffer;
    buffer.mFrameCount = stepCount;
    buffer.mRaw = audioBuffer->raw;

    AutoMutex lock(mLock);
    mInOverrun = false;
    mProxy->releaseBuffer(&buffer);

    // the server does not automatically disable recorder on overrun, so no need to restart
}

audio_io_handle_t AudioRecord::getInputPrivate() const
{
    AutoMutex lock(mLock);
    return mInput;
}

// -------------------------------------------------------------------------

ssize_t AudioRecord::read(void* buffer, size_t userSize, bool blocking)
{
    if (mTransfer != TRANSFER_SYNC) {
        return INVALID_OPERATION;
    }

    if (ssize_t(userSize) < 0 || (buffer == NULL && userSize != 0)) {
        // sanity-check. user is most-likely passing an error code, and it would
        // make the return value ambiguous (actualSize vs error).
        ALOGE("%s(%d) (buffer=%p, size=%zu (%zu)",
                __func__, mPortId, buffer, userSize, userSize);
        return BAD_VALUE;
    }

    ssize_t read = 0;
    Buffer audioBuffer;

    while (userSize >= mFrameSize) {
        audioBuffer.frameCount = userSize / mFrameSize;

        status_t err = obtainBuffer(&audioBuffer,
                blocking ? &ClientProxy::kForever : &ClientProxy::kNonBlocking);
        if (err < 0) {
            if (read > 0) {
                break;
            }
            if (err == TIMED_OUT || err == -EINTR) {
                err = WOULD_BLOCK;
            }
            return ssize_t(err);
        }

        size_t bytesRead = audioBuffer.size;
        memcpy(buffer, audioBuffer.i8, bytesRead);
        buffer = ((char *) buffer) + bytesRead;
        userSize -= bytesRead;
        read += bytesRead;

        releaseBuffer(&audioBuffer);
    }
    if (read > 0) {
        mFramesRead += read / mFrameSize;
        // mFramesReadTime = systemTime(SYSTEM_TIME_MONOTONIC); // not provided at this time.
    }
    return read;
}

// -------------------------------------------------------------------------

nsecs_t AudioRecord::processAudioBuffer()
{
    mLock.lock();
    if (mAwaitBoost) {
        mAwaitBoost = false;
        mLock.unlock();
        static const int32_t kMaxTries = 5;
        int32_t tryCounter = kMaxTries;
        uint32_t pollUs = 10000;
        do {
            int policy = sched_getscheduler(0) & ~SCHED_RESET_ON_FORK;
            if (policy == SCHED_FIFO || policy == SCHED_RR) {
                break;
            }
            usleep(pollUs);
            pollUs <<= 1;
        } while (tryCounter-- > 0);
        if (tryCounter < 0) {
            ALOGE("%s(%d): did not receive expected priority boost on time", __func__, mPortId);
        }
        // Run again immediately
        return 0;
    }

    // Can only reference mCblk while locked
    int32_t flags = android_atomic_and(~CBLK_OVERRUN, &mCblk->mFlags);

    // Check for track invalidation
    if (flags & CBLK_INVALID) {
        (void) restoreRecord_l("processAudioBuffer");
        mLock.unlock();
        // Run again immediately, but with a new IAudioRecord
        return 0;
    }

    bool active = mActive;

    // Manage overrun callback, must be done under lock to avoid race with releaseBuffer()
    bool newOverrun = false;
    if (flags & CBLK_OVERRUN) {
        if (!mInOverrun) {
            mInOverrun = true;
            newOverrun = true;
        }
    }

    // Get current position of server
    Modulo<uint32_t> position(mProxy->getPosition());

    // Manage marker callback
    bool markerReached = false;
    Modulo<uint32_t> markerPosition(mMarkerPosition);
    // FIXME fails for wraparound, need 64 bits
    if (!mMarkerReached && markerPosition.value() > 0 && position >= markerPosition) {
        mMarkerReached = markerReached = true;
    }

    // Determine the number of new position callback(s) that will be needed, while locked
    size_t newPosCount = 0;
    Modulo<uint32_t> newPosition(mNewPosition);
    uint32_t updatePeriod = mUpdatePeriod;
    // FIXME fails for wraparound, need 64 bits
    if (updatePeriod > 0 && position >= newPosition) {
        newPosCount = ((position - newPosition).value() / updatePeriod) + 1;
        mNewPosition += updatePeriod * newPosCount;
    }

    // Cache other fields that will be needed soon
    uint32_t notificationFrames = mNotificationFramesAct;
    if (mRefreshRemaining) {
        mRefreshRemaining = false;
        mRemainingFrames = notificationFrames;
        mRetryOnPartialBuffer = false;
    }
    size_t misalignment = mProxy->getMisalignment();
    uint32_t sequence = mSequence;

    // These fields don't need to be cached, because they are assigned only by set():
    //      mTransfer, mCbf, mUserData, mSampleRate, mFrameSize

    mLock.unlock();

    // perform callbacks while unlocked
    if (newOverrun) {
        mCbf(EVENT_OVERRUN, mUserData, NULL);
    }
    if (markerReached) {
        mCbf(EVENT_MARKER, mUserData, &markerPosition);
    }
    while (newPosCount > 0) {
        size_t temp = newPosition.value(); // FIXME size_t != uint32_t
        mCbf(EVENT_NEW_POS, mUserData, &temp);
        newPosition += updatePeriod;
        newPosCount--;
    }
    if (mObservedSequence != sequence) {
        mObservedSequence = sequence;
        mCbf(EVENT_NEW_IAUDIORECORD, mUserData, NULL);
    }

    // if inactive, then don't run me again until re-started
    if (!active) {
        return NS_INACTIVE;
    }

    // Compute the estimated time until the next timed event (position, markers)
    uint32_t minFrames = ~0;
    if (!markerReached && position < markerPosition) {
        minFrames = (markerPosition - position).value();
    }
    if (updatePeriod > 0) {
        uint32_t remaining = (newPosition - position).value();
        if (remaining < minFrames) {
            minFrames = remaining;
        }
    }

    // If > 0, poll periodically to recover from a stuck server.  A good value is 2.
    static const uint32_t kPoll = 0;
    if (kPoll > 0 && mTransfer == TRANSFER_CALLBACK && kPoll * notificationFrames < minFrames) {
        minFrames = kPoll * notificationFrames;
    }

    // Convert frame units to time units
    nsecs_t ns = NS_WHENEVER;
    if (minFrames != (uint32_t) ~0) {
        // This "fudge factor" avoids soaking CPU, and compensates for late progress by server
        static const nsecs_t kFudgeNs = 10000000LL; // 10 ms
        ns = ((minFrames * 1000000000LL) / mSampleRate) + kFudgeNs;
    }

    // If not supplying data by EVENT_MORE_DATA, then we're done
    if (mTransfer != TRANSFER_CALLBACK) {
        return ns;
    }

    struct timespec timeout;
    const struct timespec *requested = &ClientProxy::kForever;
    if (ns != NS_WHENEVER) {
        timeout.tv_sec = ns / 1000000000LL;
        timeout.tv_nsec = ns % 1000000000LL;
        ALOGV("%s(%d): timeout %ld.%03d",
                __func__, mPortId, timeout.tv_sec, (int) timeout.tv_nsec / 1000000);
        requested = &timeout;
    }

    size_t readFrames = 0;
    while (mRemainingFrames > 0) {

        Buffer audioBuffer;
        audioBuffer.frameCount = mRemainingFrames;
        size_t nonContig;
        status_t err = obtainBuffer(&audioBuffer, requested, NULL, &nonContig);
        LOG_ALWAYS_FATAL_IF((err != NO_ERROR) != (audioBuffer.frameCount == 0),
                "%s(%d): obtainBuffer() err=%d frameCount=%zu",
                __func__, mPortId, err, audioBuffer.frameCount);
        requested = &ClientProxy::kNonBlocking;
        size_t avail = audioBuffer.frameCount + nonContig;
        ALOGV("%s(%d): obtainBuffer(%u) returned %zu = %zu + %zu err %d",
                __func__, mPortId, mRemainingFrames, avail, audioBuffer.frameCount, nonContig, err);
        if (err != NO_ERROR) {
            if (err == TIMED_OUT || err == WOULD_BLOCK || err == -EINTR) {
                break;
            }
            ALOGE("%s(%d): Error %d obtaining an audio buffer, giving up.",
                    __func__, mPortId, err);
            return NS_NEVER;
        }

        if (mRetryOnPartialBuffer) {
            mRetryOnPartialBuffer = false;
            if (avail < mRemainingFrames) {
                int64_t myns = ((mRemainingFrames - avail) *
                        1100000000LL) / mSampleRate;
                if (ns < 0 || myns < ns) {
                    ns = myns;
                }
                return ns;
            }
        }

        size_t reqSize = audioBuffer.size;
        mCbf(EVENT_MORE_DATA, mUserData, &audioBuffer);
        size_t readSize = audioBuffer.size;

        // Sanity check on returned size
        if (ssize_t(readSize) < 0 || readSize > reqSize) {
            ALOGE("%s(%d):  EVENT_MORE_DATA requested %zu bytes but callback returned %zd bytes",
                    __func__, mPortId, reqSize, ssize_t(readSize));
            return NS_NEVER;
        }

        if (readSize == 0) {
            // The callback is done consuming buffers
            // Keep this thread going to handle timed events and
            // still try to provide more data in intervals of WAIT_PERIOD_MS
            // but don't just loop and block the CPU, so wait
            return WAIT_PERIOD_MS * 1000000LL;
        }

        size_t releasedFrames = readSize / mFrameSize;
        audioBuffer.frameCount = releasedFrames;
        mRemainingFrames -= releasedFrames;
        if (misalignment >= releasedFrames) {
            misalignment -= releasedFrames;
        } else {
            misalignment = 0;
        }

        releaseBuffer(&audioBuffer);
        readFrames += releasedFrames;

        // FIXME here is where we would repeat EVENT_MORE_DATA again on same advanced buffer
        // if callback doesn't like to accept the full chunk
        if (readSize < reqSize) {
            continue;
        }

        // There could be enough non-contiguous frames available to satisfy the remaining request
        if (mRemainingFrames <= nonContig) {
            continue;
        }

#if 0
        // This heuristic tries to collapse a series of EVENT_MORE_DATA that would total to a
        // sum <= notificationFrames.  It replaces that series by at most two EVENT_MORE_DATA
        // that total to a sum == notificationFrames.
        if (0 < misalignment && misalignment <= mRemainingFrames) {
            mRemainingFrames = misalignment;
            return (mRemainingFrames * 1100000000LL) / mSampleRate;
        }
#endif

    }
    if (readFrames > 0) {
        AutoMutex lock(mLock);
        mFramesRead += readFrames;
        // mFramesReadTime = systemTime(SYSTEM_TIME_MONOTONIC); // not provided at this time.
    }
    mRemainingFrames = notificationFrames;
    mRetryOnPartialBuffer = true;

    // A lot has transpired since ns was calculated, so run again immediately and re-calculate
    return 0;
}

status_t AudioRecord::restoreRecord_l(const char *from)
{
    ALOGW("%s(%d): dead IAudioRecord, creating a new one from %s()", __func__, mPortId, from);
    ++mSequence;

    const int INITIAL_RETRIES = 3;
    int retries = INITIAL_RETRIES;
retry:
    if (retries < INITIAL_RETRIES) {
        // refresh the audio configuration cache in this process to make sure we get new
        // input parameters and new IAudioRecord in createRecord_l()
        AudioSystem::clearAudioConfigCache();
    }
    mFlags = mOrigFlags;

    // if the new IAudioRecord is created, createRecord_l() will modify the
    // following member variables: mAudioRecord, mCblkMemory, mCblk, mBufferMemory.
    // It will also delete the strong references on previous IAudioRecord and IMemory
    Modulo<uint32_t> position(mProxy->getPosition());
    mNewPosition = position + mUpdatePeriod;
    status_t result = createRecord_l(position, mOpPackageName);

    if (result == NO_ERROR) {
        if (mActive) {
            // callback thread or sync event hasn't changed
            // FIXME this fails if we have a new AudioFlinger instance
            result = mAudioRecord->start(
                AudioSystem::SYNC_EVENT_SAME, AUDIO_SESSION_NONE).transactionError();
        }
        mFramesReadServerOffset = mFramesRead; // server resets to zero so we need an offset.
    }

    if (result != NO_ERROR) {
        ALOGW("%s(%d): failed status %d, retries %d", __func__, mPortId, result, retries);
        if (--retries > 0) {
            // leave time for an eventual race condition to clear before retrying
            usleep(500000);
            goto retry;
        }
        // if no retries left, set invalid bit to force restoring at next occasion
        // and avoid inconsistent active state on client and server sides
        if (mCblk != nullptr) {
            android_atomic_or(CBLK_INVALID, &mCblk->mFlags);
        }
    }

    return result;
}

status_t AudioRecord::addAudioDeviceCallback(const sp<AudioSystem::AudioDeviceCallback>& callback)
{
    if (callback == 0) {
        ALOGW("%s(%d): adding NULL callback!", __func__, mPortId);
        return BAD_VALUE;
    }
    AutoMutex lock(mLock);
    if (mDeviceCallback.unsafe_get() == callback.get()) {
        ALOGW("%s(%d): adding same callback!", __func__, mPortId);
        return INVALID_OPERATION;
    }
    status_t status = NO_ERROR;
    if (mInput != AUDIO_IO_HANDLE_NONE) {
        if (mDeviceCallback != 0) {
            ALOGW("%s(%d): callback already present!", __func__, mPortId);
            AudioSystem::removeAudioDeviceCallback(this, mInput);
        }
        status = AudioSystem::addAudioDeviceCallback(this, mInput);
    }
    mDeviceCallback = callback;
    return status;
}

status_t AudioRecord::removeAudioDeviceCallback(
        const sp<AudioSystem::AudioDeviceCallback>& callback)
{
    if (callback == 0) {
        ALOGW("%s(%d): removing NULL callback!", __func__, mPortId);
        return BAD_VALUE;
    }
    AutoMutex lock(mLock);
    if (mDeviceCallback.unsafe_get() != callback.get()) {
        ALOGW("%s(%d): removing different callback!", __func__, mPortId);
        return INVALID_OPERATION;
    }
    mDeviceCallback.clear();
    if (mInput != AUDIO_IO_HANDLE_NONE) {
        AudioSystem::removeAudioDeviceCallback(this, mInput);
    }
    return NO_ERROR;
}

void AudioRecord::onAudioDeviceUpdate(audio_io_handle_t audioIo,
                                 audio_port_handle_t deviceId)
{
    sp<AudioSystem::AudioDeviceCallback> callback;
    {
        AutoMutex lock(mLock);
        if (audioIo != mInput) {
            return;
        }
        callback = mDeviceCallback.promote();
        // only update device if the record is active as route changes due to other use cases are
        // irrelevant for this client
        if (mActive) {
            mRoutedDeviceId = deviceId;
        }
    }
    if (callback.get() != nullptr) {
        callback->onAudioDeviceUpdate(mInput, mRoutedDeviceId);
    }
}

// -------------------------------------------------------------------------

status_t AudioRecord::getActiveMicrophones(std::vector<media::MicrophoneInfo>* activeMicrophones)
{
    AutoMutex lock(mLock);
    return mAudioRecord->getActiveMicrophones(activeMicrophones).transactionError();
}

// =========================================================================

void AudioRecord::DeathNotifier::binderDied(const wp<IBinder>& who __unused)
{
    sp<AudioRecord> audioRecord = mAudioRecord.promote();
    if (audioRecord != 0) {
        AutoMutex lock(audioRecord->mLock);
        audioRecord->mProxy->binderDied();
    }
}

// =========================================================================

AudioRecord::AudioRecordThread::AudioRecordThread(AudioRecord& receiver, bool bCanCallJava)
    : Thread(bCanCallJava), mReceiver(receiver), mPaused(true), mPausedInt(false), mPausedNs(0LL),
      mIgnoreNextPausedInt(false)
{
}

AudioRecord::AudioRecordThread::~AudioRecordThread()
{
}

bool AudioRecord::AudioRecordThread::threadLoop()
{
    {
        AutoMutex _l(mMyLock);
        if (mPaused) {
            // TODO check return value and handle or log
            mMyCond.wait(mMyLock);
            // caller will check for exitPending()
            return true;
        }
        if (mIgnoreNextPausedInt) {
            mIgnoreNextPausedInt = false;
            mPausedInt = false;
        }
        if (mPausedInt) {
            if (mPausedNs > 0) {
                // TODO check return value and handle or log
                (void) mMyCond.waitRelative(mMyLock, mPausedNs);
            } else {
                // TODO check return value and handle or log
                mMyCond.wait(mMyLock);
            }
            mPausedInt = false;
            return true;
        }
    }
    if (exitPending()) {
        return false;
    }
    nsecs_t ns =  mReceiver.processAudioBuffer();
    switch (ns) {
    case 0:
        return true;
    case NS_INACTIVE:
        pauseInternal();
        return true;
    case NS_NEVER:
        return false;
    case NS_WHENEVER:
        // Event driven: call wake() when callback notifications conditions change.
        ns = INT64_MAX;
        FALLTHROUGH_INTENDED;
    default:
        LOG_ALWAYS_FATAL_IF(ns < 0, "%s() returned %lld", __func__, (long long)ns);
        pauseInternal(ns);
        return true;
    }
}

void AudioRecord::AudioRecordThread::requestExit()
{
    // must be in this order to avoid a race condition
    Thread::requestExit();
    resume();
}

void AudioRecord::AudioRecordThread::pause()
{
    AutoMutex _l(mMyLock);
    mPaused = true;
}

void AudioRecord::AudioRecordThread::resume()
{
    AutoMutex _l(mMyLock);
    mIgnoreNextPausedInt = true;
    if (mPaused || mPausedInt) {
        mPaused = false;
        mPausedInt = false;
        mMyCond.signal();
    }
}

void AudioRecord::AudioRecordThread::wake()
{
    AutoMutex _l(mMyLock);
    if (!mPaused) {
        // wake() might be called while servicing a callback - ignore the next
        // pause time and call processAudioBuffer.
        mIgnoreNextPausedInt = true;
        if (mPausedInt && mPausedNs > 0) {
            // audio record is active and internally paused with timeout.
            mPausedInt = false;
            mMyCond.signal();
        }
    }
}

void AudioRecord::AudioRecordThread::pauseInternal(nsecs_t ns)
{
    AutoMutex _l(mMyLock);
    mPausedInt = true;
    mPausedNs = ns;
}

// -------------------------------------------------------------------------

} // namespace android<|MERGE_RESOLUTION|>--- conflicted
+++ resolved
@@ -399,12 +399,8 @@
 
 status_t AudioRecord::start(AudioSystem::sync_event_t event, audio_session_t triggerSession)
 {
-<<<<<<< HEAD
-    ALOGV("%s(%d): sync event %d trigger session %d", __func__, mId, event, triggerSession);
+    ALOGV("%s(%d): sync event %d trigger session %d", __func__, mPortId, event, triggerSession);
     SEEMPLOG_RECORD(71,"");
-=======
-    ALOGV("%s(%d): sync event %d trigger session %d", __func__, mPortId, event, triggerSession);
->>>>>>> 4fcae3a3
 
     AutoMutex lock(mLock);
     if (mActive) {
