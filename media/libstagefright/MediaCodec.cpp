/*
 * Copyright 2012, The Android Open Source Project
 *
 * Licensed under the Apache License, Version 2.0 (the "License");
 * you may not use this file except in compliance with the License.
 * You may obtain a copy of the License at
 *
 *     http://www.apache.org/licenses/LICENSE-2.0
 *
 * Unless required by applicable law or agreed to in writing, software
 * distributed under the License is distributed on an "AS IS" BASIS,
 * WITHOUT WARRANTIES OR CONDITIONS OF ANY KIND, either express or implied.
 * See the License for the specific language governing permissions and
 * limitations under the License.
 */

//#define LOG_NDEBUG 0
#define LOG_TAG "MediaCodec"
#include <utils/Log.h>

#include <inttypes.h>
#include <stdlib.h>

#include <C2Buffer.h>

#include "include/SoftwareRenderer.h"

#include <android/hardware/cas/native/1.0/IDescrambler.h>
#include <android/hardware/media/omx/1.0/IGraphicBufferSource.h>

#include <aidl/android/media/BnResourceManagerClient.h>
#include <aidl/android/media/IResourceManagerService.h>
#include <android/binder_ibinder.h>
#include <android/binder_manager.h>
#include <binder/IMemory.h>
#include <binder/MemoryDealer.h>
#include <cutils/properties.h>
#include <gui/BufferQueue.h>
#include <gui/Surface.h>
#include <mediadrm/ICrypto.h>
#include <media/IOMX.h>
#include <media/MediaCodecBuffer.h>
#include <media/MediaCodecInfo.h>
#include <media/MediaMetricsItem.h>
#include <media/MediaResource.h>
#include <media/stagefright/foundation/ABuffer.h>
#include <media/stagefright/foundation/ADebug.h>
#include <media/stagefright/foundation/AMessage.h>
#include <media/stagefright/foundation/AString.h>
#include <media/stagefright/foundation/AUtils.h>
#include <media/stagefright/foundation/avc_utils.h>
#include <media/stagefright/foundation/hexdump.h>
#include <media/stagefright/ACodec.h>
#include <media/stagefright/BatteryChecker.h>
#include <media/stagefright/BufferProducerWrapper.h>
#include <media/stagefright/CCodec.h>
#include <media/stagefright/MediaCodec.h>
#include <media/stagefright/MediaCodecList.h>
#include <media/stagefright/MediaDefs.h>
#include <media/stagefright/MediaErrors.h>
#include <media/stagefright/MediaFilter.h>
#include <media/stagefright/OMXClient.h>
#include <media/stagefright/PersistentSurface.h>
#include <media/stagefright/SurfaceUtils.h>
#include <private/android_filesystem_config.h>
#include <utils/Singleton.h>
#include <stagefright/AVExtensions.h>

namespace android {

using Status = ::ndk::ScopedAStatus;
using aidl::android::media::BnResourceManagerClient;
using aidl::android::media::IResourceManagerClient;
using aidl::android::media::IResourceManagerService;

// key for media statistics
static const char *kCodecKeyName = "codec";
// attrs for media statistics
// NB: these are matched with public Java API constants defined
// in frameworks/base/media/java/android/media/MediaCodec.java
// These must be kept synchronized with the constants there.
static const char *kCodecCodec = "android.media.mediacodec.codec";  /* e.g. OMX.google.aac.decoder */
static const char *kCodecMime = "android.media.mediacodec.mime";    /* e.g. audio/mime */
static const char *kCodecMode = "android.media.mediacodec.mode";    /* audio, video */
static const char *kCodecModeVideo = "video";            /* values returned for kCodecMode */
static const char *kCodecModeAudio = "audio";
static const char *kCodecEncoder = "android.media.mediacodec.encoder"; /* 0,1 */
static const char *kCodecSecure = "android.media.mediacodec.secure";   /* 0, 1 */
static const char *kCodecWidth = "android.media.mediacodec.width";     /* 0..n */
static const char *kCodecHeight = "android.media.mediacodec.height";   /* 0..n */
static const char *kCodecRotation = "android.media.mediacodec.rotation-degrees";  /* 0/90/180/270 */

// NB: These are not yet exposed as public Java API constants.
static const char *kCodecCrypto = "android.media.mediacodec.crypto";   /* 0,1 */
static const char *kCodecProfile = "android.media.mediacodec.profile";  /* 0..n */
static const char *kCodecLevel = "android.media.mediacodec.level";  /* 0..n */
static const char *kCodecMaxWidth = "android.media.mediacodec.maxwidth";  /* 0..n */
static const char *kCodecMaxHeight = "android.media.mediacodec.maxheight";  /* 0..n */
static const char *kCodecError = "android.media.mediacodec.errcode";
static const char *kCodecErrorState = "android.media.mediacodec.errstate";
static const char *kCodecLatencyMax = "android.media.mediacodec.latency.max";   /* in us */
static const char *kCodecLatencyMin = "android.media.mediacodec.latency.min";   /* in us */
static const char *kCodecLatencyAvg = "android.media.mediacodec.latency.avg";   /* in us */
static const char *kCodecLatencyCount = "android.media.mediacodec.latency.n";
static const char *kCodecLatencyHist = "android.media.mediacodec.latency.hist"; /* in us */
static const char *kCodecLatencyUnknown = "android.media.mediacodec.latency.unknown";

static const char *kCodecNumLowLatencyModeOn = "android.media.mediacodec.low-latency.on";  /* 0..n */
static const char *kCodecNumLowLatencyModeOff = "android.media.mediacodec.low-latency.off";  /* 0..n */
static const char *kCodecFirstFrameIndexLowLatencyModeOn = "android.media.mediacodec.low-latency.first-frame";  /* 0..n */

// the kCodecRecent* fields appear only in getMetrics() results
static const char *kCodecRecentLatencyMax = "android.media.mediacodec.recent.max";      /* in us */
static const char *kCodecRecentLatencyMin = "android.media.mediacodec.recent.min";      /* in us */
static const char *kCodecRecentLatencyAvg = "android.media.mediacodec.recent.avg";      /* in us */
static const char *kCodecRecentLatencyCount = "android.media.mediacodec.recent.n";
static const char *kCodecRecentLatencyHist = "android.media.mediacodec.recent.hist";    /* in us */

// XXX suppress until we get our representation right
static bool kEmitHistogram = false;


static int64_t getId(const std::shared_ptr<IResourceManagerClient> &client) {
    return (int64_t) client.get();
}

static bool isResourceError(status_t err) {
    return (err == NO_MEMORY);
}

static const int kMaxRetry = 2;
static const int kMaxReclaimWaitTimeInUs = 500000;  // 0.5s
static const int kNumBuffersAlign = 16;

static const C2MemoryUsage kDefaultReadWriteUsage{
    C2MemoryUsage::CPU_READ, C2MemoryUsage::CPU_WRITE};

////////////////////////////////////////////////////////////////////////////////

struct ResourceManagerClient : public BnResourceManagerClient {
    explicit ResourceManagerClient(MediaCodec* codec) : mMediaCodec(codec) {}

    Status reclaimResource(bool* _aidl_return) override {
        sp<MediaCodec> codec = mMediaCodec.promote();
        if (codec == NULL) {
            // codec is already gone.
            *_aidl_return = true;
            return Status::ok();
        }
        status_t err = codec->reclaim();
        if (err == WOULD_BLOCK) {
            ALOGD("Wait for the client to release codec.");
            usleep(kMaxReclaimWaitTimeInUs);
            ALOGD("Try to reclaim again.");
            err = codec->reclaim(true /* force */);
        }
        if (err != OK) {
            ALOGW("ResourceManagerClient failed to release codec with err %d", err);
        }
        *_aidl_return = (err == OK);
        return Status::ok();
    }

    Status getName(::std::string* _aidl_return) override {
        _aidl_return->clear();
        sp<MediaCodec> codec = mMediaCodec.promote();
        if (codec == NULL) {
            // codec is already gone.
            return Status::ok();
        }

        AString name;
        if (codec->getName(&name) == OK) {
            *_aidl_return = name.c_str();
        }
        return Status::ok();
    }

    virtual ~ResourceManagerClient() {}

private:
    wp<MediaCodec> mMediaCodec;

    DISALLOW_EVIL_CONSTRUCTORS(ResourceManagerClient);
};

struct MediaCodec::ResourceManagerServiceProxy : public RefBase {
    ResourceManagerServiceProxy(pid_t pid, uid_t uid,
            const std::shared_ptr<IResourceManagerClient> &client);
    virtual ~ResourceManagerServiceProxy();

    void init();

    // implements DeathRecipient
    static void BinderDiedCallback(void* cookie);
    void binderDied();

    void addResource(const MediaResourceParcel &resource);
    void removeResource(const MediaResourceParcel &resource);
    void removeClient();
    bool reclaimResource(const std::vector<MediaResourceParcel> &resources);

private:
    Mutex mLock;
    pid_t mPid;
    uid_t mUid;
    std::shared_ptr<IResourceManagerService> mService;
    std::shared_ptr<IResourceManagerClient> mClient;
    ::ndk::ScopedAIBinder_DeathRecipient mDeathRecipient;
};

MediaCodec::ResourceManagerServiceProxy::ResourceManagerServiceProxy(
        pid_t pid, uid_t uid, const std::shared_ptr<IResourceManagerClient> &client)
        : mPid(pid), mUid(uid), mClient(client),
          mDeathRecipient(AIBinder_DeathRecipient_new(BinderDiedCallback)) {
    if (mPid == MediaCodec::kNoPid) {
        mPid = AIBinder_getCallingPid();
    }
}

MediaCodec::ResourceManagerServiceProxy::~ResourceManagerServiceProxy() {
    if (mService != nullptr) {
        AIBinder_unlinkToDeath(mService->asBinder().get(), mDeathRecipient.get(), this);
    }
}

void MediaCodec::ResourceManagerServiceProxy::init() {
    ::ndk::SpAIBinder binder(AServiceManager_getService("media.resource_manager"));
    mService = IResourceManagerService::fromBinder(binder);
    if (mService == nullptr) {
        ALOGE("Failed to get ResourceManagerService");
        return;
    }

    AIBinder_linkToDeath(mService->asBinder().get(), mDeathRecipient.get(), this);
}

//static
void MediaCodec::ResourceManagerServiceProxy::BinderDiedCallback(void* cookie) {
    auto thiz = static_cast<ResourceManagerServiceProxy*>(cookie);
    thiz->binderDied();
}

void MediaCodec::ResourceManagerServiceProxy::binderDied() {
    ALOGW("ResourceManagerService died.");
    Mutex::Autolock _l(mLock);
    mService = nullptr;
}

void MediaCodec::ResourceManagerServiceProxy::addResource(
        const MediaResourceParcel &resource) {
    std::vector<MediaResourceParcel> resources;
    resources.push_back(resource);

    Mutex::Autolock _l(mLock);
    if (mService == nullptr) {
        return;
    }
    mService->addResource(mPid, mUid, getId(mClient), mClient, resources);
}

void MediaCodec::ResourceManagerServiceProxy::removeResource(
        const MediaResourceParcel &resource) {
    std::vector<MediaResourceParcel> resources;
    resources.push_back(resource);

    Mutex::Autolock _l(mLock);
    if (mService == nullptr) {
        return;
    }
    mService->removeResource(mPid, getId(mClient), resources);
}

void MediaCodec::ResourceManagerServiceProxy::removeClient() {
    Mutex::Autolock _l(mLock);
    if (mService == nullptr) {
        return;
    }
    mService->removeClient(mPid, getId(mClient));
}

bool MediaCodec::ResourceManagerServiceProxy::reclaimResource(
        const std::vector<MediaResourceParcel> &resources) {
    Mutex::Autolock _l(mLock);
    if (mService == NULL) {
        return false;
    }
    bool success;
    Status status = mService->reclaimResource(mPid, resources, &success);
    return status.isOk() && success;
}

////////////////////////////////////////////////////////////////////////////////

MediaCodec::BufferInfo::BufferInfo() : mOwnedByClient(false) {}

////////////////////////////////////////////////////////////////////////////////

namespace {

enum {
    kWhatFillThisBuffer      = 'fill',
    kWhatDrainThisBuffer     = 'drai',
    kWhatEOS                 = 'eos ',
    kWhatStartCompleted      = 'Scom',
    kWhatStopCompleted       = 'scom',
    kWhatReleaseCompleted    = 'rcom',
    kWhatFlushCompleted      = 'fcom',
    kWhatError               = 'erro',
    kWhatComponentAllocated  = 'cAll',
    kWhatComponentConfigured = 'cCon',
    kWhatInputSurfaceCreated = 'isfc',
    kWhatInputSurfaceAccepted = 'isfa',
    kWhatSignaledInputEOS    = 'seos',
    kWhatOutputFramesRendered = 'outR',
    kWhatOutputBuffersChanged = 'outC',
};

class BufferCallback : public CodecBase::BufferCallback {
public:
    explicit BufferCallback(const sp<AMessage> &notify);
    virtual ~BufferCallback() = default;

    virtual void onInputBufferAvailable(
            size_t index, const sp<MediaCodecBuffer> &buffer) override;
    virtual void onOutputBufferAvailable(
            size_t index, const sp<MediaCodecBuffer> &buffer) override;
private:
    const sp<AMessage> mNotify;
};

BufferCallback::BufferCallback(const sp<AMessage> &notify)
    : mNotify(notify) {}

void BufferCallback::onInputBufferAvailable(
        size_t index, const sp<MediaCodecBuffer> &buffer) {
    sp<AMessage> notify(mNotify->dup());
    notify->setInt32("what", kWhatFillThisBuffer);
    notify->setSize("index", index);
    notify->setObject("buffer", buffer);
    notify->post();
}

void BufferCallback::onOutputBufferAvailable(
        size_t index, const sp<MediaCodecBuffer> &buffer) {
    sp<AMessage> notify(mNotify->dup());
    notify->setInt32("what", kWhatDrainThisBuffer);
    notify->setSize("index", index);
    notify->setObject("buffer", buffer);
    notify->post();
}

class CodecCallback : public CodecBase::CodecCallback {
public:
    explicit CodecCallback(const sp<AMessage> &notify);
    virtual ~CodecCallback() = default;

    virtual void onEos(status_t err) override;
    virtual void onStartCompleted() override;
    virtual void onStopCompleted() override;
    virtual void onReleaseCompleted() override;
    virtual void onFlushCompleted() override;
    virtual void onError(status_t err, enum ActionCode actionCode) override;
    virtual void onComponentAllocated(const char *componentName) override;
    virtual void onComponentConfigured(
            const sp<AMessage> &inputFormat, const sp<AMessage> &outputFormat) override;
    virtual void onInputSurfaceCreated(
            const sp<AMessage> &inputFormat,
            const sp<AMessage> &outputFormat,
            const sp<BufferProducerWrapper> &inputSurface) override;
    virtual void onInputSurfaceCreationFailed(status_t err) override;
    virtual void onInputSurfaceAccepted(
            const sp<AMessage> &inputFormat,
            const sp<AMessage> &outputFormat) override;
    virtual void onInputSurfaceDeclined(status_t err) override;
    virtual void onSignaledInputEOS(status_t err) override;
    virtual void onOutputFramesRendered(const std::list<FrameRenderTracker::Info> &done) override;
    virtual void onOutputBuffersChanged() override;
private:
    const sp<AMessage> mNotify;
};

CodecCallback::CodecCallback(const sp<AMessage> &notify) : mNotify(notify) {}

void CodecCallback::onEos(status_t err) {
    sp<AMessage> notify(mNotify->dup());
    notify->setInt32("what", kWhatEOS);
    notify->setInt32("err", err);
    notify->post();
}

void CodecCallback::onStartCompleted() {
    sp<AMessage> notify(mNotify->dup());
    notify->setInt32("what", kWhatStartCompleted);
    notify->post();
}

void CodecCallback::onStopCompleted() {
    sp<AMessage> notify(mNotify->dup());
    notify->setInt32("what", kWhatStopCompleted);
    notify->post();
}

void CodecCallback::onReleaseCompleted() {
    sp<AMessage> notify(mNotify->dup());
    notify->setInt32("what", kWhatReleaseCompleted);
    notify->post();
}

void CodecCallback::onFlushCompleted() {
    sp<AMessage> notify(mNotify->dup());
    notify->setInt32("what", kWhatFlushCompleted);
    notify->post();
}

void CodecCallback::onError(status_t err, enum ActionCode actionCode) {
    sp<AMessage> notify(mNotify->dup());
    notify->setInt32("what", kWhatError);
    notify->setInt32("err", err);
    notify->setInt32("actionCode", actionCode);
    notify->post();
}

void CodecCallback::onComponentAllocated(const char *componentName) {
    sp<AMessage> notify(mNotify->dup());
    notify->setInt32("what", kWhatComponentAllocated);
    notify->setString("componentName", componentName);
    notify->post();
}

void CodecCallback::onComponentConfigured(
        const sp<AMessage> &inputFormat, const sp<AMessage> &outputFormat) {
    sp<AMessage> notify(mNotify->dup());
    notify->setInt32("what", kWhatComponentConfigured);
    notify->setMessage("input-format", inputFormat);
    notify->setMessage("output-format", outputFormat);
    notify->post();
}

void CodecCallback::onInputSurfaceCreated(
        const sp<AMessage> &inputFormat,
        const sp<AMessage> &outputFormat,
        const sp<BufferProducerWrapper> &inputSurface) {
    sp<AMessage> notify(mNotify->dup());
    notify->setInt32("what", kWhatInputSurfaceCreated);
    notify->setMessage("input-format", inputFormat);
    notify->setMessage("output-format", outputFormat);
    notify->setObject("input-surface", inputSurface);
    notify->post();
}

void CodecCallback::onInputSurfaceCreationFailed(status_t err) {
    sp<AMessage> notify(mNotify->dup());
    notify->setInt32("what", kWhatInputSurfaceCreated);
    notify->setInt32("err", err);
    notify->post();
}

void CodecCallback::onInputSurfaceAccepted(
        const sp<AMessage> &inputFormat,
        const sp<AMessage> &outputFormat) {
    sp<AMessage> notify(mNotify->dup());
    notify->setInt32("what", kWhatInputSurfaceAccepted);
    notify->setMessage("input-format", inputFormat);
    notify->setMessage("output-format", outputFormat);
    notify->post();
}

void CodecCallback::onInputSurfaceDeclined(status_t err) {
    sp<AMessage> notify(mNotify->dup());
    notify->setInt32("what", kWhatInputSurfaceAccepted);
    notify->setInt32("err", err);
    notify->post();
}

void CodecCallback::onSignaledInputEOS(status_t err) {
    sp<AMessage> notify(mNotify->dup());
    notify->setInt32("what", kWhatSignaledInputEOS);
    if (err != OK) {
        notify->setInt32("err", err);
    }
    notify->post();
}

void CodecCallback::onOutputFramesRendered(const std::list<FrameRenderTracker::Info> &done) {
    sp<AMessage> notify(mNotify->dup());
    notify->setInt32("what", kWhatOutputFramesRendered);
    if (MediaCodec::CreateFramesRenderedMessage(done, notify)) {
        notify->post();
    }
}

void CodecCallback::onOutputBuffersChanged() {
    sp<AMessage> notify(mNotify->dup());
    notify->setInt32("what", kWhatOutputBuffersChanged);
    notify->post();
}

}  // namespace

////////////////////////////////////////////////////////////////////////////////

// static
sp<MediaCodec> MediaCodec::CreateByType(
        const sp<ALooper> &looper, const AString &mime, bool encoder, status_t *err, pid_t pid,
        uid_t uid) {
    Vector<AString> matchingCodecs;

    MediaCodecList::findMatchingCodecs(
            mime.c_str(),
            encoder,
            0,
            &matchingCodecs);

    if (err != NULL) {
        *err = NAME_NOT_FOUND;
    }
    for (size_t i = 0; i < matchingCodecs.size(); ++i) {
        sp<MediaCodec> codec = new MediaCodec(looper, pid, uid);
        AString componentName = matchingCodecs[i];
        status_t ret = codec->init(componentName, true);
        if (err != NULL) {
            *err = ret;
        }
        if (ret == OK) {
            return codec;
        }
        ALOGD("Allocating component '%s' failed (%d), try next one.",
                componentName.c_str(), ret);
    }
    return NULL;
}

// static
sp<MediaCodec> MediaCodec::CreateByComponentName(
        const sp<ALooper> &looper, const AString &name, status_t *err, pid_t pid, uid_t uid) {
    sp<MediaCodec> codec = new MediaCodec(looper, pid, uid);

    const status_t ret = codec->init(name);
    if (err != NULL) {
        *err = ret;
    }
    return ret == OK ? codec : NULL; // NULL deallocates codec.
}

// static
sp<PersistentSurface> MediaCodec::CreatePersistentInputSurface() {
    sp<PersistentSurface> pluginSurface = CCodec::CreateInputSurface();
    if (pluginSurface != nullptr) {
        return pluginSurface;
    }

    OMXClient client;
    if (client.connect() != OK) {
        ALOGE("Failed to connect to OMX to create persistent input surface.");
        return NULL;
    }

    sp<IOMX> omx = client.interface();

    sp<IGraphicBufferProducer> bufferProducer;
    sp<hardware::media::omx::V1_0::IGraphicBufferSource> bufferSource;

    status_t err = omx->createInputSurface(&bufferProducer, &bufferSource);

    if (err != OK) {
        ALOGE("Failed to create persistent input surface.");
        return NULL;
    }

    return new PersistentSurface(bufferProducer, bufferSource);
}

MediaCodec::MediaCodec(const sp<ALooper> &looper, pid_t pid, uid_t uid)
    : mState(UNINITIALIZED),
      mReleasedByResourceManager(false),
      mLooper(looper),
      mCodec(NULL),
      mReplyID(0),
      mFlags(0),
      mStickyError(OK),
      mSoftRenderer(NULL),
      mMetricsHandle(0),
      mIsVideo(false),
      mVideoWidth(0),
      mVideoHeight(0),
      mRotationDegrees(0),
      mDequeueInputTimeoutGeneration(0),
      mDequeueInputReplyID(0),
      mDequeueOutputTimeoutGeneration(0),
      mDequeueOutputReplyID(0),
      mHaveInputSurface(false),
      mHavePendingInputBuffers(false),
      mCpuBoostRequested(false),
      mLatencyUnknown(0),
      mNumLowLatencyEnables(0),
      mNumLowLatencyDisables(0),
      mIsLowLatencyModeOn(false),
      mIndexOfFirstFrameWhenLowLatencyOn(-1),
      mInputBufferCounter(0) {
    if (uid == kNoUid) {
        mUid = AIBinder_getCallingUid();
    } else {
        mUid = uid;
    }
    mResourceManagerProxy = new ResourceManagerServiceProxy(pid, mUid,
            ::ndk::SharedRefBase::make<ResourceManagerClient>(this));

    initMediametrics();
}

MediaCodec::~MediaCodec() {
    CHECK_EQ(mState, UNINITIALIZED);
    mResourceManagerProxy->removeClient();

    flushMediametrics();
}

void MediaCodec::initMediametrics() {
    if (mMetricsHandle == 0) {
        mMetricsHandle = mediametrics_create(kCodecKeyName);
    }

    mLatencyHist.setup(kLatencyHistBuckets, kLatencyHistWidth, kLatencyHistFloor);

    {
        Mutex::Autolock al(mRecentLock);
        for (int i = 0; i<kRecentLatencyFrames; i++) {
            mRecentSamples[i] = kRecentSampleInvalid;
        }
        mRecentHead = 0;
    }

    {
        Mutex::Autolock al(mLatencyLock);
        mBuffersInFlight.clear();
        mNumLowLatencyEnables = 0;
        mNumLowLatencyDisables = 0;
        mIsLowLatencyModeOn = false;
        mIndexOfFirstFrameWhenLowLatencyOn = -1;
        mInputBufferCounter = 0;
    }
}

void MediaCodec::updateMediametrics() {
    ALOGV("MediaCodec::updateMediametrics");
    if (mMetricsHandle == 0) {
        return;
    }


    if (mLatencyHist.getCount() != 0 ) {
        mediametrics_setInt64(mMetricsHandle, kCodecLatencyMax, mLatencyHist.getMax());
        mediametrics_setInt64(mMetricsHandle, kCodecLatencyMin, mLatencyHist.getMin());
        mediametrics_setInt64(mMetricsHandle, kCodecLatencyAvg, mLatencyHist.getAvg());
        mediametrics_setInt64(mMetricsHandle, kCodecLatencyCount, mLatencyHist.getCount());

        if (kEmitHistogram) {
            // and the histogram itself
            std::string hist = mLatencyHist.emit();
            mediametrics_setCString(mMetricsHandle, kCodecLatencyHist, hist.c_str());
        }
    }
    if (mLatencyUnknown > 0) {
        mediametrics_setInt64(mMetricsHandle, kCodecLatencyUnknown, mLatencyUnknown);
    }

    {
        Mutex::Autolock al(mLatencyLock);
        mediametrics_setInt64(mMetricsHandle, kCodecNumLowLatencyModeOn, mNumLowLatencyEnables);
        mediametrics_setInt64(mMetricsHandle, kCodecNumLowLatencyModeOff, mNumLowLatencyDisables);
        mediametrics_setInt64(mMetricsHandle, kCodecFirstFrameIndexLowLatencyModeOn,
                              mIndexOfFirstFrameWhenLowLatencyOn);
    }
#if 0
    // enable for short term, only while debugging
    updateEphemeralMediametrics(mMetricsHandle);
#endif
}

void MediaCodec::updateEphemeralMediametrics(mediametrics_handle_t item) {
    ALOGD("MediaCodec::updateEphemeralMediametrics()");

    if (item == 0) {
        return;
    }

    Histogram recentHist;

    // build an empty histogram
    recentHist.setup(kLatencyHistBuckets, kLatencyHistWidth, kLatencyHistFloor);

    // stuff it with the samples in the ring buffer
    {
        Mutex::Autolock al(mRecentLock);

        for (int i=0; i<kRecentLatencyFrames; i++) {
            if (mRecentSamples[i] != kRecentSampleInvalid) {
                recentHist.insert(mRecentSamples[i]);
            }
        }
    }


    // spit the data (if any) into the supplied analytics record
    if (recentHist.getCount()!= 0 ) {
        mediametrics_setInt64(item, kCodecRecentLatencyMax, recentHist.getMax());
        mediametrics_setInt64(item, kCodecRecentLatencyMin, recentHist.getMin());
        mediametrics_setInt64(item, kCodecRecentLatencyAvg, recentHist.getAvg());
        mediametrics_setInt64(item, kCodecRecentLatencyCount, recentHist.getCount());

        if (kEmitHistogram) {
            // and the histogram itself
            std::string hist = recentHist.emit();
            mediametrics_setCString(item, kCodecRecentLatencyHist, hist.c_str());
        }
    }
}

void MediaCodec::flushMediametrics() {
    updateMediametrics();
    if (mMetricsHandle != 0) {
        if (mediametrics_count(mMetricsHandle) > 0) {
            mediametrics_selfRecord(mMetricsHandle);
        }
        mediametrics_delete(mMetricsHandle);
        mMetricsHandle = 0;
    }
}

void MediaCodec::updateLowLatency(const sp<AMessage> &msg) {
    int32_t lowLatency = 0;
    if (msg->findInt32("low-latency", &lowLatency)) {
        Mutex::Autolock al(mLatencyLock);
        if (lowLatency > 0) {
            ++mNumLowLatencyEnables;
            // This is just an estimate since low latency mode change happens ONLY at key frame
            mIsLowLatencyModeOn = true;
        } else if (lowLatency == 0) {
            ++mNumLowLatencyDisables;
            // This is just an estimate since low latency mode change happens ONLY at key frame
            mIsLowLatencyModeOn = false;
        }
    }
}

bool MediaCodec::Histogram::setup(int nbuckets, int64_t width, int64_t floor)
{
    if (nbuckets <= 0 || width <= 0) {
        return false;
    }

    // get histogram buckets
    if (nbuckets == mBucketCount && mBuckets != NULL) {
        // reuse our existing buffer
        memset(mBuckets, 0, sizeof(*mBuckets) * mBucketCount);
    } else {
        // get a new pre-zeroed buffer
        int64_t *newbuckets = (int64_t *)calloc(nbuckets, sizeof (*mBuckets));
        if (newbuckets == NULL) {
            goto bad;
        }
        if (mBuckets != NULL)
            free(mBuckets);
        mBuckets = newbuckets;
    }

    mWidth = width;
    mFloor = floor;
    mCeiling = floor + nbuckets * width;
    mBucketCount = nbuckets;

    mMin = INT64_MAX;
    mMax = INT64_MIN;
    mSum = 0;
    mCount = 0;
    mBelow = mAbove = 0;

    return true;

  bad:
    if (mBuckets != NULL) {
        free(mBuckets);
        mBuckets = NULL;
    }

    return false;
}

void MediaCodec::Histogram::insert(int64_t sample)
{
    // histogram is not set up
    if (mBuckets == NULL) {
        return;
    }

    mCount++;
    mSum += sample;
    if (mMin > sample) mMin = sample;
    if (mMax < sample) mMax = sample;

    if (sample < mFloor) {
        mBelow++;
    } else if (sample >= mCeiling) {
        mAbove++;
    } else {
        int64_t slot = (sample - mFloor) / mWidth;
        CHECK(slot < mBucketCount);
        mBuckets[slot]++;
    }
    return;
}

std::string MediaCodec::Histogram::emit()
{
    std::string value;
    char buffer[64];

    // emits:  width,Below{bucket0,bucket1,...., bucketN}above
    // unconfigured will emit: 0,0{}0
    // XXX: is this best representation?
    snprintf(buffer, sizeof(buffer), "%" PRId64 ",%" PRId64 ",%" PRId64 "{",
             mFloor, mWidth, mBelow);
    value = buffer;
    for (int i = 0; i < mBucketCount; i++) {
        if (i != 0) {
            value = value + ",";
        }
        snprintf(buffer, sizeof(buffer), "%" PRId64, mBuckets[i]);
        value = value + buffer;
    }
    snprintf(buffer, sizeof(buffer), "}%" PRId64 , mAbove);
    value = value + buffer;
    return value;
}

// when we send a buffer to the codec;
void MediaCodec::statsBufferSent(int64_t presentationUs) {

    // only enqueue if we have a legitimate time
    if (presentationUs <= 0) {
        ALOGV("presentation time: %" PRId64, presentationUs);
        return;
    }

    if (mBatteryChecker != nullptr) {
        mBatteryChecker->onCodecActivity([this] () {
            mResourceManagerProxy->addResource(MediaResource::VideoBatteryResource());
        });
    }

    const int64_t nowNs = systemTime(SYSTEM_TIME_MONOTONIC);
    BufferFlightTiming_t startdata = { presentationUs, nowNs };

    {
        // mutex access to mBuffersInFlight and other stats
        Mutex::Autolock al(mLatencyLock);


        // XXX: we *could* make sure that the time is later than the end of queue
        // as part of a consistency check...
        mBuffersInFlight.push_back(startdata);

        if (mIsLowLatencyModeOn && mIndexOfFirstFrameWhenLowLatencyOn < 0) {
            mIndexOfFirstFrameWhenLowLatencyOn = mInputBufferCounter;
        }
        ++mInputBufferCounter;
    }
}

// when we get a buffer back from the codec
void MediaCodec::statsBufferReceived(int64_t presentationUs) {

    CHECK_NE(mState, UNINITIALIZED);

    // mutex access to mBuffersInFlight and other stats
    Mutex::Autolock al(mLatencyLock);

    // how long this buffer took for the round trip through the codec
    // NB: pipelining can/will make these times larger. e.g., if each packet
    // is always 2 msec and we have 3 in flight at any given time, we're going to
    // see "6 msec" as an answer.

    // ignore stuff with no presentation time
    if (presentationUs <= 0) {
        ALOGV("-- returned buffer timestamp %" PRId64 " <= 0, ignore it", presentationUs);
        mLatencyUnknown++;
        return;
    }

    if (mBatteryChecker != nullptr) {
        mBatteryChecker->onCodecActivity([this] () {
            mResourceManagerProxy->addResource(MediaResource::VideoBatteryResource());
        });
    }

    BufferFlightTiming_t startdata;
    bool valid = false;
    while (mBuffersInFlight.size() > 0) {
        startdata = *mBuffersInFlight.begin();
        ALOGV("-- Looking at startdata. presentation %" PRId64 ", start %" PRId64,
              startdata.presentationUs, startdata.startedNs);
        if (startdata.presentationUs == presentationUs) {
            // a match
            ALOGV("-- match entry for %" PRId64 ", hits our frame of %" PRId64,
                  startdata.presentationUs, presentationUs);
            mBuffersInFlight.pop_front();
            valid = true;
            break;
        } else if (startdata.presentationUs < presentationUs) {
            // we must have missed the match for this, drop it and keep looking
            ALOGV("--  drop entry for %" PRId64 ", before our frame of %" PRId64,
                  startdata.presentationUs, presentationUs);
            mBuffersInFlight.pop_front();
            continue;
        } else {
            // head is after, so we don't have a frame for ourselves
            ALOGV("--  found entry for %" PRId64 ", AFTER our frame of %" PRId64
                  " we have nothing to pair with",
                  startdata.presentationUs, presentationUs);
            mLatencyUnknown++;
            return;
        }
    }
    if (!valid) {
        ALOGV("-- empty queue, so ignore that.");
        mLatencyUnknown++;
        return;
    }

    // nowNs start our calculations
    const int64_t nowNs = systemTime(SYSTEM_TIME_MONOTONIC);
    int64_t latencyUs = (nowNs - startdata.startedNs + 500) / 1000;

    mLatencyHist.insert(latencyUs);

    // push into the recent samples
    {
        Mutex::Autolock al(mRecentLock);

        if (mRecentHead >= kRecentLatencyFrames) {
            mRecentHead = 0;
        }
        mRecentSamples[mRecentHead++] = latencyUs;
    }
}

// static
status_t MediaCodec::PostAndAwaitResponse(
        const sp<AMessage> &msg, sp<AMessage> *response) {
    status_t err = msg->postAndAwaitResponse(response);

    if (err != OK) {
        return err;
    }

    if (!(*response)->findInt32("err", &err)) {
        err = OK;
    }

    return err;
}

void MediaCodec::PostReplyWithError(const sp<AReplyToken> &replyID, int32_t err) {
    int32_t finalErr = err;
    if (mReleasedByResourceManager) {
        // override the err code if MediaCodec has been released by ResourceManager.
        finalErr = DEAD_OBJECT;
    }

    sp<AMessage> response = new AMessage;
    response->setInt32("err", finalErr);
    response->postReply(replyID);
}

static CodecBase *CreateCCodec() {
    return new CCodec;
}

//static
sp<CodecBase> MediaCodec::GetCodecBase(const AString &name, const char *owner) {
    if (owner) {
        if (strcmp(owner, "default") == 0) {
            return AVFactory::get()->createACodec();
        } else if (strncmp(owner, "codec2", 6) == 0) {
            return CreateCCodec();
        }
    }

    if (name.startsWithIgnoreCase("c2.")) {
        return CreateCCodec();
    } else if (name.startsWithIgnoreCase("omx.")) {
        // at this time only ACodec specifies a mime type.
        return AVFactory::get()->createACodec();
    } else if (name.startsWithIgnoreCase("android.filter.qti")) {
        return AVFactory::get()->createMediaFilter();
    } else if (name.startsWithIgnoreCase("android.filter")) {
        return new MediaFilter;
    } else {
        return NULL;
    }
}

<<<<<<< HEAD
status_t MediaCodec::init(const AString &name, bool nameIsType) {
=======
struct CodecListCache {
    CodecListCache()
        : mCodecInfoMap{[] {
              const sp<IMediaCodecList> mcl = MediaCodecList::getInstance();
              size_t count = mcl->countCodecs();
              std::map<std::string, sp<MediaCodecInfo>> codecInfoMap;
              for (size_t i = 0; i < count; ++i) {
                  sp<MediaCodecInfo> info = mcl->getCodecInfo(i);
                  codecInfoMap.emplace(info->getCodecName(), info);
              }
              return codecInfoMap;
          }()} {
    }

    const std::map<std::string, sp<MediaCodecInfo>> mCodecInfoMap;
};

static const CodecListCache &GetCodecListCache() {
    static CodecListCache sCache{};
    return sCache;
}

status_t MediaCodec::init(const AString &name) {
>>>>>>> 4c5826b1
    mResourceManagerProxy->init();

    // save init parameters for reset
    mInitName = name;

    // Current video decoders do not return from OMX_FillThisBuffer
    // quickly, violating the OpenMAX specs, until that is remedied
    // we need to invest in an extra looper to free the main event
    // queue.

    mCodecInfo.clear();

    bool secureCodec = false;
    const char *owner = "";
    if (!name.startsWith("android.filter.")) {
        AString tmp = name;
        if (tmp.endsWith(".secure")) {
            secureCodec = true;
            tmp.erase(tmp.size() - 7, 7);
        }

        //make sure if the component name contains qcom/qti, we don't return error
        //as these components are not present in media_codecs.xml and MediaCodecList won't find
        //these component by findCodecByName
        //Video and Flac decoder are present in list so exclude them.
        if ((!(name.find("qcom", 0) > 0 || name.find("qti", 0) > 0 || name.find("filter", 0) > 0)
              || name.find("video", 0) > 0 || name.find("flac", 0) > 0 || name.find("c2.qti", 0) >= 0)
              && !(name.find("tme",0) > 0)) {
            const sp<IMediaCodecList> mcl = MediaCodecList::getInstance();
            if (mcl == NULL) {
                mCodec = NULL;  // remove the codec.
                return NO_INIT; // if called from Java should raise IOException
            }
            for (const AString &codecName : { name, tmp }) {
                ssize_t codecIdx = mcl->findCodecByName(codecName.c_str());
                if (codecIdx < 0) {
                    continue;
                }
                mCodecInfo = mcl->getCodecInfo(codecIdx);
                Vector<AString> mediaTypes;
                mCodecInfo->getSupportedMediaTypes(&mediaTypes);
                for (size_t i = 0; i < mediaTypes.size(); i++) {
                    if (mediaTypes[i].startsWith("video/")) {
                        mIsVideo = true;
                        break;
                    }
                }
                break;
            }
            if (mCodecInfo == nullptr) {
                ALOGE("component not found");
                return NAME_NOT_FOUND;
            }
        }
        owner = (mCodecInfo) ? mCodecInfo->getOwnerName() : "default";
    }

    mCodec = GetCodecBase(name, owner);
    if (mCodec == NULL) {
        return NAME_NOT_FOUND;
    }
    if (mIsVideo) {
        // video codec needs dedicated looper
        if (mCodecLooper == NULL) {
            mCodecLooper = new ALooper;
            mCodecLooper->setName("CodecLooper");
            mCodecLooper->start(false, false, ANDROID_PRIORITY_AUDIO);
        }

        mCodecLooper->registerHandler(mCodec);
    } else {
        mLooper->registerHandler(mCodec);
    }

    mLooper->registerHandler(this);

    mCodec->setCallback(
            std::unique_ptr<CodecBase::CodecCallback>(
                    new CodecCallback(new AMessage(kWhatCodecNotify, this))));
    mBufferChannel = mCodec->getBufferChannel();
    mBufferChannel->setCallback(
            std::unique_ptr<CodecBase::BufferCallback>(
                    new BufferCallback(new AMessage(kWhatCodecNotify, this))));

    sp<AMessage> msg = new AMessage(kWhatInit, this);
    msg->setObject("codecInfo", mCodecInfo);
    // name may be different from mCodecInfo->getCodecName() if we stripped
    // ".secure"
    msg->setString("name", name);
    msg->setInt32("nameIsType", nameIsType);

    if (mMetricsHandle != 0) {
        mediametrics_setCString(mMetricsHandle, kCodecCodec, name.c_str());
        mediametrics_setCString(mMetricsHandle, kCodecMode,
                                mIsVideo ? kCodecModeVideo : kCodecModeAudio);
    }

    if (mIsVideo) {
        mBatteryChecker = new BatteryChecker(new AMessage(kWhatCheckBatteryStats, this));
    }

    status_t err;
    std::vector<MediaResourceParcel> resources;
    resources.push_back(MediaResource::CodecResource(secureCodec, mIsVideo));
    for (int i = 0; i <= kMaxRetry; ++i) {
        if (i > 0) {
            // Don't try to reclaim resource for the first time.
            if (!mResourceManagerProxy->reclaimResource(resources)) {
                break;
            }
        }

        sp<AMessage> response;
        err = PostAndAwaitResponse(msg, &response);
        if (!isResourceError(err)) {
            break;
        }
    }
    return err;
}

status_t MediaCodec::setCallback(const sp<AMessage> &callback) {
    sp<AMessage> msg = new AMessage(kWhatSetCallback, this);
    msg->setMessage("callback", callback);

    sp<AMessage> response;
    return PostAndAwaitResponse(msg, &response);
}

status_t MediaCodec::setOnFrameRenderedNotification(const sp<AMessage> &notify) {
    sp<AMessage> msg = new AMessage(kWhatSetNotification, this);
    msg->setMessage("on-frame-rendered", notify);
    return msg->post();
}

status_t MediaCodec::configure(
        const sp<AMessage> &format,
        const sp<Surface> &nativeWindow,
        const sp<ICrypto> &crypto,
        uint32_t flags) {
    return configure(format, nativeWindow, crypto, NULL, flags);
}

status_t MediaCodec::configure(
        const sp<AMessage> &format,
        const sp<Surface> &surface,
        const sp<ICrypto> &crypto,
        const sp<IDescrambler> &descrambler,
        uint32_t flags) {
    sp<AMessage> msg = new AMessage(kWhatConfigure, this);

    if (mMetricsHandle != 0) {
        int32_t profile = 0;
        if (format->findInt32("profile", &profile)) {
            mediametrics_setInt32(mMetricsHandle, kCodecProfile, profile);
        }
        int32_t level = 0;
        if (format->findInt32("level", &level)) {
            mediametrics_setInt32(mMetricsHandle, kCodecLevel, level);
        }
        mediametrics_setInt32(mMetricsHandle, kCodecEncoder,
                              (flags & CONFIGURE_FLAG_ENCODE) ? 1 : 0);
    }

    if (mIsVideo) {
        format->findInt32("width", &mVideoWidth);
        format->findInt32("height", &mVideoHeight);
        if (!format->findInt32("rotation-degrees", &mRotationDegrees)) {
            mRotationDegrees = 0;
        }

        if (mMetricsHandle != 0) {
            mediametrics_setInt32(mMetricsHandle, kCodecWidth, mVideoWidth);
            mediametrics_setInt32(mMetricsHandle, kCodecHeight, mVideoHeight);
            mediametrics_setInt32(mMetricsHandle, kCodecRotation, mRotationDegrees);
            int32_t maxWidth = 0;
            if (format->findInt32("max-width", &maxWidth)) {
                mediametrics_setInt32(mMetricsHandle, kCodecMaxWidth, maxWidth);
            }
            int32_t maxHeight = 0;
            if (format->findInt32("max-height", &maxHeight)) {
                mediametrics_setInt32(mMetricsHandle, kCodecMaxHeight, maxHeight);
            }
        }

        // Prevent possible integer overflow in downstream code.
        if (mVideoWidth < 0 || mVideoHeight < 0 ||
               (uint64_t)mVideoWidth * mVideoHeight > (uint64_t)INT32_MAX / 4) {
            ALOGE("Invalid size(s), width=%d, height=%d", mVideoWidth, mVideoHeight);
            return BAD_VALUE;
        }
    }

    updateLowLatency(format);

    msg->setMessage("format", format);
    msg->setInt32("flags", flags);
    msg->setObject("surface", surface);
    if (flags & CONFIGURE_FLAG_ENCODE) {
        msg->setInt32("encoder", 1);
    }

    if (crypto != NULL || descrambler != NULL) {
        if (crypto != NULL) {
            msg->setPointer("crypto", crypto.get());
        } else {
            msg->setPointer("descrambler", descrambler.get());
        }
        if (mMetricsHandle != 0) {
            mediametrics_setInt32(mMetricsHandle, kCodecCrypto, 1);
        }
    } else if (mFlags & kFlagIsSecure) {
        ALOGW("Crypto or descrambler should be given for secure codec");
    }

    // save msg for reset
    mConfigureMsg = msg;

    status_t err;
    std::vector<MediaResourceParcel> resources;
    resources.push_back(MediaResource::CodecResource(mFlags & kFlagIsSecure, mIsVideo));
    // Don't know the buffer size at this point, but it's fine to use 1 because
    // the reclaimResource call doesn't consider the requester's buffer size for now.
    resources.push_back(MediaResource::GraphicMemoryResource(1));
    for (int i = 0; i <= kMaxRetry; ++i) {
        if (i > 0) {
            // Don't try to reclaim resource for the first time.
            if (!mResourceManagerProxy->reclaimResource(resources)) {
                break;
            }
        }

        sp<AMessage> response;
        err = PostAndAwaitResponse(msg, &response);
        if (err != OK && err != INVALID_OPERATION) {
            // MediaCodec now set state to UNINITIALIZED upon any fatal error.
            // To maintain backward-compatibility, do a reset() to put codec
            // back into INITIALIZED state.
            // But don't reset if the err is INVALID_OPERATION, which means
            // the configure failure is due to wrong state.

            ALOGE("configure failed with err 0x%08x, resetting...", err);
            reset();
        }
        if (!isResourceError(err)) {
            break;
        }
    }

    return err;
}

status_t MediaCodec::releaseCrypto()
{
    ALOGV("releaseCrypto");

    sp<AMessage> msg = new AMessage(kWhatDrmReleaseCrypto, this);

    sp<AMessage> response;
    status_t status = msg->postAndAwaitResponse(&response);

    if (status == OK && response != NULL) {
        CHECK(response->findInt32("status", &status));
        ALOGV("releaseCrypto ret: %d ", status);
    }
    else {
        ALOGE("releaseCrypto err: %d", status);
    }

    return status;
}

void MediaCodec::onReleaseCrypto(const sp<AMessage>& msg)
{
    status_t status = INVALID_OPERATION;
    if (mCrypto != NULL) {
        ALOGV("onReleaseCrypto: mCrypto: %p (%d)", mCrypto.get(), mCrypto->getStrongCount());
        mBufferChannel->setCrypto(NULL);
        // TODO change to ALOGV
        ALOGD("onReleaseCrypto: [before clear]  mCrypto: %p (%d)",
                mCrypto.get(), mCrypto->getStrongCount());
        mCrypto.clear();

        status = OK;
    }
    else {
        ALOGW("onReleaseCrypto: No mCrypto. err: %d", status);
    }

    sp<AMessage> response = new AMessage;
    response->setInt32("status", status);

    sp<AReplyToken> replyID;
    CHECK(msg->senderAwaitsResponse(&replyID));
    response->postReply(replyID);
}

status_t MediaCodec::setInputSurface(
        const sp<PersistentSurface> &surface) {
    sp<AMessage> msg = new AMessage(kWhatSetInputSurface, this);
    msg->setObject("input-surface", surface.get());

    sp<AMessage> response;
    return PostAndAwaitResponse(msg, &response);
}

status_t MediaCodec::setSurface(const sp<Surface> &surface) {
    sp<AMessage> msg = new AMessage(kWhatSetSurface, this);
    msg->setObject("surface", surface);

    sp<AMessage> response;
    return PostAndAwaitResponse(msg, &response);
}

status_t MediaCodec::createInputSurface(
        sp<IGraphicBufferProducer>* bufferProducer) {
    sp<AMessage> msg = new AMessage(kWhatCreateInputSurface, this);

    sp<AMessage> response;
    status_t err = PostAndAwaitResponse(msg, &response);
    if (err == NO_ERROR) {
        // unwrap the sp<IGraphicBufferProducer>
        sp<RefBase> obj;
        bool found = response->findObject("input-surface", &obj);
        CHECK(found);
        sp<BufferProducerWrapper> wrapper(
                static_cast<BufferProducerWrapper*>(obj.get()));
        *bufferProducer = wrapper->getBufferProducer();
    } else {
        ALOGW("createInputSurface failed, err=%d", err);
    }
    return err;
}

uint64_t MediaCodec::getGraphicBufferSize() {
    if (!mIsVideo) {
        return 0;
    }

    uint64_t size = 0;
    size_t portNum = sizeof(mPortBuffers) / sizeof((mPortBuffers)[0]);
    for (size_t i = 0; i < portNum; ++i) {
        // TODO: this is just an estimation, we should get the real buffer size from ACodec.
        size += mPortBuffers[i].size() * mVideoWidth * mVideoHeight * 3 / 2;
    }
    return size;
}

status_t MediaCodec::start() {
    sp<AMessage> msg = new AMessage(kWhatStart, this);

    status_t err;
    std::vector<MediaResourceParcel> resources;
    resources.push_back(MediaResource::CodecResource(mFlags & kFlagIsSecure, mIsVideo));
    // Don't know the buffer size at this point, but it's fine to use 1 because
    // the reclaimResource call doesn't consider the requester's buffer size for now.
    resources.push_back(MediaResource::GraphicMemoryResource(1));
    for (int i = 0; i <= kMaxRetry; ++i) {
        if (i > 0) {
            // Don't try to reclaim resource for the first time.
            if (!mResourceManagerProxy->reclaimResource(resources)) {
                break;
            }
            // Recover codec from previous error before retry start.
            err = reset();
            if (err != OK) {
                ALOGE("retrying start: failed to reset codec");
                break;
            }
            sp<AMessage> response;
            err = PostAndAwaitResponse(mConfigureMsg, &response);
            if (err != OK) {
                ALOGE("retrying start: failed to configure codec");
                break;
            }
        }

        sp<AMessage> response;
        err = PostAndAwaitResponse(msg, &response);
        if (!isResourceError(err)) {
            break;
        }
    }
    return err;
}

status_t MediaCodec::stop() {
    sp<AMessage> msg = new AMessage(kWhatStop, this);

    sp<AMessage> response;
    return PostAndAwaitResponse(msg, &response);
}

bool MediaCodec::hasPendingBuffer(int portIndex) {
    return std::any_of(
            mPortBuffers[portIndex].begin(), mPortBuffers[portIndex].end(),
            [](const BufferInfo &info) { return info.mOwnedByClient; });
}

bool MediaCodec::hasPendingBuffer() {
    return hasPendingBuffer(kPortIndexInput) || hasPendingBuffer(kPortIndexOutput);
}

status_t MediaCodec::reclaim(bool force) {
    ALOGD("MediaCodec::reclaim(%p) %s", this, mInitName.c_str());
    sp<AMessage> msg = new AMessage(kWhatRelease, this);
    msg->setInt32("reclaimed", 1);
    msg->setInt32("force", force ? 1 : 0);

    sp<AMessage> response;
    status_t ret = PostAndAwaitResponse(msg, &response);
    if (ret == -ENOENT) {
        ALOGD("MediaCodec looper is gone, skip reclaim");
        ret = OK;
    }
    return ret;
}

status_t MediaCodec::release() {
    sp<AMessage> msg = new AMessage(kWhatRelease, this);

    sp<AMessage> response;
    return PostAndAwaitResponse(msg, &response);
}

status_t MediaCodec::reset() {
    /* When external-facing MediaCodec object is created,
       it is already initialized.  Thus, reset is essentially
       release() followed by init(), plus clearing the state */

    status_t err = release();

    // unregister handlers
    if (mCodec != NULL) {
        if (mCodecLooper != NULL) {
            mCodecLooper->unregisterHandler(mCodec->id());
        } else {
            mLooper->unregisterHandler(mCodec->id());
        }
        mCodec = NULL;
    }
    mLooper->unregisterHandler(id());

    mFlags = 0;    // clear all flags
    mStickyError = OK;

    // reset state not reset by setState(UNINITIALIZED)
    mReplyID = 0;
    mDequeueInputReplyID = 0;
    mDequeueOutputReplyID = 0;
    mDequeueInputTimeoutGeneration = 0;
    mDequeueOutputTimeoutGeneration = 0;
    mHaveInputSurface = false;

    if (err == OK) {
        err = init(mInitName);
    }
    return err;
}

status_t MediaCodec::queueInputBuffer(
        size_t index,
        size_t offset,
        size_t size,
        int64_t presentationTimeUs,
        uint32_t flags,
        AString *errorDetailMsg) {
    if (errorDetailMsg != NULL) {
        errorDetailMsg->clear();
    }

    sp<AMessage> msg = new AMessage(kWhatQueueInputBuffer, this);
    msg->setSize("index", index);
    msg->setSize("offset", offset);
    msg->setSize("size", size);
    msg->setInt64("timeUs", presentationTimeUs);
    msg->setInt32("flags", flags);
    msg->setPointer("errorDetailMsg", errorDetailMsg);

    sp<AMessage> response;
    return PostAndAwaitResponse(msg, &response);
}

status_t MediaCodec::queueSecureInputBuffer(
        size_t index,
        size_t offset,
        const CryptoPlugin::SubSample *subSamples,
        size_t numSubSamples,
        const uint8_t key[16],
        const uint8_t iv[16],
        CryptoPlugin::Mode mode,
        const CryptoPlugin::Pattern &pattern,
        int64_t presentationTimeUs,
        uint32_t flags,
        AString *errorDetailMsg) {
    if (errorDetailMsg != NULL) {
        errorDetailMsg->clear();
    }

    sp<AMessage> msg = new AMessage(kWhatQueueInputBuffer, this);
    msg->setSize("index", index);
    msg->setSize("offset", offset);
    msg->setPointer("subSamples", (void *)subSamples);
    msg->setSize("numSubSamples", numSubSamples);
    msg->setPointer("key", (void *)key);
    msg->setPointer("iv", (void *)iv);
    msg->setInt32("mode", mode);
    msg->setInt32("encryptBlocks", pattern.mEncryptBlocks);
    msg->setInt32("skipBlocks", pattern.mSkipBlocks);
    msg->setInt64("timeUs", presentationTimeUs);
    msg->setInt32("flags", flags);
    msg->setPointer("errorDetailMsg", errorDetailMsg);

    sp<AMessage> response;
    status_t err = PostAndAwaitResponse(msg, &response);

    return err;
}

status_t MediaCodec::queueBuffer(
        size_t index,
        const std::shared_ptr<C2Buffer> &buffer,
        int64_t presentationTimeUs,
        uint32_t flags,
        const sp<AMessage> &tunings,
        AString *errorDetailMsg) {
    if (errorDetailMsg != NULL) {
        errorDetailMsg->clear();
    }

    sp<AMessage> msg = new AMessage(kWhatQueueInputBuffer, this);
    msg->setSize("index", index);
    sp<WrapperObject<std::shared_ptr<C2Buffer>>> obj{
        new WrapperObject<std::shared_ptr<C2Buffer>>{buffer}};
    msg->setObject("c2buffer", obj);
    msg->setInt64("timeUs", presentationTimeUs);
    msg->setInt32("flags", flags);
    msg->setMessage("tunings", tunings);
    msg->setPointer("errorDetailMsg", errorDetailMsg);

    sp<AMessage> response;
    status_t err = PostAndAwaitResponse(msg, &response);

    return err;
}

status_t MediaCodec::queueEncryptedBuffer(
        size_t index,
        const sp<hardware::HidlMemory> &buffer,
        size_t offset,
        const CryptoPlugin::SubSample *subSamples,
        size_t numSubSamples,
        const uint8_t key[16],
        const uint8_t iv[16],
        CryptoPlugin::Mode mode,
        const CryptoPlugin::Pattern &pattern,
        int64_t presentationTimeUs,
        uint32_t flags,
        const sp<AMessage> &tunings,
        AString *errorDetailMsg) {
    if (errorDetailMsg != NULL) {
        errorDetailMsg->clear();
    }

    sp<AMessage> msg = new AMessage(kWhatQueueInputBuffer, this);
    msg->setSize("index", index);
    sp<WrapperObject<sp<hardware::HidlMemory>>> memory{
        new WrapperObject<sp<hardware::HidlMemory>>{buffer}};
    msg->setObject("memory", memory);
    msg->setSize("offset", offset);
    msg->setPointer("subSamples", (void *)subSamples);
    msg->setSize("numSubSamples", numSubSamples);
    msg->setPointer("key", (void *)key);
    msg->setPointer("iv", (void *)iv);
    msg->setInt32("mode", mode);
    msg->setInt32("encryptBlocks", pattern.mEncryptBlocks);
    msg->setInt32("skipBlocks", pattern.mSkipBlocks);
    msg->setInt64("timeUs", presentationTimeUs);
    msg->setInt32("flags", flags);
    msg->setMessage("tunings", tunings);
    msg->setPointer("errorDetailMsg", errorDetailMsg);

    sp<AMessage> response;
    status_t err = PostAndAwaitResponse(msg, &response);

    return err;
}

status_t MediaCodec::dequeueInputBuffer(size_t *index, int64_t timeoutUs) {
    sp<AMessage> msg = new AMessage(kWhatDequeueInputBuffer, this);
    msg->setInt64("timeoutUs", timeoutUs);

    sp<AMessage> response;
    status_t err;
    if ((err = PostAndAwaitResponse(msg, &response)) != OK) {
        return err;
    }

    CHECK(response->findSize("index", index));

    return OK;
}

status_t MediaCodec::dequeueOutputBuffer(
        size_t *index,
        size_t *offset,
        size_t *size,
        int64_t *presentationTimeUs,
        uint32_t *flags,
        int64_t timeoutUs) {
    sp<AMessage> msg = new AMessage(kWhatDequeueOutputBuffer, this);
    msg->setInt64("timeoutUs", timeoutUs);

    sp<AMessage> response;
    status_t err;
    if ((err = PostAndAwaitResponse(msg, &response)) != OK) {
        return err;
    }

    CHECK(response->findSize("index", index));
    CHECK(response->findSize("offset", offset));
    CHECK(response->findSize("size", size));
    CHECK(response->findInt64("timeUs", presentationTimeUs));
    CHECK(response->findInt32("flags", (int32_t *)flags));

    return OK;
}

status_t MediaCodec::renderOutputBufferAndRelease(size_t index) {
    sp<AMessage> msg = new AMessage(kWhatReleaseOutputBuffer, this);
    msg->setSize("index", index);
    msg->setInt32("render", true);

    sp<AMessage> response;
    return PostAndAwaitResponse(msg, &response);
}

status_t MediaCodec::renderOutputBufferAndRelease(size_t index, int64_t timestampNs) {
    sp<AMessage> msg = new AMessage(kWhatReleaseOutputBuffer, this);
    msg->setSize("index", index);
    msg->setInt32("render", true);
    msg->setInt64("timestampNs", timestampNs);

    sp<AMessage> response;
    return PostAndAwaitResponse(msg, &response);
}

status_t MediaCodec::releaseOutputBuffer(size_t index) {
    sp<AMessage> msg = new AMessage(kWhatReleaseOutputBuffer, this);
    msg->setSize("index", index);

    sp<AMessage> response;
    return PostAndAwaitResponse(msg, &response);
}

status_t MediaCodec::signalEndOfInputStream() {
    sp<AMessage> msg = new AMessage(kWhatSignalEndOfInputStream, this);

    sp<AMessage> response;
    return PostAndAwaitResponse(msg, &response);
}

status_t MediaCodec::getOutputFormat(sp<AMessage> *format) const {
    sp<AMessage> msg = new AMessage(kWhatGetOutputFormat, this);

    sp<AMessage> response;
    status_t err;
    if ((err = PostAndAwaitResponse(msg, &response)) != OK) {
        return err;
    }

    CHECK(response->findMessage("format", format));

    return OK;
}

status_t MediaCodec::getInputFormat(sp<AMessage> *format) const {
    sp<AMessage> msg = new AMessage(kWhatGetInputFormat, this);

    sp<AMessage> response;
    status_t err;
    if ((err = PostAndAwaitResponse(msg, &response)) != OK) {
        return err;
    }

    CHECK(response->findMessage("format", format));

    return OK;
}

status_t MediaCodec::getName(AString *name) const {
    sp<AMessage> msg = new AMessage(kWhatGetName, this);

    sp<AMessage> response;
    status_t err;
    if ((err = PostAndAwaitResponse(msg, &response)) != OK) {
        return err;
    }

    CHECK(response->findString("name", name));

    return OK;
}

status_t MediaCodec::getCodecInfo(sp<MediaCodecInfo> *codecInfo) const {
    sp<AMessage> msg = new AMessage(kWhatGetCodecInfo, this);

    sp<AMessage> response;
    status_t err;
    if ((err = PostAndAwaitResponse(msg, &response)) != OK) {
        return err;
    }

    sp<RefBase> obj;
    CHECK(response->findObject("codecInfo", &obj));

    if (static_cast<MediaCodecInfo *>(obj.get()) == nullptr) {
        ALOGE("codec info not found");
        return NAME_NOT_FOUND;
    }
    *codecInfo = static_cast<MediaCodecInfo *>(obj.get());

    return OK;
}

status_t MediaCodec::getMetrics(mediametrics_handle_t &reply) {

    reply = 0;

    // shouldn't happen, but be safe
    if (mMetricsHandle == 0) {
        return UNKNOWN_ERROR;
    }

    // update any in-flight data that's not carried within the record
    updateMediametrics();

    // send it back to the caller.
    reply = mediametrics_dup(mMetricsHandle);

    updateEphemeralMediametrics(reply);

    return OK;
}

status_t MediaCodec::getInputBuffers(Vector<sp<MediaCodecBuffer> > *buffers) const {
    sp<AMessage> msg = new AMessage(kWhatGetBuffers, this);
    msg->setInt32("portIndex", kPortIndexInput);
    msg->setPointer("buffers", buffers);

    sp<AMessage> response;
    return PostAndAwaitResponse(msg, &response);
}

status_t MediaCodec::getOutputBuffers(Vector<sp<MediaCodecBuffer> > *buffers) const {
    sp<AMessage> msg = new AMessage(kWhatGetBuffers, this);
    msg->setInt32("portIndex", kPortIndexOutput);
    msg->setPointer("buffers", buffers);

    sp<AMessage> response;
    return PostAndAwaitResponse(msg, &response);
}

status_t MediaCodec::getOutputBuffer(size_t index, sp<MediaCodecBuffer> *buffer) {
    sp<AMessage> format;
    return getBufferAndFormat(kPortIndexOutput, index, buffer, &format);
}

status_t MediaCodec::getOutputFormat(size_t index, sp<AMessage> *format) {
    sp<MediaCodecBuffer> buffer;
    return getBufferAndFormat(kPortIndexOutput, index, &buffer, format);
}

status_t MediaCodec::getInputBuffer(size_t index, sp<MediaCodecBuffer> *buffer) {
    sp<AMessage> format;
    return getBufferAndFormat(kPortIndexInput, index, buffer, &format);
}

bool MediaCodec::isExecuting() const {
    return mState == STARTED || mState == FLUSHED;
}

status_t MediaCodec::getBufferAndFormat(
        size_t portIndex, size_t index,
        sp<MediaCodecBuffer> *buffer, sp<AMessage> *format) {
    // use mutex instead of a context switch
    if (mReleasedByResourceManager) {
        ALOGE("getBufferAndFormat - resource already released");
        return DEAD_OBJECT;
    }

    if (buffer == NULL) {
        ALOGE("getBufferAndFormat - null MediaCodecBuffer");
        return INVALID_OPERATION;
    }

    if (format == NULL) {
        ALOGE("getBufferAndFormat - null AMessage");
        return INVALID_OPERATION;
    }

    buffer->clear();
    format->clear();

    if (!isExecuting()) {
        ALOGE("getBufferAndFormat - not executing");
        return INVALID_OPERATION;
    }

    // we do not want mPortBuffers to change during this section
    // we also don't want mOwnedByClient to change during this
    Mutex::Autolock al(mBufferLock);

    std::vector<BufferInfo> &buffers = mPortBuffers[portIndex];
    if (index >= buffers.size()) {
        ALOGE("getBufferAndFormat - trying to get buffer with "
              "bad index (index=%zu buffer_size=%zu)", index, buffers.size());
        return INVALID_OPERATION;
    }

    const BufferInfo &info = buffers[index];
    if (!info.mOwnedByClient) {
        ALOGE("getBufferAndFormat - invalid operation "
              "(the index %zu is not owned by client)", index);
        return INVALID_OPERATION;
    }

    *buffer = info.mData;
    *format = info.mData->format();

    return OK;
}

status_t MediaCodec::flush() {
    sp<AMessage> msg = new AMessage(kWhatFlush, this);

    sp<AMessage> response;
    return PostAndAwaitResponse(msg, &response);
}

status_t MediaCodec::requestIDRFrame() {
    (new AMessage(kWhatRequestIDRFrame, this))->post();

    return OK;
}

void MediaCodec::requestActivityNotification(const sp<AMessage> &notify) {
    sp<AMessage> msg = new AMessage(kWhatRequestActivityNotification, this);
    msg->setMessage("notify", notify);
    msg->post();
}

void MediaCodec::requestCpuBoostIfNeeded() {
    if (mCpuBoostRequested) {
        return;
    }
    int32_t colorFormat;
    if (mOutputFormat->contains("hdr-static-info")
            && mOutputFormat->findInt32("color-format", &colorFormat)
            // check format for OMX only, for C2 the format is always opaque since the
            // software rendering doesn't go through client
            && ((mSoftRenderer != NULL && colorFormat == OMX_COLOR_FormatYUV420Planar16)
                    || mOwnerName.equalsIgnoreCase("codec2::software"))) {
        int32_t left, top, right, bottom, width, height;
        int64_t totalPixel = 0;
        if (mOutputFormat->findRect("crop", &left, &top, &right, &bottom)) {
            totalPixel = (right - left + 1) * (bottom - top + 1);
        } else if (mOutputFormat->findInt32("width", &width)
                && mOutputFormat->findInt32("height", &height)) {
            totalPixel = width * height;
        }
        if (totalPixel >= 1920 * 1080) {
            mResourceManagerProxy->addResource(MediaResource::CpuBoostResource());
            mCpuBoostRequested = true;
        }
    }
}

BatteryChecker::BatteryChecker(const sp<AMessage> &msg, int64_t timeoutUs)
    : mTimeoutUs(timeoutUs)
    , mLastActivityTimeUs(-1ll)
    , mBatteryStatNotified(false)
    , mBatteryCheckerGeneration(0)
    , mIsExecuting(false)
    , mBatteryCheckerMsg(msg) {}

void BatteryChecker::onCodecActivity(std::function<void()> batteryOnCb) {
    if (!isExecuting()) {
        // ignore if not executing
        return;
    }
    if (!mBatteryStatNotified) {
        batteryOnCb();
        mBatteryStatNotified = true;
        sp<AMessage> msg = mBatteryCheckerMsg->dup();
        msg->setInt32("generation", mBatteryCheckerGeneration);

        // post checker and clear last activity time
        msg->post(mTimeoutUs);
        mLastActivityTimeUs = -1ll;
    } else {
        // update last activity time
        mLastActivityTimeUs = ALooper::GetNowUs();
    }
}

void BatteryChecker::onCheckBatteryTimer(
        const sp<AMessage> &msg, std::function<void()> batteryOffCb) {
    // ignore if this checker already expired because the client resource was removed
    int32_t generation;
    if (!msg->findInt32("generation", &generation)
            || generation != mBatteryCheckerGeneration) {
        return;
    }

    if (mLastActivityTimeUs < 0ll) {
        // timed out inactive, do not repost checker
        batteryOffCb();
        mBatteryStatNotified = false;
    } else {
        // repost checker and clear last activity time
        msg->post(mTimeoutUs + mLastActivityTimeUs - ALooper::GetNowUs());
        mLastActivityTimeUs = -1ll;
    }
}

void BatteryChecker::onClientRemoved() {
    mBatteryStatNotified = false;
    mBatteryCheckerGeneration++;
}

////////////////////////////////////////////////////////////////////////////////

void MediaCodec::cancelPendingDequeueOperations() {
    if (mFlags & kFlagDequeueInputPending) {
        PostReplyWithError(mDequeueInputReplyID, INVALID_OPERATION);

        ++mDequeueInputTimeoutGeneration;
        mDequeueInputReplyID = 0;
        mFlags &= ~kFlagDequeueInputPending;
    }

    if (mFlags & kFlagDequeueOutputPending) {
        PostReplyWithError(mDequeueOutputReplyID, INVALID_OPERATION);

        ++mDequeueOutputTimeoutGeneration;
        mDequeueOutputReplyID = 0;
        mFlags &= ~kFlagDequeueOutputPending;
    }
}

bool MediaCodec::handleDequeueInputBuffer(const sp<AReplyToken> &replyID, bool newRequest) {
    if (!isExecuting() || (mFlags & kFlagIsAsync)
            || (newRequest && (mFlags & kFlagDequeueInputPending))) {
        PostReplyWithError(replyID, INVALID_OPERATION);
        return true;
    } else if (mFlags & kFlagStickyError) {
        PostReplyWithError(replyID, getStickyError());
        return true;
    }

    ssize_t index = dequeuePortBuffer(kPortIndexInput);

    if (index < 0) {
        CHECK_EQ(index, -EAGAIN);
        return false;
    }

    sp<AMessage> response = new AMessage;
    response->setSize("index", index);
    response->postReply(replyID);

    return true;
}

bool MediaCodec::handleDequeueOutputBuffer(const sp<AReplyToken> &replyID, bool newRequest) {
    if (!isExecuting() || (mFlags & kFlagIsAsync)
            || (newRequest && (mFlags & kFlagDequeueOutputPending))) {
        PostReplyWithError(replyID, INVALID_OPERATION);
    } else if (mFlags & kFlagStickyError) {
        PostReplyWithError(replyID, getStickyError());
    } else if (mFlags & kFlagOutputBuffersChanged) {
        PostReplyWithError(replyID, INFO_OUTPUT_BUFFERS_CHANGED);
        mFlags &= ~kFlagOutputBuffersChanged;
    } else if (mFlags & kFlagOutputFormatChanged) {
        PostReplyWithError(replyID, INFO_FORMAT_CHANGED);
        mFlags &= ~kFlagOutputFormatChanged;
    } else {
        sp<AMessage> response = new AMessage;
        ssize_t index = dequeuePortBuffer(kPortIndexOutput);

        if (index < 0) {
            CHECK_EQ(index, -EAGAIN);
            return false;
        }

        const sp<MediaCodecBuffer> &buffer =
            mPortBuffers[kPortIndexOutput][index].mData;

        response->setSize("index", index);
        response->setSize("offset", buffer->offset());
        response->setSize("size", buffer->size());

        int64_t timeUs;
        CHECK(buffer->meta()->findInt64("timeUs", &timeUs));

        statsBufferReceived(timeUs);

        response->setInt64("timeUs", timeUs);

        int32_t flags;
        CHECK(buffer->meta()->findInt32("flags", &flags));

        response->setInt32("flags", flags);
        response->postReply(replyID);
    }

    return true;
}

void MediaCodec::onMessageReceived(const sp<AMessage> &msg) {
    switch (msg->what()) {
        case kWhatCodecNotify:
        {
            int32_t what;
            CHECK(msg->findInt32("what", &what));

            switch (what) {
                case kWhatError:
                {
                    int32_t err, actionCode;
                    CHECK(msg->findInt32("err", &err));
                    CHECK(msg->findInt32("actionCode", &actionCode));

                    ALOGE("Codec reported err %#x, actionCode %d, while in state %d",
                            err, actionCode, mState);
                    if (err == DEAD_OBJECT) {
                        mFlags |= kFlagSawMediaServerDie;
                        mFlags &= ~kFlagIsComponentAllocated;
                    }

                    bool sendErrorResponse = true;

                    switch (mState) {
                        case INITIALIZING:
                        {
                            setState(UNINITIALIZED);
                            break;
                        }

                        case CONFIGURING:
                        {
                            if (actionCode == ACTION_CODE_FATAL) {
                                mediametrics_setInt32(mMetricsHandle, kCodecError, err);
                                mediametrics_setCString(mMetricsHandle, kCodecErrorState,
                                                        stateString(mState).c_str());
                                flushMediametrics();
                                initMediametrics();
                            }
                            setState(actionCode == ACTION_CODE_FATAL ?
                                    UNINITIALIZED : INITIALIZED);
                            break;
                        }

                        case STARTING:
                        {
                            if (actionCode == ACTION_CODE_FATAL) {
                                mediametrics_setInt32(mMetricsHandle, kCodecError, err);
                                mediametrics_setCString(mMetricsHandle, kCodecErrorState,
                                                        stateString(mState).c_str());
                                flushMediametrics();
                                initMediametrics();
                            }
                            setState(actionCode == ACTION_CODE_FATAL ?
                                    UNINITIALIZED : CONFIGURED);
                            break;
                        }

                        case RELEASING:
                        {
                            // Ignore the error, assuming we'll still get
                            // the shutdown complete notification. If we
                            // don't, we'll timeout and force release.
                            sendErrorResponse = false;
                            FALLTHROUGH_INTENDED;
                        }
                        case STOPPING:
                        {
                            if (mFlags & kFlagSawMediaServerDie) {
                                // MediaServer died, there definitely won't
                                // be a shutdown complete notification after
                                // all.

                                // note that we're directly going from
                                // STOPPING->UNINITIALIZED, instead of the
                                // usual STOPPING->INITIALIZED state.
                                setState(UNINITIALIZED);
                                if (mState == RELEASING) {
                                    mComponentName.clear();
                                }
                                (new AMessage)->postReply(mReplyID);
                                sendErrorResponse = false;
                            }
                            break;
                        }

                        case FLUSHING:
                        {
                            if (actionCode == ACTION_CODE_FATAL) {
                                mediametrics_setInt32(mMetricsHandle, kCodecError, err);
                                mediametrics_setCString(mMetricsHandle, kCodecErrorState,
                                                        stateString(mState).c_str());
                                flushMediametrics();
                                initMediametrics();

                                setState(UNINITIALIZED);
                            } else {
                                setState(
                                        (mFlags & kFlagIsAsync) ? FLUSHED : STARTED);
                            }
                            break;
                        }

                        case FLUSHED:
                        case STARTED:
                        {
                            sendErrorResponse = false;

                            setStickyError(err);
                            postActivityNotificationIfPossible();

                            cancelPendingDequeueOperations();

                            if (mFlags & kFlagIsAsync) {
                                onError(err, actionCode);
                            }
                            switch (actionCode) {
                            case ACTION_CODE_TRANSIENT:
                                break;
                            case ACTION_CODE_RECOVERABLE:
                                setState(INITIALIZED);
                                break;
                            default:
                                mediametrics_setInt32(mMetricsHandle, kCodecError, err);
                                mediametrics_setCString(mMetricsHandle, kCodecErrorState,
                                                        stateString(mState).c_str());
                                flushMediametrics();
                                initMediametrics();
                                setState(UNINITIALIZED);
                                break;
                            }
                            break;
                        }

                        default:
                        {
                            sendErrorResponse = false;

                            setStickyError(err);
                            postActivityNotificationIfPossible();

                            // actionCode in an uninitialized state is always fatal.
                            if (mState == UNINITIALIZED) {
                                actionCode = ACTION_CODE_FATAL;
                            }
                            if (mFlags & kFlagIsAsync) {
                                onError(err, actionCode);
                            }
                            switch (actionCode) {
                            case ACTION_CODE_TRANSIENT:
                                break;
                            case ACTION_CODE_RECOVERABLE:
                                setState(INITIALIZED);
                                break;
                            default:
                                setState(UNINITIALIZED);
                                break;
                            }
                            break;
                        }
                    }

                    if (sendErrorResponse) {
                        PostReplyWithError(mReplyID, err);
                    }
                    break;
                }

                case kWhatComponentAllocated:
                {
                    if (mState == RELEASING || mState == UNINITIALIZED) {
                        // In case a kWhatError or kWhatRelease message came in and replied,
                        // we log a warning and ignore.
                        ALOGW("allocate interrupted by error or release, current state %d",
                              mState);
                        break;
                    }
                    CHECK_EQ(mState, INITIALIZING);
                    setState(INITIALIZED);
                    mFlags |= kFlagIsComponentAllocated;

                    CHECK(msg->findString("componentName", &mComponentName));

                    if (mComponentName.c_str()) {
                        mediametrics_setCString(mMetricsHandle, kCodecCodec,
                                                mComponentName.c_str());
                    }

                    const char *owner = mCodecInfo ? mCodecInfo->getOwnerName() : "";
                    if (mComponentName.startsWith("OMX.google.")
                            && strncmp(owner, "default", 8) == 0) {
                        mFlags |= kFlagUsesSoftwareRenderer;
                    } else {
                        mFlags &= ~kFlagUsesSoftwareRenderer;
                    }
                    mOwnerName = owner;

                    if (mComponentName.endsWith(".secure")) {
                        mFlags |= kFlagIsSecure;
                        mediametrics_setInt32(mMetricsHandle, kCodecSecure, 1);
                    } else {
                        mFlags &= ~kFlagIsSecure;
                        mediametrics_setInt32(mMetricsHandle, kCodecSecure, 0);
                    }

                    if (mIsVideo) {
                        // audio codec is currently ignored.
                        mResourceManagerProxy->addResource(
                                MediaResource::CodecResource(mFlags & kFlagIsSecure, mIsVideo));
                    }

                    (new AMessage)->postReply(mReplyID);
                    break;
                }

                case kWhatComponentConfigured:
                {
                    if (mState == RELEASING || mState == UNINITIALIZED || mState == INITIALIZED) {
                        // In case a kWhatError or kWhatRelease message came in and replied,
                        // we log a warning and ignore.
                        ALOGW("configure interrupted by error or release, current state %d",
                              mState);
                        break;
                    }
                    CHECK_EQ(mState, CONFIGURING);

                    // reset input surface flag
                    mHaveInputSurface = false;

                    CHECK(msg->findMessage("input-format", &mInputFormat));
                    CHECK(msg->findMessage("output-format", &mOutputFormat));

                    // limit to confirming the opt-in behavior to minimize any behavioral change
                    if (mSurface != nullptr && !mAllowFrameDroppingBySurface) {
                        // signal frame dropping mode in the input format as this may also be
                        // meaningful and confusing for an encoder in a transcoder scenario
                        mInputFormat->setInt32("allow-frame-drop", mAllowFrameDroppingBySurface);
                    }
                    ALOGV("[%s] configured as input format: %s, output format: %s",
                            mComponentName.c_str(),
                            mInputFormat->debugString(4).c_str(),
                            mOutputFormat->debugString(4).c_str());
                    int32_t usingSwRenderer;
                    if (mOutputFormat->findInt32("using-sw-renderer", &usingSwRenderer)
                            && usingSwRenderer) {
                        mFlags |= kFlagUsesSoftwareRenderer;
                    }
                    setState(CONFIGURED);
                    (new AMessage)->postReply(mReplyID);

                    // augment our media metrics info, now that we know more things
                    if (mMetricsHandle != 0) {
                        sp<AMessage> format;
                        if (mConfigureMsg != NULL &&
                            mConfigureMsg->findMessage("format", &format)) {
                                // format includes: mime
                                AString mime;
                                if (format->findString("mime", &mime)) {
                                    mediametrics_setCString(mMetricsHandle, kCodecMime,
                                                            mime.c_str());
                                }
                            }
                    }
                    break;
                }

                case kWhatInputSurfaceCreated:
                {
                    // response to initiateCreateInputSurface()
                    status_t err = NO_ERROR;
                    sp<AMessage> response = new AMessage;
                    if (!msg->findInt32("err", &err)) {
                        sp<RefBase> obj;
                        msg->findObject("input-surface", &obj);
                        CHECK(msg->findMessage("input-format", &mInputFormat));
                        CHECK(msg->findMessage("output-format", &mOutputFormat));
                        ALOGV("[%s] input surface created as input format: %s, output format: %s",
                                mComponentName.c_str(),
                                mInputFormat->debugString(4).c_str(),
                                mOutputFormat->debugString(4).c_str());
                        CHECK(obj != NULL);
                        response->setObject("input-surface", obj);
                        mHaveInputSurface = true;
                    } else {
                        response->setInt32("err", err);
                    }
                    response->postReply(mReplyID);
                    break;
                }

                case kWhatInputSurfaceAccepted:
                {
                    // response to initiateSetInputSurface()
                    status_t err = NO_ERROR;
                    sp<AMessage> response = new AMessage();
                    if (!msg->findInt32("err", &err)) {
                        CHECK(msg->findMessage("input-format", &mInputFormat));
                        CHECK(msg->findMessage("output-format", &mOutputFormat));
                        mHaveInputSurface = true;
                    } else {
                        response->setInt32("err", err);
                    }
                    response->postReply(mReplyID);
                    break;
                }

                case kWhatSignaledInputEOS:
                {
                    // response to signalEndOfInputStream()
                    sp<AMessage> response = new AMessage;
                    status_t err;
                    if (msg->findInt32("err", &err)) {
                        response->setInt32("err", err);
                    }
                    response->postReply(mReplyID);
                    break;
                }

                case kWhatStartCompleted:
                {
                    if (mState == RELEASING || mState == UNINITIALIZED) {
                        // In case a kWhatRelease message came in and replied,
                        // we log a warning and ignore.
                        ALOGW("start interrupted by release, current state %d", mState);
                        break;
                    }

                    CHECK_EQ(mState, STARTING);
                    if (mIsVideo) {
                        mResourceManagerProxy->addResource(
                                MediaResource::GraphicMemoryResource(getGraphicBufferSize()));
                    }
                    setState(STARTED);
                    (new AMessage)->postReply(mReplyID);
                    break;
                }

                case kWhatOutputBuffersChanged:
                {
                    mFlags |= kFlagOutputBuffersChanged;
                    postActivityNotificationIfPossible();
                    break;
                }

                case kWhatOutputFramesRendered:
                {
                    // ignore these in all states except running, and check that we have a
                    // notification set
                    if (mState == STARTED && mOnFrameRenderedNotification != NULL) {
                        sp<AMessage> notify = mOnFrameRenderedNotification->dup();
                        notify->setMessage("data", msg);
                        notify->post();
                    }
                    break;
                }

                case kWhatFillThisBuffer:
                {
                    /* size_t index = */updateBuffers(kPortIndexInput, msg);

                    if (mState == FLUSHING
                            || mState == STOPPING
                            || mState == RELEASING) {
                        returnBuffersToCodecOnPort(kPortIndexInput);
                        break;
                    }

                    if (!mCSD.empty()) {
                        ssize_t index = dequeuePortBuffer(kPortIndexInput);
                        CHECK_GE(index, 0);

                        // If codec specific data had been specified as
                        // part of the format in the call to configure and
                        // if there's more csd left, we submit it here
                        // clients only get access to input buffers once
                        // this data has been exhausted.

                        status_t err = queueCSDInputBuffer(index);

                        if (err != OK) {
                            ALOGE("queueCSDInputBuffer failed w/ error %d",
                                  err);

                            setStickyError(err);
                            postActivityNotificationIfPossible();

                            cancelPendingDequeueOperations();
                        }
                        break;
                    }

                    if (mFlags & kFlagIsAsync) {
                        if (!mHaveInputSurface) {
                            if (mState == FLUSHED) {
                                mHavePendingInputBuffers = true;
                            } else {
                                onInputBufferAvailable();
                            }
                        }
                    } else if (mFlags & kFlagDequeueInputPending) {
                        CHECK(handleDequeueInputBuffer(mDequeueInputReplyID));

                        ++mDequeueInputTimeoutGeneration;
                        mFlags &= ~kFlagDequeueInputPending;
                        mDequeueInputReplyID = 0;
                    } else {
                        postActivityNotificationIfPossible();
                    }
                    break;
                }

                case kWhatDrainThisBuffer:
                {
                    /* size_t index = */updateBuffers(kPortIndexOutput, msg);

                    if (mState == FLUSHING
                            || mState == STOPPING
                            || mState == RELEASING) {
                        returnBuffersToCodecOnPort(kPortIndexOutput);
                        break;
                    }

                    sp<RefBase> obj;
                    CHECK(msg->findObject("buffer", &obj));
                    sp<MediaCodecBuffer> buffer = static_cast<MediaCodecBuffer *>(obj.get());

                    if (mOutputFormat != buffer->format()) {
                        if (mFlags & kFlagUseBlockModel) {
                            sp<AMessage> diff1 = mOutputFormat->changesFrom(buffer->format());
                            sp<AMessage> diff2 = buffer->format()->changesFrom(mOutputFormat);
                            std::set<std::string> keys;
                            size_t numEntries = diff1->countEntries();
                            AMessage::Type type;
                            for (size_t i = 0; i < numEntries; ++i) {
                                keys.emplace(diff1->getEntryNameAt(i, &type));
                            }
                            numEntries = diff2->countEntries();
                            for (size_t i = 0; i < numEntries; ++i) {
                                keys.emplace(diff2->getEntryNameAt(i, &type));
                            }
                            sp<WrapperObject<std::set<std::string>>> changedKeys{
                                new WrapperObject<std::set<std::string>>{std::move(keys)}};
                            buffer->meta()->setObject("changedKeys", changedKeys);
                        }
                        mOutputFormat = buffer->format();
                        ALOGV("[%s] output format changed to: %s",
                                mComponentName.c_str(), mOutputFormat->debugString(4).c_str());

                        if (mSoftRenderer == NULL &&
                                mSurface != NULL &&
                                (mFlags & kFlagUsesSoftwareRenderer)) {
                            AString mime;
                            CHECK(mOutputFormat->findString("mime", &mime));

                            // TODO: propagate color aspects to software renderer to allow better
                            // color conversion to RGB. For now, just mark dataspace for YUV
                            // rendering.
                            int32_t dataSpace;
                            if (mOutputFormat->findInt32("android._dataspace", &dataSpace)) {
                                ALOGD("[%s] setting dataspace on output surface to #%x",
                                        mComponentName.c_str(), dataSpace);
                                int err = native_window_set_buffers_data_space(
                                        mSurface.get(), (android_dataspace)dataSpace);
                                ALOGW_IF(err != 0, "failed to set dataspace on surface (%d)", err);
                            }
                            if (mOutputFormat->contains("hdr-static-info")) {
                                HDRStaticInfo info;
                                if (ColorUtils::getHDRStaticInfoFromFormat(mOutputFormat, &info)) {
                                    setNativeWindowHdrMetadata(mSurface.get(), &info);
                                }
                            }

                            sp<ABuffer> hdr10PlusInfo;
                            if (mOutputFormat->findBuffer("hdr10-plus-info", &hdr10PlusInfo)
                                    && hdr10PlusInfo != nullptr && hdr10PlusInfo->size() > 0) {
                                native_window_set_buffers_hdr10_plus_metadata(mSurface.get(),
                                        hdr10PlusInfo->size(), hdr10PlusInfo->data());
                            }

                            if (mime.startsWithIgnoreCase("video/")) {
                                mSurface->setDequeueTimeout(-1);
                                mSoftRenderer = new SoftwareRenderer(mSurface, mRotationDegrees);
                            }
                        }

                        requestCpuBoostIfNeeded();

                        if (mFlags & kFlagIsEncoder) {
                            // Before we announce the format change we should
                            // collect codec specific data and amend the output
                            // format as necessary.
                            int32_t flags = 0;
                            (void) buffer->meta()->findInt32("flags", &flags);
                            if (flags & BUFFER_FLAG_CODECCONFIG) {
                                status_t err =
                                    amendOutputFormatWithCodecSpecificData(buffer);

                                if (err != OK) {
                                    ALOGE("Codec spit out malformed codec "
                                          "specific data!");
                                }
                            }
                        }
                        if (mFlags & kFlagIsAsync) {
                            onOutputFormatChanged();
                        } else {
                            mFlags |= kFlagOutputFormatChanged;
                            postActivityNotificationIfPossible();
                        }

                        // Notify mCrypto of video resolution changes
                        if (mCrypto != NULL) {
                            int32_t left, top, right, bottom, width, height;
                            if (mOutputFormat->findRect("crop", &left, &top, &right, &bottom)) {
                                mCrypto->notifyResolution(right - left + 1, bottom - top + 1);
                            } else if (mOutputFormat->findInt32("width", &width)
                                    && mOutputFormat->findInt32("height", &height)) {
                                mCrypto->notifyResolution(width, height);
                            }
                        }
                    }

                    if (mFlags & kFlagIsAsync) {
                        onOutputBufferAvailable();
                    } else if (mFlags & kFlagDequeueOutputPending) {
                        CHECK(handleDequeueOutputBuffer(mDequeueOutputReplyID));

                        ++mDequeueOutputTimeoutGeneration;
                        mFlags &= ~kFlagDequeueOutputPending;
                        mDequeueOutputReplyID = 0;
                    } else {
                        postActivityNotificationIfPossible();
                    }

                    break;
                }

                case kWhatEOS:
                {
                    // We already notify the client of this by using the
                    // corresponding flag in "onOutputBufferReady".
                    break;
                }

                case kWhatStopCompleted:
                {
                    if (mState != STOPPING) {
                        ALOGW("Received kWhatStopCompleted in state %d", mState);
                        break;
                    }
                    setState(INITIALIZED);
                    (new AMessage)->postReply(mReplyID);
                    break;
                }

                case kWhatReleaseCompleted:
                {
                    if (mState != RELEASING) {
                        ALOGW("Received kWhatReleaseCompleted in state %d", mState);
                        break;
                    }
                    setState(UNINITIALIZED);
                    mComponentName.clear();

                    mFlags &= ~kFlagIsComponentAllocated;

                    // off since we're removing all resources including the battery on
                    if (mBatteryChecker != nullptr) {
                        mBatteryChecker->onClientRemoved();
                    }

                    mResourceManagerProxy->removeClient();

                    (new AMessage)->postReply(mReplyID);
                    break;
                }

                case kWhatFlushCompleted:
                {
                    if (mState != FLUSHING) {
                        ALOGW("received FlushCompleted message in state %d",
                                mState);
                        break;
                    }

                    if (mFlags & kFlagIsAsync) {
                        setState(FLUSHED);
                    } else {
                        setState(STARTED);
                        mCodec->signalResume();
                    }

                    (new AMessage)->postReply(mReplyID);
                    break;
                }

                default:
                    TRESPASS();
            }
            break;
        }

        case kWhatInit:
        {
            sp<AReplyToken> replyID;
            CHECK(msg->senderAwaitsResponse(&replyID));

            if (mState != UNINITIALIZED) {
                PostReplyWithError(replyID, INVALID_OPERATION);
                break;
            }

            mReplyID = replyID;
            setState(INITIALIZING);

            sp<RefBase> codecInfo;
            (void)msg->findObject("codecInfo", &codecInfo);
            AString name;
            CHECK(msg->findString("name", &name));
            int32_t nameIsType;
            msg->findInt32("nameIsType", &nameIsType);

            sp<AMessage> format = new AMessage;
            format->setObject("codecInfo", codecInfo);
            format->setString("componentName", name);
            format->setInt32("nameIsType", nameIsType);

            mCodec->initiateAllocateComponent(format);
            break;
        }

        case kWhatSetNotification:
        {
            sp<AMessage> notify;
            if (msg->findMessage("on-frame-rendered", &notify)) {
                mOnFrameRenderedNotification = notify;
            }
            break;
        }

        case kWhatSetCallback:
        {
            sp<AReplyToken> replyID;
            CHECK(msg->senderAwaitsResponse(&replyID));

            if (mState == UNINITIALIZED
                    || mState == INITIALIZING
                    || isExecuting()) {
                // callback can't be set after codec is executing,
                // or before it's initialized (as the callback
                // will be cleared when it goes to INITIALIZED)
                PostReplyWithError(replyID, INVALID_OPERATION);
                break;
            }

            sp<AMessage> callback;
            CHECK(msg->findMessage("callback", &callback));

            mCallback = callback;

            if (mCallback != NULL) {
                ALOGI("MediaCodec will operate in async mode");
                mFlags |= kFlagIsAsync;
            } else {
                mFlags &= ~kFlagIsAsync;
            }

            sp<AMessage> response = new AMessage;
            response->postReply(replyID);
            break;
        }

        case kWhatConfigure:
        {
            sp<AReplyToken> replyID;
            CHECK(msg->senderAwaitsResponse(&replyID));

            if (mState != INITIALIZED) {
                PostReplyWithError(replyID, INVALID_OPERATION);
                break;
            }

            sp<RefBase> obj;
            CHECK(msg->findObject("surface", &obj));

            sp<AMessage> format;
            CHECK(msg->findMessage("format", &format));

            int32_t push;
            if (msg->findInt32("push-blank-buffers-on-shutdown", &push) && push != 0) {
                mFlags |= kFlagPushBlankBuffersOnShutdown;
            }

            if (obj != NULL) {
                if (!format->findInt32("allow-frame-drop", &mAllowFrameDroppingBySurface)) {
                    // allow frame dropping by surface by default
                    mAllowFrameDroppingBySurface = true;
                }

                format->setObject("native-window", obj);
                status_t err = handleSetSurface(static_cast<Surface *>(obj.get()));
                if (err != OK) {
                    PostReplyWithError(replyID, err);
                    break;
                }
            } else {
                // we are not using surface so this variable is not used, but initialize sensibly anyway
                mAllowFrameDroppingBySurface = false;

                handleSetSurface(NULL);
            }

            uint32_t flags;
            CHECK(msg->findInt32("flags", (int32_t *)&flags));
            if (flags & CONFIGURE_FLAG_USE_BLOCK_MODEL) {
                if (!(mFlags & kFlagIsAsync)) {
                    PostReplyWithError(replyID, INVALID_OPERATION);
                    break;
                }
                mFlags |= kFlagUseBlockModel;
            }
            mReplyID = replyID;
            setState(CONFIGURING);

            void *crypto;
            if (!msg->findPointer("crypto", &crypto)) {
                crypto = NULL;
            }

            ALOGV("kWhatConfigure: Old mCrypto: %p (%d)",
                    mCrypto.get(), (mCrypto != NULL ? mCrypto->getStrongCount() : 0));

            mCrypto = static_cast<ICrypto *>(crypto);
            mBufferChannel->setCrypto(mCrypto);

            ALOGV("kWhatConfigure: New mCrypto: %p (%d)",
                    mCrypto.get(), (mCrypto != NULL ? mCrypto->getStrongCount() : 0));

            void *descrambler;
            if (!msg->findPointer("descrambler", &descrambler)) {
                descrambler = NULL;
            }

            mDescrambler = static_cast<IDescrambler *>(descrambler);
            mBufferChannel->setDescrambler(mDescrambler);

            format->setInt32("flags", flags);
            if (flags & CONFIGURE_FLAG_ENCODE) {
                format->setInt32("encoder", true);
                mFlags |= kFlagIsEncoder;
            }

            extractCSD(format);

            mCodec->initiateConfigureComponent(format);
            break;
        }

        case kWhatSetSurface:
        {
            sp<AReplyToken> replyID;
            CHECK(msg->senderAwaitsResponse(&replyID));

            status_t err = OK;

            switch (mState) {
                case CONFIGURED:
                case STARTED:
                case FLUSHED:
                {
                    sp<RefBase> obj;
                    (void)msg->findObject("surface", &obj);
                    sp<Surface> surface = static_cast<Surface *>(obj.get());
                    if (mSurface == NULL) {
                        // do not support setting surface if it was not set
                        err = INVALID_OPERATION;
                    } else if (obj == NULL) {
                        // do not support unsetting surface
                        err = BAD_VALUE;
                    } else {
                        err = connectToSurface(surface);
                        if (err == ALREADY_EXISTS) {
                            // reconnecting to same surface
                            err = OK;
                        } else {
                            if (err == OK) {
                                if (mFlags & kFlagUsesSoftwareRenderer) {
                                    if (mSoftRenderer != NULL
                                            && (mFlags & kFlagPushBlankBuffersOnShutdown)) {
                                        pushBlankBuffersToNativeWindow(mSurface.get());
                                    }
                                    surface->setDequeueTimeout(-1);
                                    mSoftRenderer = new SoftwareRenderer(surface);
                                    // TODO: check if this was successful
                                } else {
                                    err = mCodec->setSurface(surface);
                                }
                            }
                            if (err == OK) {
                                (void)disconnectFromSurface();
                                mSurface = surface;
                            }
                        }
                    }
                    break;
                }

                default:
                    err = INVALID_OPERATION;
                    break;
            }

            PostReplyWithError(replyID, err);
            break;
        }

        case kWhatCreateInputSurface:
        case kWhatSetInputSurface:
        {
            sp<AReplyToken> replyID;
            CHECK(msg->senderAwaitsResponse(&replyID));

            // Must be configured, but can't have been started yet.
            if (mState != CONFIGURED) {
                PostReplyWithError(replyID, INVALID_OPERATION);
                break;
            }

            mReplyID = replyID;
            if (msg->what() == kWhatCreateInputSurface) {
                mCodec->initiateCreateInputSurface();
            } else {
                sp<RefBase> obj;
                CHECK(msg->findObject("input-surface", &obj));

                mCodec->initiateSetInputSurface(
                        static_cast<PersistentSurface *>(obj.get()));
            }
            break;
        }
        case kWhatStart:
        {
            sp<AReplyToken> replyID;
            CHECK(msg->senderAwaitsResponse(&replyID));

            if (mState == FLUSHED) {
                setState(STARTED);
                if (mHavePendingInputBuffers) {
                    onInputBufferAvailable();
                    mHavePendingInputBuffers = false;
                }
                mCodec->signalResume();
                PostReplyWithError(replyID, OK);
                break;
            } else if (mState != CONFIGURED) {
                PostReplyWithError(replyID, INVALID_OPERATION);
                break;
            }

            mReplyID = replyID;
            setState(STARTING);

            mCodec->initiateStart();
            break;
        }

        case kWhatStop:
        case kWhatRelease:
        {
            State targetState =
                (msg->what() == kWhatStop) ? INITIALIZED : UNINITIALIZED;

            sp<AReplyToken> replyID;
            CHECK(msg->senderAwaitsResponse(&replyID));

            // already stopped/released
            if (mState == UNINITIALIZED && mReleasedByResourceManager) {
                sp<AMessage> response = new AMessage;
                response->setInt32("err", OK);
                response->postReply(replyID);
                break;
            }

            int32_t reclaimed = 0;
            msg->findInt32("reclaimed", &reclaimed);
            if (reclaimed) {
                mReleasedByResourceManager = true;

                int32_t force = 0;
                msg->findInt32("force", &force);
                if (!force && hasPendingBuffer()) {
                    ALOGW("Can't reclaim codec right now due to pending buffers.");

                    // return WOULD_BLOCK to ask resource manager to retry later.
                    sp<AMessage> response = new AMessage;
                    response->setInt32("err", WOULD_BLOCK);
                    response->postReply(replyID);

                    // notify the async client
                    if (mFlags & kFlagIsAsync) {
                        onError(DEAD_OBJECT, ACTION_CODE_FATAL);
                    }
                    break;
                }
            }

            bool isReleasingAllocatedComponent =
                    (mFlags & kFlagIsComponentAllocated) && targetState == UNINITIALIZED;
            if (!isReleasingAllocatedComponent // See 1
                    && mState != INITIALIZED
                    && mState != CONFIGURED && !isExecuting()) {
                // 1) Permit release to shut down the component if allocated.
                //
                // 2) We may be in "UNINITIALIZED" state already and
                // also shutdown the encoder/decoder without the
                // client being aware of this if media server died while
                // we were being stopped. The client would assume that
                // after stop() returned, it would be safe to call release()
                // and it should be in this case, no harm to allow a release()
                // if we're already uninitialized.
                sp<AMessage> response = new AMessage;
                // TODO: we shouldn't throw an exception for stop/release. Change this to wait until
                // the previous stop/release completes and then reply with OK.
                status_t err = mState == targetState ? OK : INVALID_OPERATION;
                response->setInt32("err", err);
                if (err == OK && targetState == UNINITIALIZED) {
                    mComponentName.clear();
                }
                response->postReply(replyID);
                break;
            }

            // If we're flushing, stopping, configuring or starting  but
            // received a release request, post the reply for the pending call
            // first, and consider it done. The reply token will be replaced
            // after this, and we'll no longer be able to reply.
            if (mState == FLUSHING || mState == STOPPING
                    || mState == CONFIGURING || mState == STARTING) {
                (new AMessage)->postReply(mReplyID);
            }

            if (mFlags & kFlagSawMediaServerDie) {
                // It's dead, Jim. Don't expect initiateShutdown to yield
                // any useful results now...
                setState(UNINITIALIZED);
                if (targetState == UNINITIALIZED) {
                    mComponentName.clear();
                }
                (new AMessage)->postReply(replyID);
                break;
            }

            // If we already have an error, component may not be able to
            // complete the shutdown properly. If we're stopping, post the
            // reply now with an error to unblock the client, client can
            // release after the failure (instead of ANR).
            if (msg->what() == kWhatStop && (mFlags & kFlagStickyError)) {
                PostReplyWithError(replyID, getStickyError());
                break;
            }

            mReplyID = replyID;
            setState(msg->what() == kWhatStop ? STOPPING : RELEASING);

            mCodec->initiateShutdown(
                    msg->what() == kWhatStop /* keepComponentAllocated */);

            returnBuffersToCodec(reclaimed);

            if (mSoftRenderer != NULL && (mFlags & kFlagPushBlankBuffersOnShutdown)) {
                pushBlankBuffersToNativeWindow(mSurface.get());
            }

            break;
        }

        case kWhatDequeueInputBuffer:
        {
            sp<AReplyToken> replyID;
            CHECK(msg->senderAwaitsResponse(&replyID));

            if (mFlags & kFlagIsAsync) {
                ALOGE("dequeueInputBuffer can't be used in async mode");
                PostReplyWithError(replyID, INVALID_OPERATION);
                break;
            }

            if (mHaveInputSurface) {
                ALOGE("dequeueInputBuffer can't be used with input surface");
                PostReplyWithError(replyID, INVALID_OPERATION);
                break;
            }

            if (handleDequeueInputBuffer(replyID, true /* new request */)) {
                break;
            }

            int64_t timeoutUs;
            CHECK(msg->findInt64("timeoutUs", &timeoutUs));

            if (timeoutUs == 0LL) {
                PostReplyWithError(replyID, -EAGAIN);
                break;
            }

            mFlags |= kFlagDequeueInputPending;
            mDequeueInputReplyID = replyID;

            if (timeoutUs > 0LL) {
                sp<AMessage> timeoutMsg =
                    new AMessage(kWhatDequeueInputTimedOut, this);
                timeoutMsg->setInt32(
                        "generation", ++mDequeueInputTimeoutGeneration);
                timeoutMsg->post(timeoutUs);
            }
            break;
        }

        case kWhatDequeueInputTimedOut:
        {
            int32_t generation;
            CHECK(msg->findInt32("generation", &generation));

            if (generation != mDequeueInputTimeoutGeneration) {
                // Obsolete
                break;
            }

            CHECK(mFlags & kFlagDequeueInputPending);

            PostReplyWithError(mDequeueInputReplyID, -EAGAIN);

            mFlags &= ~kFlagDequeueInputPending;
            mDequeueInputReplyID = 0;
            break;
        }

        case kWhatQueueInputBuffer:
        {
            sp<AReplyToken> replyID;
            CHECK(msg->senderAwaitsResponse(&replyID));

            if (!isExecuting()) {
                PostReplyWithError(replyID, INVALID_OPERATION);
                break;
            } else if (mFlags & kFlagStickyError) {
                PostReplyWithError(replyID, getStickyError());
                break;
            }

            status_t err = onQueueInputBuffer(msg);

            PostReplyWithError(replyID, err);
            break;
        }

        case kWhatDequeueOutputBuffer:
        {
            sp<AReplyToken> replyID;
            CHECK(msg->senderAwaitsResponse(&replyID));

            if (mFlags & kFlagIsAsync) {
                ALOGE("dequeueOutputBuffer can't be used in async mode");
                PostReplyWithError(replyID, INVALID_OPERATION);
                break;
            }

            if (handleDequeueOutputBuffer(replyID, true /* new request */)) {
                break;
            }

            int64_t timeoutUs;
            CHECK(msg->findInt64("timeoutUs", &timeoutUs));

            if (timeoutUs == 0LL) {
                PostReplyWithError(replyID, -EAGAIN);
                break;
            }

            mFlags |= kFlagDequeueOutputPending;
            mDequeueOutputReplyID = replyID;

            if (timeoutUs > 0LL) {
                sp<AMessage> timeoutMsg =
                    new AMessage(kWhatDequeueOutputTimedOut, this);
                timeoutMsg->setInt32(
                        "generation", ++mDequeueOutputTimeoutGeneration);
                timeoutMsg->post(timeoutUs);
            }
            break;
        }

        case kWhatDequeueOutputTimedOut:
        {
            int32_t generation;
            CHECK(msg->findInt32("generation", &generation));

            if (generation != mDequeueOutputTimeoutGeneration) {
                // Obsolete
                break;
            }

            CHECK(mFlags & kFlagDequeueOutputPending);

            PostReplyWithError(mDequeueOutputReplyID, -EAGAIN);

            mFlags &= ~kFlagDequeueOutputPending;
            mDequeueOutputReplyID = 0;
            break;
        }

        case kWhatReleaseOutputBuffer:
        {
            sp<AReplyToken> replyID;
            CHECK(msg->senderAwaitsResponse(&replyID));

            if (!isExecuting()) {
                PostReplyWithError(replyID, INVALID_OPERATION);
                break;
            } else if (mFlags & kFlagStickyError) {
                PostReplyWithError(replyID, getStickyError());
                break;
            }

            status_t err = onReleaseOutputBuffer(msg);

            PostReplyWithError(replyID, err);
            break;
        }

        case kWhatSignalEndOfInputStream:
        {
            sp<AReplyToken> replyID;
            CHECK(msg->senderAwaitsResponse(&replyID));

            if (!isExecuting() || !mHaveInputSurface) {
                PostReplyWithError(replyID, INVALID_OPERATION);
                break;
            } else if (mFlags & kFlagStickyError) {
                PostReplyWithError(replyID, getStickyError());
                break;
            }

            mReplyID = replyID;
            mCodec->signalEndOfInputStream();
            break;
        }

        case kWhatGetBuffers:
        {
            sp<AReplyToken> replyID;
            CHECK(msg->senderAwaitsResponse(&replyID));
            if (!isExecuting() || (mFlags & kFlagIsAsync)) {
                PostReplyWithError(replyID, INVALID_OPERATION);
                break;
            } else if (mFlags & kFlagStickyError) {
                PostReplyWithError(replyID, getStickyError());
                break;
            }

            int32_t portIndex;
            CHECK(msg->findInt32("portIndex", &portIndex));

            Vector<sp<MediaCodecBuffer> > *dstBuffers;
            CHECK(msg->findPointer("buffers", (void **)&dstBuffers));

            dstBuffers->clear();
            // If we're using input surface (either non-persistent created by
            // createInputSurface(), or persistent set by setInputSurface()),
            // give the client an empty input buffers array.
            if (portIndex != kPortIndexInput || !mHaveInputSurface) {
                if (portIndex == kPortIndexInput) {
                    mBufferChannel->getInputBufferArray(dstBuffers);
                } else {
                    mBufferChannel->getOutputBufferArray(dstBuffers);
                }
            }

            (new AMessage)->postReply(replyID);
            break;
        }

        case kWhatFlush:
        {
            sp<AReplyToken> replyID;
            CHECK(msg->senderAwaitsResponse(&replyID));

            if (!isExecuting()) {
                PostReplyWithError(replyID, INVALID_OPERATION);
                break;
            } else if (mFlags & kFlagStickyError) {
                PostReplyWithError(replyID, getStickyError());
                break;
            }

            mReplyID = replyID;
            // TODO: skip flushing if already FLUSHED
            setState(FLUSHING);

            mCodec->signalFlush();
            returnBuffersToCodec();
            break;
        }

        case kWhatGetInputFormat:
        case kWhatGetOutputFormat:
        {
            sp<AMessage> format =
                (msg->what() == kWhatGetOutputFormat ? mOutputFormat : mInputFormat);

            sp<AReplyToken> replyID;
            CHECK(msg->senderAwaitsResponse(&replyID));

            if ((mState != CONFIGURED && mState != STARTING &&
                 mState != STARTED && mState != FLUSHING &&
                 mState != FLUSHED)
                    || format == NULL) {
                PostReplyWithError(replyID, INVALID_OPERATION);
                break;
            } else if (mFlags & kFlagStickyError) {
                PostReplyWithError(replyID, getStickyError());
                break;
            }

            sp<AMessage> response = new AMessage;
            response->setMessage("format", format);
            response->postReply(replyID);
            break;
        }

        case kWhatRequestIDRFrame:
        {
            mCodec->signalRequestIDRFrame();
            break;
        }

        case kWhatRequestActivityNotification:
        {
            CHECK(mActivityNotify == NULL);
            CHECK(msg->findMessage("notify", &mActivityNotify));

            postActivityNotificationIfPossible();
            break;
        }

        case kWhatGetName:
        {
            sp<AReplyToken> replyID;
            CHECK(msg->senderAwaitsResponse(&replyID));

            if (mComponentName.empty()) {
                PostReplyWithError(replyID, INVALID_OPERATION);
                break;
            }

            sp<AMessage> response = new AMessage;
            response->setString("name", mComponentName.c_str());
            response->postReply(replyID);
            break;
        }

        case kWhatGetCodecInfo:
        {
            sp<AReplyToken> replyID;
            CHECK(msg->senderAwaitsResponse(&replyID));

            sp<AMessage> response = new AMessage;
            response->setObject("codecInfo", mCodecInfo);
            response->postReply(replyID);
            break;
        }

        case kWhatSetParameters:
        {
            sp<AReplyToken> replyID;
            CHECK(msg->senderAwaitsResponse(&replyID));

            sp<AMessage> params;
            CHECK(msg->findMessage("params", &params));

            status_t err = onSetParameters(params);

            PostReplyWithError(replyID, err);
            break;
        }

        case kWhatDrmReleaseCrypto:
        {
            onReleaseCrypto(msg);
            break;
        }

        case kWhatCheckBatteryStats:
        {
            if (mBatteryChecker != nullptr) {
                mBatteryChecker->onCheckBatteryTimer(msg, [this] () {
                    mResourceManagerProxy->removeResource(
                            MediaResource::VideoBatteryResource());
                });
            }
            break;
        }

        default:
            TRESPASS();
    }
}

void MediaCodec::extractCSD(const sp<AMessage> &format) {
    mCSD.clear();

    size_t i = 0;
    for (;;) {
        sp<ABuffer> csd;
        if (!format->findBuffer(AStringPrintf("csd-%u", i).c_str(), &csd)) {
            break;
        }
        if (csd->size() == 0) {
            ALOGW("csd-%zu size is 0", i);
        }

        mCSD.push_back(csd);
        ++i;
    }

    ALOGV("Found %zu pieces of codec specific data.", mCSD.size());
}

status_t MediaCodec::queueCSDInputBuffer(size_t bufferIndex) {
    CHECK(!mCSD.empty());

    sp<ABuffer> csd = *mCSD.begin();
    mCSD.erase(mCSD.begin());
    std::shared_ptr<C2Buffer> c2Buffer;

    if ((mFlags & kFlagUseBlockModel) && mOwnerName.startsWith("codec2::")) {
        std::shared_ptr<C2LinearBlock> block =
            FetchLinearBlock(csd->size(), {std::string{mComponentName.c_str()}});
        C2WriteView view{block->map().get()};
        if (view.error() != C2_OK) {
            return -EINVAL;
        }
        if (csd->size() > view.capacity()) {
            return -EINVAL;
        }
        memcpy(view.base(), csd->data(), csd->size());
        c2Buffer = C2Buffer::CreateLinearBuffer(block->share(0, csd->size(), C2Fence{}));
    } else {
        const BufferInfo &info = mPortBuffers[kPortIndexInput][bufferIndex];
        const sp<MediaCodecBuffer> &codecInputData = info.mData;

        if (csd->size() > codecInputData->capacity()) {
            return -EINVAL;
        }
        if (codecInputData->data() == NULL) {
            ALOGV("Input buffer %zu is not properly allocated", bufferIndex);
            return -EINVAL;
        }

        memcpy(codecInputData->data(), csd->data(), csd->size());
    }

    AString errorDetailMsg;

    sp<AMessage> msg = new AMessage(kWhatQueueInputBuffer, this);
    msg->setSize("index", bufferIndex);
    msg->setSize("offset", 0);
    msg->setSize("size", csd->size());
    msg->setInt64("timeUs", 0LL);
    msg->setInt32("flags", BUFFER_FLAG_CODECCONFIG);
    msg->setPointer("errorDetailMsg", &errorDetailMsg);
    if (c2Buffer) {
        sp<WrapperObject<std::shared_ptr<C2Buffer>>> obj{
            new WrapperObject<std::shared_ptr<C2Buffer>>{c2Buffer}};
        msg->setObject("c2buffer", obj);
        msg->setMessage("tunings", new AMessage);
    }

    return onQueueInputBuffer(msg);
}

void MediaCodec::setState(State newState) {
    if (newState == INITIALIZED || newState == UNINITIALIZED) {
        delete mSoftRenderer;
        mSoftRenderer = NULL;

        if ( mCrypto != NULL ) {
            ALOGV("setState: ~mCrypto: %p (%d)",
                    mCrypto.get(), (mCrypto != NULL ? mCrypto->getStrongCount() : 0));
        }
        mCrypto.clear();
        mDescrambler.clear();
        handleSetSurface(NULL);

        mInputFormat.clear();
        mOutputFormat.clear();
        mFlags &= ~kFlagOutputFormatChanged;
        mFlags &= ~kFlagOutputBuffersChanged;
        mFlags &= ~kFlagStickyError;
        mFlags &= ~kFlagIsEncoder;
        mFlags &= ~kFlagIsAsync;
        mStickyError = OK;

        mActivityNotify.clear();
        mCallback.clear();
    }

    if (newState == UNINITIALIZED) {
        // return any straggling buffers, e.g. if we got here on an error
        returnBuffersToCodec();

        // The component is gone, mediaserver's probably back up already
        // but should definitely be back up should we try to instantiate
        // another component.. and the cycle continues.
        mFlags &= ~kFlagSawMediaServerDie;
    }

    mState = newState;

    if (mBatteryChecker != nullptr) {
        mBatteryChecker->setExecuting(isExecuting());
    }

    cancelPendingDequeueOperations();
}

void MediaCodec::returnBuffersToCodec(bool isReclaim) {
    returnBuffersToCodecOnPort(kPortIndexInput, isReclaim);
    returnBuffersToCodecOnPort(kPortIndexOutput, isReclaim);
}

void MediaCodec::returnBuffersToCodecOnPort(int32_t portIndex, bool isReclaim) {
    CHECK(portIndex == kPortIndexInput || portIndex == kPortIndexOutput);
    Mutex::Autolock al(mBufferLock);

    for (size_t i = 0; i < mPortBuffers[portIndex].size(); ++i) {
        BufferInfo *info = &mPortBuffers[portIndex][i];

        if (info->mData != nullptr) {
            sp<MediaCodecBuffer> buffer = info->mData;
            if (isReclaim && info->mOwnedByClient) {
                ALOGD("port %d buffer %zu still owned by client when codec is reclaimed",
                        portIndex, i);
            } else {
                info->mOwnedByClient = false;
                info->mData.clear();
            }
            mBufferChannel->discardBuffer(buffer);
        }
    }

    mAvailPortBuffers[portIndex].clear();
}

size_t MediaCodec::updateBuffers(
        int32_t portIndex, const sp<AMessage> &msg) {
    CHECK(portIndex == kPortIndexInput || portIndex == kPortIndexOutput);
    size_t index;
    CHECK(msg->findSize("index", &index));
    sp<RefBase> obj;
    CHECK(msg->findObject("buffer", &obj));
    sp<MediaCodecBuffer> buffer = static_cast<MediaCodecBuffer *>(obj.get());

    {
        Mutex::Autolock al(mBufferLock);
        if (mPortBuffers[portIndex].size() <= index) {
            mPortBuffers[portIndex].resize(align(index + 1, kNumBuffersAlign));
        }
        mPortBuffers[portIndex][index].mData = buffer;
    }
    mAvailPortBuffers[portIndex].push_back(index);

    return index;
}

status_t MediaCodec::onQueueInputBuffer(const sp<AMessage> &msg) {
    size_t index;
    size_t offset;
    size_t size;
    int64_t timeUs;
    uint32_t flags;
    CHECK(msg->findSize("index", &index));
    CHECK(msg->findInt64("timeUs", &timeUs));
    CHECK(msg->findInt32("flags", (int32_t *)&flags));
    std::shared_ptr<C2Buffer> c2Buffer;
    sp<hardware::HidlMemory> memory;
    sp<RefBase> obj;
    if (msg->findObject("c2buffer", &obj)) {
        CHECK(obj);
        c2Buffer = static_cast<WrapperObject<std::shared_ptr<C2Buffer>> *>(obj.get())->value;
    } else if (msg->findObject("memory", &obj)) {
        CHECK(obj);
        memory = static_cast<WrapperObject<sp<hardware::HidlMemory>> *>(obj.get())->value;
    } else {
        CHECK(msg->findSize("offset", &offset));
    }
    const CryptoPlugin::SubSample *subSamples;
    size_t numSubSamples;
    const uint8_t *key;
    const uint8_t *iv;
    CryptoPlugin::Mode mode = CryptoPlugin::kMode_Unencrypted;

    // We allow the simpler queueInputBuffer API to be used even in
    // secure mode, by fabricating a single unencrypted subSample.
    CryptoPlugin::SubSample ss;
    CryptoPlugin::Pattern pattern;

    if (msg->findSize("size", &size)) {
        if (hasCryptoOrDescrambler()) {
            ss.mNumBytesOfClearData = size;
            ss.mNumBytesOfEncryptedData = 0;

            subSamples = &ss;
            numSubSamples = 1;
            key = NULL;
            iv = NULL;
            pattern.mEncryptBlocks = 0;
            pattern.mSkipBlocks = 0;
        }
    } else if (!c2Buffer) {
        if (!hasCryptoOrDescrambler()) {
            ALOGE("[%s] queuing secure buffer without mCrypto or mDescrambler!",
                    mComponentName.c_str());
            return -EINVAL;
        }

        CHECK(msg->findPointer("subSamples", (void **)&subSamples));
        CHECK(msg->findSize("numSubSamples", &numSubSamples));
        CHECK(msg->findPointer("key", (void **)&key));
        CHECK(msg->findPointer("iv", (void **)&iv));
        CHECK(msg->findInt32("encryptBlocks", (int32_t *)&pattern.mEncryptBlocks));
        CHECK(msg->findInt32("skipBlocks", (int32_t *)&pattern.mSkipBlocks));

        int32_t tmp;
        CHECK(msg->findInt32("mode", &tmp));

        mode = (CryptoPlugin::Mode)tmp;

        size = 0;
        for (size_t i = 0; i < numSubSamples; ++i) {
            size += subSamples[i].mNumBytesOfClearData;
            size += subSamples[i].mNumBytesOfEncryptedData;
        }
    }

    if (index >= mPortBuffers[kPortIndexInput].size()) {
        return -ERANGE;
    }

    BufferInfo *info = &mPortBuffers[kPortIndexInput][index];
    sp<MediaCodecBuffer> buffer = info->mData;

    if (c2Buffer || memory) {
        sp<AMessage> tunings;
        CHECK(msg->findMessage("tunings", &tunings));
        onSetParameters(tunings);

        status_t err = OK;
        if (c2Buffer) {
            err = mBufferChannel->attachBuffer(c2Buffer, buffer);
        } else if (memory) {
            err = mBufferChannel->attachEncryptedBuffer(
                    memory, (mFlags & kFlagIsSecure), key, iv, mode, pattern,
                    offset, subSamples, numSubSamples, buffer);
        }
        offset = buffer->offset();
        size = buffer->size();
        if (err != OK) {
            return err;
        }
    }

    if (buffer == nullptr || !info->mOwnedByClient) {
        return -EACCES;
    }

<<<<<<< HEAD
    if (offset + size > info->mData->capacity()) {
        if ( ((int)size < 0) && !(flags & BUFFER_FLAG_EOS)) {
            size = 0;
            ALOGD("EOS, reset size to zero");
        } else {
            return -EINVAL;
        }
=======
    if (offset + size > buffer->capacity()) {
        return -EINVAL;
>>>>>>> 4c5826b1
    }

    buffer->setRange(offset, size);
    buffer->meta()->setInt64("timeUs", timeUs);
    if (flags & BUFFER_FLAG_EOS) {
        buffer->meta()->setInt32("eos", true);
    }

    if (flags & BUFFER_FLAG_CODECCONFIG) {
        buffer->meta()->setInt32("csd", true);
    }

    status_t err = OK;
    if (hasCryptoOrDescrambler()) {
        AString *errorDetailMsg;
        CHECK(msg->findPointer("errorDetailMsg", (void **)&errorDetailMsg));

        ALOGI("calling queueSec");
        err = mBufferChannel->queueSecureInputBuffer(
                buffer,
                (mFlags & kFlagIsSecure),
                key,
                iv,
                mode,
                pattern,
                subSamples,
                numSubSamples,
                errorDetailMsg);
    } else {
        err = mBufferChannel->queueInputBuffer(buffer);
    }

    if (err == OK) {
        // synchronization boundary for getBufferAndFormat
        Mutex::Autolock al(mBufferLock);
        info->mOwnedByClient = false;
        info->mData.clear();

        statsBufferSent(timeUs);
    }

    return err;
}

//static
size_t MediaCodec::CreateFramesRenderedMessage(
        const std::list<FrameRenderTracker::Info> &done, sp<AMessage> &msg) {
    size_t index = 0;

    for (std::list<FrameRenderTracker::Info>::const_iterator it = done.cbegin();
            it != done.cend(); ++it) {
        if (it->getRenderTimeNs() < 0) {
            continue; // dropped frame from tracking
        }
        msg->setInt64(AStringPrintf("%zu-media-time-us", index).c_str(), it->getMediaTimeUs());
        msg->setInt64(AStringPrintf("%zu-system-nano", index).c_str(), it->getRenderTimeNs());
        ++index;
    }
    return index;
}

status_t MediaCodec::onReleaseOutputBuffer(const sp<AMessage> &msg) {
    size_t index;
    CHECK(msg->findSize("index", &index));

    int32_t render;
    if (!msg->findInt32("render", &render)) {
        render = 0;
    }

    if (!isExecuting()) {
        return -EINVAL;
    }

    if (index >= mPortBuffers[kPortIndexOutput].size()) {
        return -ERANGE;
    }

    BufferInfo *info = &mPortBuffers[kPortIndexOutput][index];

    if (info->mData == nullptr || !info->mOwnedByClient) {
        return -EACCES;
    }

    // synchronization boundary for getBufferAndFormat
    sp<MediaCodecBuffer> buffer;
    {
        Mutex::Autolock al(mBufferLock);
        info->mOwnedByClient = false;
        buffer = info->mData;
        info->mData.clear();
    }

    if (render && buffer->size() != 0) {
        int64_t mediaTimeUs = -1;
        buffer->meta()->findInt64("timeUs", &mediaTimeUs);

        int64_t renderTimeNs = 0;
        if (!msg->findInt64("timestampNs", &renderTimeNs)) {
            // use media timestamp if client did not request a specific render timestamp
            ALOGV("using buffer PTS of %lld", (long long)mediaTimeUs);
            renderTimeNs = mediaTimeUs * 1000;
        }

        if (mSoftRenderer != NULL) {
            std::list<FrameRenderTracker::Info> doneFrames = mSoftRenderer->render(
                    buffer->data(), buffer->size(), mediaTimeUs, renderTimeNs,
                    mPortBuffers[kPortIndexOutput].size(), buffer->format());

            // if we are running, notify rendered frames
            if (!doneFrames.empty() && mState == STARTED && mOnFrameRenderedNotification != NULL) {
                sp<AMessage> notify = mOnFrameRenderedNotification->dup();
                sp<AMessage> data = new AMessage;
                if (CreateFramesRenderedMessage(doneFrames, data)) {
                    notify->setMessage("data", data);
                    notify->post();
                }
            }
        }
        mBufferChannel->renderOutputBuffer(buffer, renderTimeNs);
    } else {
        mBufferChannel->discardBuffer(buffer);
    }

    return OK;
}

ssize_t MediaCodec::dequeuePortBuffer(int32_t portIndex) {
    CHECK(portIndex == kPortIndexInput || portIndex == kPortIndexOutput);

    List<size_t> *availBuffers = &mAvailPortBuffers[portIndex];

    if (availBuffers->empty()) {
        return -EAGAIN;
    }

    size_t index = *availBuffers->begin();
    availBuffers->erase(availBuffers->begin());

    BufferInfo *info = &mPortBuffers[portIndex][index];
    CHECK(!info->mOwnedByClient);
    {
        Mutex::Autolock al(mBufferLock);
        info->mOwnedByClient = true;

        // set image-data
        if (info->mData->format() != NULL) {
            sp<ABuffer> imageData;
            if (info->mData->format()->findBuffer("image-data", &imageData)) {
                info->mData->meta()->setBuffer("image-data", imageData);
            }
            int32_t left, top, right, bottom;
            if (info->mData->format()->findRect("crop", &left, &top, &right, &bottom)) {
                info->mData->meta()->setRect("crop-rect", left, top, right, bottom);
            }
        }
    }

    return index;
}

status_t MediaCodec::connectToSurface(const sp<Surface> &surface) {
    status_t err = OK;
    if (surface != NULL) {
        uint64_t oldId, newId;
        if (mSurface != NULL
                && surface->getUniqueId(&newId) == NO_ERROR
                && mSurface->getUniqueId(&oldId) == NO_ERROR
                && newId == oldId) {
            ALOGI("[%s] connecting to the same surface. Nothing to do.", mComponentName.c_str());
            return ALREADY_EXISTS;
        }

        err = nativeWindowConnect(surface.get(), "connectToSurface");
        if (err == OK) {
            // Require a fresh set of buffers after each connect by using a unique generation
            // number. Rely on the fact that max supported process id by Linux is 2^22.
            // PID is never 0 so we don't have to worry that we use the default generation of 0.
            // TODO: come up with a unique scheme if other producers also set the generation number.
            static uint32_t mSurfaceGeneration = 0;
            uint32_t generation = (getpid() << 10) | (++mSurfaceGeneration & ((1 << 10) - 1));
            surface->setGenerationNumber(generation);
            ALOGI("[%s] setting surface generation to %u", mComponentName.c_str(), generation);

            // HACK: clear any free buffers. Remove when connect will automatically do this.
            // This is needed as the consumer may be holding onto stale frames that it can reattach
            // to this surface after disconnect/connect, and those free frames would inherit the new
            // generation number. Disconnecting after setting a unique generation prevents this.
            nativeWindowDisconnect(surface.get(), "connectToSurface(reconnect)");
            err = nativeWindowConnect(surface.get(), "connectToSurface(reconnect)");
        }

        if (err != OK) {
            ALOGE("nativeWindowConnect returned an error: %s (%d)", strerror(-err), err);
        } else {
            if (!mAllowFrameDroppingBySurface) {
                disableLegacyBufferDropPostQ(surface);
            }
        }
    }
    // do not return ALREADY_EXISTS unless surfaces are the same
    return err == ALREADY_EXISTS ? BAD_VALUE : err;
}

status_t MediaCodec::disconnectFromSurface() {
    status_t err = OK;
    if (mSurface != NULL) {
        // Resetting generation is not technically needed, but there is no need to keep it either
        mSurface->setGenerationNumber(0);
        err = nativeWindowDisconnect(mSurface.get(), "disconnectFromSurface");
        if (err != OK) {
            ALOGW("nativeWindowDisconnect returned an error: %s (%d)", strerror(-err), err);
        }
        // assume disconnected even on error
        mSurface.clear();
    }
    return err;
}

status_t MediaCodec::handleSetSurface(const sp<Surface> &surface) {
    status_t err = OK;
    if (mSurface != NULL) {
        (void)disconnectFromSurface();
    }
    if (surface != NULL) {
        err = connectToSurface(surface);
        if (err == OK) {
            mSurface = surface;
        }
    }
    return err;
}

void MediaCodec::onInputBufferAvailable() {
    int32_t index;
    while ((index = dequeuePortBuffer(kPortIndexInput)) >= 0) {
        sp<AMessage> msg = mCallback->dup();
        msg->setInt32("callbackID", CB_INPUT_AVAILABLE);
        msg->setInt32("index", index);
        msg->post();
    }
}

void MediaCodec::onOutputBufferAvailable() {
    int32_t index;
    while ((index = dequeuePortBuffer(kPortIndexOutput)) >= 0) {
        const sp<MediaCodecBuffer> &buffer =
            mPortBuffers[kPortIndexOutput][index].mData;
        sp<AMessage> msg = mCallback->dup();
        msg->setInt32("callbackID", CB_OUTPUT_AVAILABLE);
        msg->setInt32("index", index);
        msg->setSize("offset", buffer->offset());
        msg->setSize("size", buffer->size());

        int64_t timeUs;
        CHECK(buffer->meta()->findInt64("timeUs", &timeUs));

        msg->setInt64("timeUs", timeUs);

        statsBufferReceived(timeUs);

        int32_t flags;
        CHECK(buffer->meta()->findInt32("flags", &flags));

        msg->setInt32("flags", flags);

        msg->post();
    }
}

void MediaCodec::onError(status_t err, int32_t actionCode, const char *detail) {
    if (mCallback != NULL) {
        sp<AMessage> msg = mCallback->dup();
        msg->setInt32("callbackID", CB_ERROR);
        msg->setInt32("err", err);
        msg->setInt32("actionCode", actionCode);

        if (detail != NULL) {
            msg->setString("detail", detail);
        }

        msg->post();
    }
}

void MediaCodec::onOutputFormatChanged() {
    if (mCallback != NULL) {
        sp<AMessage> msg = mCallback->dup();
        msg->setInt32("callbackID", CB_OUTPUT_FORMAT_CHANGED);
        msg->setMessage("format", mOutputFormat);
        msg->post();
    }
}

void MediaCodec::postActivityNotificationIfPossible() {
    if (mActivityNotify == NULL) {
        return;
    }

    bool isErrorOrOutputChanged =
            (mFlags & (kFlagStickyError
                    | kFlagOutputBuffersChanged
                    | kFlagOutputFormatChanged));

    if (isErrorOrOutputChanged
            || !mAvailPortBuffers[kPortIndexInput].empty()
            || !mAvailPortBuffers[kPortIndexOutput].empty()) {
        mActivityNotify->setInt32("input-buffers",
                mAvailPortBuffers[kPortIndexInput].size());

        if (isErrorOrOutputChanged) {
            // we want consumer to dequeue as many times as it can
            mActivityNotify->setInt32("output-buffers", INT32_MAX);
        } else {
            mActivityNotify->setInt32("output-buffers",
                    mAvailPortBuffers[kPortIndexOutput].size());
        }
        mActivityNotify->post();
        mActivityNotify.clear();
    }
}

status_t MediaCodec::setParameters(const sp<AMessage> &params) {
    sp<AMessage> msg = new AMessage(kWhatSetParameters, this);
    msg->setMessage("params", params);

    sp<AMessage> response;
    return PostAndAwaitResponse(msg, &response);
}

status_t MediaCodec::onSetParameters(const sp<AMessage> &params) {
    updateLowLatency(params);
    mCodec->signalSetParameters(params);

    return OK;
}

status_t MediaCodec::amendOutputFormatWithCodecSpecificData(
        const sp<MediaCodecBuffer> &buffer) {
    AString mime;
    CHECK(mOutputFormat->findString("mime", &mime));

    int32_t nalLengthBistream = 0;
    mOutputFormat->findInt32("feature-nal-length-bitstream", &nalLengthBistream);

    if (!strcasecmp(mime.c_str(), MEDIA_MIMETYPE_VIDEO_AVC)) {
        // Codec specific data should be SPS and PPS in a single buffer,
        // each prefixed by a startcode (0x00 0x00 0x00 0x01).
        // We separate the two and put them into the output format
        // under the keys "csd-0" and "csd-1".

        unsigned csdIndex = 0;

        const uint8_t *data = buffer->data();
        size_t size = buffer->size();

        if (!memcmp(data, "\x00\x00\x00\x01", 4)) {
            nalLengthBistream = 0;
        }
        if (!nalLengthBistream) {
            const uint8_t *nalStart;
            size_t nalSize;
            while (getNextNALUnit(&data, &size, &nalStart, &nalSize, true) == OK) {
                sp<ABuffer> csd = new ABuffer(nalSize + 4);
                memcpy(csd->data(), "\x00\x00\x00\x01", 4);
                memcpy(csd->data() + 4, nalStart, nalSize);

                mOutputFormat->setBuffer(
                        AStringPrintf("csd-%u", csdIndex).c_str(), csd);

                ++csdIndex;
            }
        } else {
            int32_t bytesLeft = size;
            const uint8_t *tmp = data;
            while (bytesLeft > 4) {
                int32_t nalSize = 0;
                std::copy(tmp, tmp+4, reinterpret_cast<uint8_t *>(&nalSize));
                nalSize = ntohl(nalSize);
                sp<ABuffer> csd = new ABuffer(nalSize + 4);
                memcpy(csd->data(), tmp, nalSize + 4);

                mOutputFormat->setBuffer(
                        AStringPrintf("csd-%u", csdIndex).c_str(), csd);

                tmp += nalSize + 4;
                bytesLeft -= (nalSize + 4);
                ++csdIndex;
            }
        }

        if (csdIndex != 2) {
            return ERROR_MALFORMED;
        }
    } else {
        // For everything else we just stash the codec specific data into
        // the output format as a single piece of csd under "csd-0".
        sp<ABuffer> csd = new ABuffer(buffer->size());
        memcpy(csd->data(), buffer->data(), buffer->size());
        csd->setRange(0, buffer->size());
        mOutputFormat->setBuffer("csd-0", csd);
    }

    return OK;
}

std::string MediaCodec::stateString(State state) {
    const char *rval = NULL;
    char rawbuffer[16]; // room for "%d"

    switch (state) {
        case UNINITIALIZED: rval = "UNINITIALIZED"; break;
        case INITIALIZING: rval = "INITIALIZING"; break;
        case INITIALIZED: rval = "INITIALIZED"; break;
        case CONFIGURING: rval = "CONFIGURING"; break;
        case CONFIGURED: rval = "CONFIGURED"; break;
        case STARTING: rval = "STARTING"; break;
        case STARTED: rval = "STARTED"; break;
        case FLUSHING: rval = "FLUSHING"; break;
        case FLUSHED: rval = "FLUSHED"; break;
        case STOPPING: rval = "STOPPING"; break;
        case RELEASING: rval = "RELEASING"; break;
        default:
            snprintf(rawbuffer, sizeof(rawbuffer), "%d", state);
            rval = rawbuffer;
            break;
    }
    return rval;
}

// static
status_t MediaCodec::CanFetchLinearBlock(
        const std::vector<std::string> &names, bool *isCompatible) {
    *isCompatible = false;
    if (names.size() == 0) {
        *isCompatible = true;
        return OK;
    }
    const CodecListCache &cache = GetCodecListCache();
    for (const std::string &name : names) {
        auto it = cache.mCodecInfoMap.find(name);
        if (it == cache.mCodecInfoMap.end()) {
            return NAME_NOT_FOUND;
        }
        const char *owner = it->second->getOwnerName();
        if (owner == nullptr || strncmp(owner, "default", 8) == 0) {
            *isCompatible = false;
            return OK;
        } else if (strncmp(owner, "codec2::", 8) != 0) {
            return NAME_NOT_FOUND;
        }
    }
    return CCodec::CanFetchLinearBlock(names, kDefaultReadWriteUsage, isCompatible);
}

// static
std::shared_ptr<C2LinearBlock> MediaCodec::FetchLinearBlock(
        size_t capacity, const std::vector<std::string> &names) {
    return CCodec::FetchLinearBlock(capacity, kDefaultReadWriteUsage, names);
}

// static
status_t MediaCodec::CanFetchGraphicBlock(
        const std::vector<std::string> &names, bool *isCompatible) {
    *isCompatible = false;
    if (names.size() == 0) {
        *isCompatible = true;
        return OK;
    }
    const CodecListCache &cache = GetCodecListCache();
    for (const std::string &name : names) {
        auto it = cache.mCodecInfoMap.find(name);
        if (it == cache.mCodecInfoMap.end()) {
            return NAME_NOT_FOUND;
        }
        const char *owner = it->second->getOwnerName();
        if (owner == nullptr || strncmp(owner, "default", 8) == 0) {
            *isCompatible = false;
            return OK;
        } else if (strncmp(owner, "codec2.", 7) != 0) {
            return NAME_NOT_FOUND;
        }
    }
    return CCodec::CanFetchGraphicBlock(names, isCompatible);
}

// static
std::shared_ptr<C2GraphicBlock> MediaCodec::FetchGraphicBlock(
        int32_t width,
        int32_t height,
        int32_t format,
        uint64_t usage,
        const std::vector<std::string> &names) {
    return CCodec::FetchGraphicBlock(width, height, format, usage, names);
}

}  // namespace android<|MERGE_RESOLUTION|>--- conflicted
+++ resolved
@@ -1001,9 +1001,6 @@
     }
 }
 
-<<<<<<< HEAD
-status_t MediaCodec::init(const AString &name, bool nameIsType) {
-=======
 struct CodecListCache {
     CodecListCache()
         : mCodecInfoMap{[] {
@@ -1026,8 +1023,7 @@
     return sCache;
 }
 
-status_t MediaCodec::init(const AString &name) {
->>>>>>> 4c5826b1
+status_t MediaCodec::init(const AString &name, bool nameIsType) {
     mResourceManagerProxy->init();
 
     // save init parameters for reset
@@ -3624,18 +3620,13 @@
         return -EACCES;
     }
 
-<<<<<<< HEAD
-    if (offset + size > info->mData->capacity()) {
+    if (offset + size > buffer->capacity()) {
         if ( ((int)size < 0) && !(flags & BUFFER_FLAG_EOS)) {
             size = 0;
             ALOGD("EOS, reset size to zero");
         } else {
             return -EINVAL;
         }
-=======
-    if (offset + size > buffer->capacity()) {
-        return -EINVAL;
->>>>>>> 4c5826b1
     }
 
     buffer->setRange(offset, size);
