--- conflicted
+++ resolved
@@ -1,16 +1,7 @@
-<<<<<<< HEAD
 cc_defaults {
     name: "libstagefright_omx_defaults",
-=======
-cc_library_shared {
-    name: "libstagefright_omx",
-    vendor_available: true,
-    vndk: {
-        enabled: true,
-    },
     double_loadable: true,
 
->>>>>>> 4c5826b1
     srcs: [
         "OMXMaster.cpp",
         "OMXNodeInstance.cpp",
