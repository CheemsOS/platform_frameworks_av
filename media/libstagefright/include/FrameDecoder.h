/*
 * Copyright (C) 2017 The Android Open Source Project
 *
 * Licensed under the Apache License, Version 2.0 (the "License");
 * you may not use this file except in compliance with the License.
 * You may obtain a copy of the License at
 *
 *      http://www.apache.org/licenses/LICENSE-2.0
 *
 * Unless required by applicable law or agreed to in writing, software
 * distributed under the License is distributed on an "AS IS" BASIS,
 * WITHOUT WARRANTIES OR CONDITIONS OF ANY KIND, either express or implied.
 * See the License for the specific language governing permissions and
 * limitations under the License.
 */

#ifndef FRAME_DECODER_H_
#define FRAME_DECODER_H_

#include <memory>
#include <vector>

#include <media/stagefright/foundation/AString.h>
#include <media/stagefright/foundation/ABase.h>
#include <media/MediaSource.h>
#include <media/openmax/OMX_Video.h>
#include <system/graphics-base.h>

namespace android {

struct AMessage;
class MediaCodecBuffer;
class IMediaSource;
class VideoFrame;
struct MediaCodec;

struct FrameDecoder {
    FrameDecoder(
            const AString &componentName,
            const sp<MetaData> &trackMeta,
<<<<<<< HEAD
            const sp<IMediaSource> &source) :
                mIDRSent(false),
                mComponentName(componentName),
                mTrackMeta(trackMeta),
                mSource(source),
                mDstFormat(OMX_COLOR_Format16bitRGB565),
                mDstBpp(2) {}
=======
            const sp<IMediaSource> &source);
>>>>>>> 0a73c3fa

    status_t init(
            int64_t frameTimeUs, size_t numFrames, int option, int colorFormat);

    sp<IMemory> extractFrame();

    status_t extractFrames(std::vector<sp<IMemory> >* frames);

    static sp<IMemory> getMetadataOnly(
            const sp<MetaData> &trackMeta, int colorFormat, bool thumbnail = false);

protected:
    virtual ~FrameDecoder();

    virtual sp<AMessage> onGetFormatAndSeekOptions(
            int64_t frameTimeUs,
            size_t numFrames,
            int seekMode,
            MediaSource::ReadOptions *options) = 0;

    virtual status_t onInputReceived(
            const sp<MediaCodecBuffer> &codecBuffer,
            MetaDataBase &sampleMeta,
            bool firstSample,
            uint32_t *flags) = 0;

    virtual status_t onOutputReceived(
            const sp<MediaCodecBuffer> &videoFrameBuffer,
            const sp<AMessage> &outputFormat,
            int64_t timeUs,
            bool *done) = 0;

    sp<MetaData> trackMeta()     const      { return mTrackMeta; }
    OMX_COLOR_FORMATTYPE dstFormat() const  { return mDstFormat; }
    int32_t dstBpp()             const      { return mDstBpp; }

    void addFrame(const sp<IMemory> &frame) {
        mFrames.push_back(frame);
    }
    bool mIDRSent;

private:
    AString mComponentName;
    sp<MetaData> mTrackMeta;
    sp<IMediaSource> mSource;
    OMX_COLOR_FORMATTYPE mDstFormat;
    int32_t mDstBpp;
    std::vector<sp<IMemory> > mFrames;
    MediaSource::ReadOptions mReadOptions;
    sp<MediaCodec> mDecoder;
    sp<AMessage> mOutputFormat;
    bool mHaveMoreInputs;
    bool mFirstSample;

    status_t extractInternal();

    DISALLOW_EVIL_CONSTRUCTORS(FrameDecoder);
};

struct VideoFrameDecoder : public FrameDecoder {
    VideoFrameDecoder(
            const AString &componentName,
            const sp<MetaData> &trackMeta,
            const sp<IMediaSource> &source);

protected:
    virtual sp<AMessage> onGetFormatAndSeekOptions(
            int64_t frameTimeUs,
            size_t numFrames,
            int seekMode,
            MediaSource::ReadOptions *options) override;

    virtual status_t onInputReceived(
            const sp<MediaCodecBuffer> &codecBuffer,
            MetaDataBase &sampleMeta,
            bool firstSample,
            uint32_t *flags) override;

    virtual status_t onOutputReceived(
            const sp<MediaCodecBuffer> &videoFrameBuffer,
            const sp<AMessage> &outputFormat,
            int64_t timeUs,
            bool *done) override;

private:
    bool mIsAvcOrHevc;
    MediaSource::ReadOptions::SeekMode mSeekMode;
    int64_t mTargetTimeUs;
    size_t mNumFrames;
    size_t mNumFramesDecoded;
};

struct ImageDecoder : public FrameDecoder {
    ImageDecoder(
            const AString &componentName,
            const sp<MetaData> &trackMeta,
            const sp<IMediaSource> &source);

protected:
    virtual sp<AMessage> onGetFormatAndSeekOptions(
            int64_t frameTimeUs,
            size_t numFrames,
            int seekMode,
            MediaSource::ReadOptions *options) override;

    virtual status_t onInputReceived(
            const sp<MediaCodecBuffer> &codecBuffer __unused,
            MetaDataBase &sampleMeta __unused,
            bool firstSample __unused,
            uint32_t *flags __unused) override { return OK; }

    virtual status_t onOutputReceived(
            const sp<MediaCodecBuffer> &videoFrameBuffer,
            const sp<AMessage> &outputFormat,
            int64_t timeUs,
            bool *done) override;

private:
    VideoFrame *mFrame;
    int32_t mWidth;
    int32_t mHeight;
    int32_t mGridRows;
    int32_t mGridCols;
    int32_t mTilesDecoded;
};

}  // namespace android

#endif  // FRAME_DECODER_H_<|MERGE_RESOLUTION|>--- conflicted
+++ resolved
@@ -38,17 +38,7 @@
     FrameDecoder(
             const AString &componentName,
             const sp<MetaData> &trackMeta,
-<<<<<<< HEAD
-            const sp<IMediaSource> &source) :
-                mIDRSent(false),
-                mComponentName(componentName),
-                mTrackMeta(trackMeta),
-                mSource(source),
-                mDstFormat(OMX_COLOR_Format16bitRGB565),
-                mDstBpp(2) {}
-=======
             const sp<IMediaSource> &source);
->>>>>>> 0a73c3fa
 
     status_t init(
             int64_t frameTimeUs, size_t numFrames, int option, int colorFormat);
