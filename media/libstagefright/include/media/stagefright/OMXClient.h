/*
 * Copyright (C) 2009 The Android Open Source Project
 *
 * Licensed under the Apache License, Version 2.0 (the "License");
 * you may not use this file except in compliance with the License.
 * You may obtain a copy of the License at
 *
 *      http://www.apache.org/licenses/LICENSE-2.0
 *
 * Unless required by applicable law or agreed to in writing, software
 * distributed under the License is distributed on an "AS IS" BASIS,
 * WITHOUT WARRANTIES OR CONDITIONS OF ANY KIND, either express or implied.
 * See the License for the specific language governing permissions and
 * limitations under the License.
 */

#ifndef OMX_CLIENT_H_

#define OMX_CLIENT_H_

#include <media/IOMX.h>

namespace android {

class OMXClient {
public:
    OMXClient();

    status_t connect();
<<<<<<< HEAD
    status_t connect(bool* trebleFlag);
    status_t connect(const char* name, bool* trebleFlag = nullptr);

    status_t connectLegacy();
    status_t connectTreble(const char* name = "default");
=======
    status_t connect(const char* name);
>>>>>>> bc928726
    void disconnect();

    sp<IOMX> interface() {
        return mOMX;
    }

private:
    sp<IOMX> mOMX;

    OMXClient(const OMXClient &) = delete;
    OMXClient &operator=(const OMXClient &) = delete;
};

}  // namespace android

#endif  // OMX_CLIENT_H_<|MERGE_RESOLUTION|>--- conflicted
+++ resolved
@@ -18,29 +18,19 @@
 
 #define OMX_CLIENT_H_
 
-#include <media/IOMX.h>
+namespace android {
 
-namespace android {
+class IOMX;
 
 class OMXClient {
 public:
     OMXClient();
 
     status_t connect();
-<<<<<<< HEAD
-    status_t connect(bool* trebleFlag);
-    status_t connect(const char* name, bool* trebleFlag = nullptr);
-
-    status_t connectLegacy();
-    status_t connectTreble(const char* name = "default");
-=======
     status_t connect(const char* name);
->>>>>>> bc928726
     void disconnect();
 
-    sp<IOMX> interface() {
-        return mOMX;
-    }
+    sp<IOMX> interface();
 
 private:
     sp<IOMX> mOMX;
