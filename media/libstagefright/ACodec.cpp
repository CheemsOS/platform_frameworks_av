/*
 * Copyright (C) 2010 The Android Open Source Project
 *
 * Licensed under the Apache License, Version 2.0 (the "License");
 * you may not use this file except in compliance with the License.
 * You may obtain a copy of the License at
 *
 *      http://www.apache.org/licenses/LICENSE-2.0
 *
 * Unless required by applicable law or agreed to in writing, software
 * distributed under the License is distributed on an "AS IS" BASIS,
 * WITHOUT WARRANTIES OR CONDITIONS OF ANY KIND, either express or implied.
 * See the License for the specific language governing permissions and
 * limitations under the License.
 */

//#define LOG_NDEBUG 0
#define LOG_TAG "ACodec"

#ifdef __LP64__
#define OMX_ANDROID_COMPILE_AS_32BIT_ON_64BIT_PLATFORMS
#endif

#include <inttypes.h>
#include <utils/Trace.h>

#include <android/hardware/media/omx/1.0/IGraphicBufferSource.h>

#include <gui/Surface.h>

#include <media/stagefright/ACodec.h>

#include <media/stagefright/foundation/avc_utils.h>
#include <media/stagefright/foundation/hexdump.h>
#include <media/stagefright/foundation/ABuffer.h>
#include <media/stagefright/foundation/ADebug.h>
#include <media/stagefright/foundation/AMessage.h>
#include <media/stagefright/foundation/AUtils.h>

#include <media/stagefright/BufferProducerWrapper.h>
#include <media/stagefright/MediaCodec.h>
#include <media/stagefright/MediaCodecConstants.h>
#include <media/stagefright/MediaDefs.h>
#include <media/stagefright/OMXClient.h>
#include <media/stagefright/PersistentSurface.h>
#include <media/stagefright/SurfaceUtils.h>
#include <media/hardware/HardwareAPI.h>
#include <media/MediaBufferHolder.h>
#include <media/OMXBuffer.h>
#include <media/omx/1.0/Conversion.h>
#include <media/omx/1.0/WOmxNode.h>

#include <hidlmemory/mapping.h>

#include <media/openmax/OMX_AudioExt.h>
#include <media/openmax/OMX_VideoExt.h>
#include <media/openmax/OMX_Component.h>
#include <media/openmax/OMX_IndexExt.h>
#include <media/openmax/OMX_AsString.h>

#include "include/ACodecBufferChannel.h"
#include "include/DataConverter.h"
#include "include/SecureBuffer.h"
#include "include/SharedMemoryBuffer.h"
#include <media/stagefright/omx/OMXUtils.h>

#include <stagefright/AVExtensions.h>

#define QTI_FLAC_DECODER
namespace android {

typedef hardware::media::omx::V1_0::IGraphicBufferSource HGraphicBufferSource;

using hardware::media::omx::V1_0::Status;

enum {
    kMaxIndicesToCheck = 32, // used when enumerating supported formats and profiles
};

// OMX errors are directly mapped into status_t range if
// there is no corresponding MediaError status code.
// Use the statusFromOMXError(int32_t omxError) function.
//
// Currently this is a direct map.
// See frameworks/native/include/media/openmax/OMX_Core.h
//
// Vendor OMX errors     from 0x90000000 - 0x9000FFFF
// Extension OMX errors  from 0x8F000000 - 0x90000000
// Standard OMX errors   from 0x80001000 - 0x80001024 (0x80001024 current)
//

// returns true if err is a recognized OMX error code.
// as OMX error is OMX_S32, this is an int32_t type
static inline bool isOMXError(int32_t err) {
    return (ERROR_CODEC_MIN <= err && err <= ERROR_CODEC_MAX);
}

// converts an OMX error to a status_t
static inline status_t statusFromOMXError(int32_t omxError) {
    switch (omxError) {
    case OMX_ErrorInvalidComponentName:
    case OMX_ErrorComponentNotFound:
        return NAME_NOT_FOUND; // can trigger illegal argument error for provided names.
    default:
        return isOMXError(omxError) ? omxError : 0; // no translation required
    }
}

static inline status_t statusFromBinderStatus(hardware::Return<Status> &&status) {
    if (status.isOk()) {
        return static_cast<status_t>(status.withDefault(Status::UNKNOWN_ERROR));
    } else if (status.isDeadObject()) {
        return DEAD_OBJECT;
    }
    // Other exception
    return UNKNOWN_ERROR;
}

// checks and converts status_t to a non-side-effect status_t
static inline status_t makeNoSideEffectStatus(status_t err) {
    switch (err) {
    // the following errors have side effects and may come
    // from other code modules. Remap for safety reasons.
    case INVALID_OPERATION:
    case DEAD_OBJECT:
        return UNKNOWN_ERROR;
    default:
        return err;
    }
}

static OMX_VIDEO_CONTROLRATETYPE getVideoBitrateMode(const sp<AMessage> &msg) {
    int32_t tmp;
    if (msg->findInt32("bitrate-mode", &tmp)) {
        // explicitly translate from MediaCodecInfo.EncoderCapabilities.
        // BITRATE_MODE_* into OMX bitrate mode.
        switch (tmp) {
            //BITRATE_MODE_CQ
            case 0: return OMX_Video_ControlRateConstantQuality;
            //BITRATE_MODE_VBR
            case 1: return OMX_Video_ControlRateVariable;
            //BITRATE_MODE_CBR
            case 2: return OMX_Video_ControlRateConstant;
            default: break;
        }
    }
    return OMX_Video_ControlRateVariable;
}

static bool findVideoBitrateControlInfo(const sp<AMessage> &msg,
        OMX_VIDEO_CONTROLRATETYPE *mode, int32_t *bitrate, int32_t *quality) {
    *mode = getVideoBitrateMode(msg);
    bool isCQ = (*mode == OMX_Video_ControlRateConstantQuality);
    return (!isCQ && msg->findInt32("bitrate", bitrate))
         || (isCQ && msg->findInt32("quality", quality));
}

struct MessageList : public RefBase {
    MessageList() {
    }
    virtual ~MessageList() {
    }
    std::list<sp<AMessage> > &getList() { return mList; }
private:
    std::list<sp<AMessage> > mList;

    DISALLOW_EVIL_CONSTRUCTORS(MessageList);
};

static sp<DataConverter> getCopyConverter() {
    static pthread_once_t once = PTHREAD_ONCE_INIT; // const-inited
    static sp<DataConverter> sCopyConverter;        // zero-inited
    pthread_once(&once, [](){ sCopyConverter = new DataConverter(); });
    return sCopyConverter;
}

struct CodecObserver : public BnOMXObserver {
    explicit CodecObserver(const sp<AMessage> &msg) : mNotify(msg) {}

    // from IOMXObserver
    virtual void onMessages(const std::list<omx_message> &messages) {
        if (messages.empty()) {
            return;
        }

        sp<AMessage> notify = mNotify->dup();
        sp<MessageList> msgList = new MessageList();
        for (std::list<omx_message>::const_iterator it = messages.cbegin();
              it != messages.cend(); ++it) {
            const omx_message &omx_msg = *it;

            sp<AMessage> msg = new AMessage;
            msg->setInt32("type", omx_msg.type);
            switch (omx_msg.type) {
                case omx_message::EVENT:
                {
                    msg->setInt32("event", omx_msg.u.event_data.event);
                    msg->setInt32("data1", omx_msg.u.event_data.data1);
                    msg->setInt32("data2", omx_msg.u.event_data.data2);
                    break;
                }

                case omx_message::EMPTY_BUFFER_DONE:
                {
                    msg->setInt32("buffer", omx_msg.u.buffer_data.buffer);
                    msg->setInt32("fence_fd", omx_msg.fenceFd);
                    break;
                }

                case omx_message::FILL_BUFFER_DONE:
                {
                    msg->setInt32(
                            "buffer", omx_msg.u.extended_buffer_data.buffer);
                    msg->setInt32(
                            "range_offset",
                            omx_msg.u.extended_buffer_data.range_offset);
                    msg->setInt32(
                            "range_length",
                            omx_msg.u.extended_buffer_data.range_length);
                    msg->setInt32(
                            "flags",
                            omx_msg.u.extended_buffer_data.flags);
                    msg->setInt64(
                            "timestamp",
                            omx_msg.u.extended_buffer_data.timestamp);
                    msg->setInt32(
                            "fence_fd", omx_msg.fenceFd);
                    break;
                }

                case omx_message::FRAME_RENDERED:
                {
                    msg->setInt64(
                            "media_time_us", omx_msg.u.render_data.timestamp);
                    msg->setInt64(
                            "system_nano", omx_msg.u.render_data.nanoTime);
                    break;
                }

                default:
                    ALOGE("Unrecognized message type: %d", omx_msg.type);
                    break;
            }
            msgList->getList().push_back(msg);
        }
        notify->setObject("messages", msgList);
        notify->post();
    }

protected:
    virtual ~CodecObserver() {}

private:
    const sp<AMessage> mNotify;

    DISALLOW_EVIL_CONSTRUCTORS(CodecObserver);
};

////////////////////////////////////////////////////////////////////////////////

struct ACodec::BaseState : public AState {
    explicit BaseState(ACodec *codec, const sp<AState> &parentState = NULL);

protected:
    enum PortMode {
        KEEP_BUFFERS,
        RESUBMIT_BUFFERS,
        FREE_BUFFERS,
    };

    ACodec *mCodec;

    virtual PortMode getPortMode(OMX_U32 portIndex);

    virtual void stateExited();
    virtual bool onMessageReceived(const sp<AMessage> &msg);

    virtual bool onOMXEvent(OMX_EVENTTYPE event, OMX_U32 data1, OMX_U32 data2);

    virtual void onOutputBufferDrained(const sp<AMessage> &msg);
    virtual void onInputBufferFilled(const sp<AMessage> &msg);

    void postFillThisBuffer(BufferInfo *info);

private:
    // Handles an OMX message. Returns true iff message was handled.
    bool onOMXMessage(const sp<AMessage> &msg);

    // Handles a list of messages. Returns true iff messages were handled.
    bool onOMXMessageList(const sp<AMessage> &msg);

    // returns true iff this message is for this component and the component is alive
    bool checkOMXMessage(const sp<AMessage> &msg);

    bool onOMXEmptyBufferDone(IOMX::buffer_id bufferID, int fenceFd);

    bool onOMXFillBufferDone(
            IOMX::buffer_id bufferID,
            size_t rangeOffset, size_t rangeLength,
            OMX_U32 flags,
            int64_t timeUs,
            int fenceFd);

    virtual bool onOMXFrameRendered(int64_t mediaTimeUs, nsecs_t systemNano);

    void getMoreInputDataIfPossible();

    DISALLOW_EVIL_CONSTRUCTORS(BaseState);
};

////////////////////////////////////////////////////////////////////////////////

struct ACodec::DeathNotifier :
        public IBinder::DeathRecipient,
        public ::android::hardware::hidl_death_recipient {
    explicit DeathNotifier(const sp<AMessage> &notify)
        : mNotify(notify) {
    }

    virtual void binderDied(const wp<IBinder> &) {
        mNotify->post();
    }

    virtual void serviceDied(
            uint64_t /* cookie */,
            const wp<::android::hidl::base::V1_0::IBase>& /* who */) {
        mNotify->post();
    }

protected:
    virtual ~DeathNotifier() {}

private:
    sp<AMessage> mNotify;

    DISALLOW_EVIL_CONSTRUCTORS(DeathNotifier);
};

struct ACodec::UninitializedState : public ACodec::BaseState {
    explicit UninitializedState(ACodec *codec);

protected:
    virtual bool onMessageReceived(const sp<AMessage> &msg);
    virtual void stateEntered();

private:
    void onSetup(const sp<AMessage> &msg);
    bool onAllocateComponent(const sp<AMessage> &msg);

    sp<DeathNotifier> mDeathNotifier;

    DISALLOW_EVIL_CONSTRUCTORS(UninitializedState);
};

////////////////////////////////////////////////////////////////////////////////

struct ACodec::LoadedState : public ACodec::BaseState {
    explicit LoadedState(ACodec *codec);

protected:
    virtual bool onMessageReceived(const sp<AMessage> &msg);
    virtual void stateEntered();

private:
    friend struct ACodec::UninitializedState;

    bool onConfigureComponent(const sp<AMessage> &msg);
    void onCreateInputSurface(const sp<AMessage> &msg);
    void onSetInputSurface(const sp<AMessage> &msg);
    void onStart();
    void onShutdown(bool keepComponentAllocated);

    status_t setupInputSurface();

    DISALLOW_EVIL_CONSTRUCTORS(LoadedState);
};

////////////////////////////////////////////////////////////////////////////////

struct ACodec::LoadedToIdleState : public ACodec::BaseState {
    explicit LoadedToIdleState(ACodec *codec);

protected:
    virtual bool onMessageReceived(const sp<AMessage> &msg);
    virtual bool onOMXEvent(OMX_EVENTTYPE event, OMX_U32 data1, OMX_U32 data2);
    virtual void stateEntered();

private:
    status_t allocateBuffers();

    DISALLOW_EVIL_CONSTRUCTORS(LoadedToIdleState);
};

////////////////////////////////////////////////////////////////////////////////

struct ACodec::IdleToExecutingState : public ACodec::BaseState {
    explicit IdleToExecutingState(ACodec *codec);

protected:
    virtual bool onMessageReceived(const sp<AMessage> &msg);
    virtual bool onOMXEvent(OMX_EVENTTYPE event, OMX_U32 data1, OMX_U32 data2);
    virtual void stateEntered();

private:
    DISALLOW_EVIL_CONSTRUCTORS(IdleToExecutingState);
};

////////////////////////////////////////////////////////////////////////////////

struct ACodec::ExecutingState : public ACodec::BaseState {
    explicit ExecutingState(ACodec *codec);

    void submitRegularOutputBuffers();
    void submitOutputMetaBuffers();
    void submitOutputBuffers();

    // Submit output buffers to the decoder, submit input buffers to client
    // to fill with data.
    void resume();

    // Returns true iff input and output buffers are in play.
    bool active() const { return mActive; }

protected:
    virtual PortMode getPortMode(OMX_U32 portIndex);
    virtual bool onMessageReceived(const sp<AMessage> &msg);
    virtual void stateEntered();

    virtual bool onOMXEvent(OMX_EVENTTYPE event, OMX_U32 data1, OMX_U32 data2);
    virtual bool onOMXFrameRendered(int64_t mediaTimeUs, nsecs_t systemNano);

private:
    bool mActive;

    DISALLOW_EVIL_CONSTRUCTORS(ExecutingState);
};

////////////////////////////////////////////////////////////////////////////////

struct ACodec::OutputPortSettingsChangedState : public ACodec::BaseState {
    explicit OutputPortSettingsChangedState(ACodec *codec);

protected:
    virtual PortMode getPortMode(OMX_U32 portIndex);
    virtual bool onMessageReceived(const sp<AMessage> &msg);
    virtual void stateEntered();

    virtual bool onOMXEvent(OMX_EVENTTYPE event, OMX_U32 data1, OMX_U32 data2);
    virtual bool onOMXFrameRendered(int64_t mediaTimeUs, nsecs_t systemNano);

private:
    DISALLOW_EVIL_CONSTRUCTORS(OutputPortSettingsChangedState);
};

////////////////////////////////////////////////////////////////////////////////

struct ACodec::ExecutingToIdleState : public ACodec::BaseState {
    explicit ExecutingToIdleState(ACodec *codec);

protected:
    virtual bool onMessageReceived(const sp<AMessage> &msg);
    virtual void stateEntered();

    virtual bool onOMXEvent(OMX_EVENTTYPE event, OMX_U32 data1, OMX_U32 data2);

    virtual void onOutputBufferDrained(const sp<AMessage> &msg);
    virtual void onInputBufferFilled(const sp<AMessage> &msg);

private:
    void changeStateIfWeOwnAllBuffers();

    bool mComponentNowIdle;

    DISALLOW_EVIL_CONSTRUCTORS(ExecutingToIdleState);
};

////////////////////////////////////////////////////////////////////////////////

struct ACodec::IdleToLoadedState : public ACodec::BaseState {
    explicit IdleToLoadedState(ACodec *codec);

protected:
    virtual bool onMessageReceived(const sp<AMessage> &msg);
    virtual void stateEntered();

    virtual bool onOMXEvent(OMX_EVENTTYPE event, OMX_U32 data1, OMX_U32 data2);

private:
    DISALLOW_EVIL_CONSTRUCTORS(IdleToLoadedState);
};

////////////////////////////////////////////////////////////////////////////////

struct ACodec::FlushingState : public ACodec::BaseState {
    explicit FlushingState(ACodec *codec);

protected:
    virtual bool onMessageReceived(const sp<AMessage> &msg);
    virtual void stateEntered();

    virtual bool onOMXEvent(OMX_EVENTTYPE event, OMX_U32 data1, OMX_U32 data2);

    virtual void onOutputBufferDrained(const sp<AMessage> &msg);
    virtual void onInputBufferFilled(const sp<AMessage> &msg);

private:
    bool mFlushComplete[2];

    void changeStateIfWeOwnAllBuffers();

    DISALLOW_EVIL_CONSTRUCTORS(FlushingState);
};

////////////////////////////////////////////////////////////////////////////////

void ACodec::BufferInfo::setWriteFence(int fenceFd, const char *dbg) {
    if (mFenceFd >= 0) {
        ALOGW("OVERWRITE OF %s fence %d by write fence %d in %s",
                mIsReadFence ? "read" : "write", mFenceFd, fenceFd, dbg);
    }
    mFenceFd = fenceFd;
    mIsReadFence = false;
}

void ACodec::BufferInfo::setReadFence(int fenceFd, const char *dbg) {
    if (mFenceFd >= 0) {
        ALOGW("OVERWRITE OF %s fence %d by read fence %d in %s",
                mIsReadFence ? "read" : "write", mFenceFd, fenceFd, dbg);
    }
    mFenceFd = fenceFd;
    mIsReadFence = true;
}

void ACodec::BufferInfo::checkWriteFence(const char *dbg) {
    if (mFenceFd >= 0 && mIsReadFence) {
        ALOGD("REUSING read fence %d as write fence in %s", mFenceFd, dbg);
    }
}

void ACodec::BufferInfo::checkReadFence(const char *dbg) {
    if (mFenceFd >= 0 && !mIsReadFence) {
        ALOGD("REUSING write fence %d as read fence in %s", mFenceFd, dbg);
    }
}

////////////////////////////////////////////////////////////////////////////////

ACodec::ACodec()
    : mSampleRate(0),
      mNodeGeneration(0),
      mUsingNativeWindow(false),
      mNativeWindowUsageBits(0),
      mLastNativeWindowDataSpace(HAL_DATASPACE_UNKNOWN),
      mIsVideo(false),
      mIsImage(false),
      mIsEncoder(false),
      mFatalError(false),
      mShutdownInProgress(false),
      mExplicitShutdown(false),
      mIsLegacyVP9Decoder(false),
      mEncoderDelay(0),
      mEncoderPadding(0),
      mRotationDegrees(0),
      mChannelMaskPresent(false),
      mChannelMask(0),
      mDequeueCounter(0),
      mMetadataBuffersToSubmit(0),
      mNumUndequeuedBuffers(0),
      mRepeatFrameDelayUs(-1LL),
      mMaxPtsGapUs(0LL),
      mMaxFps(-1),
      mFps(-1.0),
      mCaptureFps(-1.0),
      mCreateInputBuffersSuspended(false),
      mTunneled(false),
      mDescribeColorAspectsIndex((OMX_INDEXTYPE)0),
      mDescribeHDRStaticInfoIndex((OMX_INDEXTYPE)0),
      mDescribeHDR10PlusInfoIndex((OMX_INDEXTYPE)0),
      mStateGeneration(0),
      mVendorExtensionsStatus(kExtensionsUnchecked) {
    memset(&mLastHDRStaticInfo, 0, sizeof(mLastHDRStaticInfo));

    mUninitializedState = new UninitializedState(this);
    mLoadedState = new LoadedState(this);
    mLoadedToIdleState = new LoadedToIdleState(this);
    mIdleToExecutingState = new IdleToExecutingState(this);
    mExecutingState = new ExecutingState(this);

    mOutputPortSettingsChangedState =
        new OutputPortSettingsChangedState(this);

    mExecutingToIdleState = new ExecutingToIdleState(this);
    mIdleToLoadedState = new IdleToLoadedState(this);
    mFlushingState = new FlushingState(this);

    mPortEOS[kPortIndexInput] = mPortEOS[kPortIndexOutput] = false;
    mInputEOSResult = OK;

    mPortMode[kPortIndexInput] = IOMX::kPortModePresetByteBuffer;
    mPortMode[kPortIndexOutput] = IOMX::kPortModePresetByteBuffer;

    memset(&mLastNativeWindowCrop, 0, sizeof(mLastNativeWindowCrop));

    changeState(mUninitializedState);
}

ACodec::~ACodec() {
}

status_t ACodec::setupCustomCodec(status_t err, const char *, const sp<AMessage> &) {
    return err;
}

void ACodec::initiateSetup(const sp<AMessage> &msg) {
    msg->setWhat(kWhatSetup);
    msg->setTarget(this);
    msg->post();
}

std::shared_ptr<BufferChannelBase> ACodec::getBufferChannel() {
    if (!mBufferChannel) {
        mBufferChannel = std::make_shared<ACodecBufferChannel>(
                new AMessage(kWhatInputBufferFilled, this),
                new AMessage(kWhatOutputBufferDrained, this));
    }
    return mBufferChannel;
}

void ACodec::signalSetParameters(const sp<AMessage> &params) {
    sp<AMessage> msg = new AMessage(kWhatSetParameters, this);
    msg->setMessage("params", params);
    msg->post();
}

void ACodec::initiateAllocateComponent(const sp<AMessage> &msg) {
    msg->setWhat(kWhatAllocateComponent);
    msg->setTarget(this);
    msg->post();
}

void ACodec::initiateConfigureComponent(const sp<AMessage> &msg) {
    msg->setWhat(kWhatConfigureComponent);
    msg->setTarget(this);
    msg->post();
}

status_t ACodec::setSurface(const sp<Surface> &surface) {
    sp<AMessage> msg = new AMessage(kWhatSetSurface, this);
    msg->setObject("surface", surface);

    sp<AMessage> response;
    status_t err = msg->postAndAwaitResponse(&response);

    if (err == OK) {
        (void)response->findInt32("err", &err);
    }
    return err;
}

void ACodec::initiateCreateInputSurface() {
    (new AMessage(kWhatCreateInputSurface, this))->post();
}

void ACodec::initiateSetInputSurface(
        const sp<PersistentSurface> &surface) {
    sp<AMessage> msg = new AMessage(kWhatSetInputSurface, this);
    msg->setObject("input-surface", surface);
    msg->post();
}

void ACodec::signalEndOfInputStream() {
    (new AMessage(kWhatSignalEndOfInputStream, this))->post();
}

void ACodec::initiateStart() {
    (new AMessage(kWhatStart, this))->post();
}

void ACodec::signalFlush() {
    ALOGV("[%s] signalFlush", mComponentName.c_str());
    (new AMessage(kWhatFlush, this))->post();
}

void ACodec::signalResume() {
    (new AMessage(kWhatResume, this))->post();
}

void ACodec::initiateShutdown(bool keepComponentAllocated) {
    sp<AMessage> msg = new AMessage(kWhatShutdown, this);
    msg->setInt32("keepComponentAllocated", keepComponentAllocated);
    msg->post();
    if (!keepComponentAllocated) {
        // ensure shutdown completes in 3 seconds
        (new AMessage(kWhatReleaseCodecInstance, this))->post(3000000);
    }
}

void ACodec::signalRequestIDRFrame() {
    (new AMessage(kWhatRequestIDRFrame, this))->post();
}

// *** NOTE: THE FOLLOWING WORKAROUND WILL BE REMOVED ***
// Some codecs may return input buffers before having them processed.
// This causes a halt if we already signaled an EOS on the input
// port.  For now keep submitting an output buffer if there was an
// EOS on the input port, but not yet on the output port.
void ACodec::signalSubmitOutputMetadataBufferIfEOS_workaround() {
    if (mPortEOS[kPortIndexInput] && !mPortEOS[kPortIndexOutput] &&
            mMetadataBuffersToSubmit > 0) {
        (new AMessage(kWhatSubmitOutputMetadataBufferIfEOS, this))->post();
    }
}

status_t ACodec::handleSetSurface(const sp<Surface> &surface) {
    // allow keeping unset surface
    if (surface == NULL) {
        if (mNativeWindow != NULL) {
            ALOGW("cannot unset a surface");
            return INVALID_OPERATION;
        }
        return OK;
    }

    // cannot switch from bytebuffers to surface
    if (mNativeWindow == NULL) {
        ALOGW("component was not configured with a surface");
        return INVALID_OPERATION;
    }

    ANativeWindow *nativeWindow = surface.get();
    // if we have not yet started the codec, we can simply set the native window
    if (mBuffers[kPortIndexInput].size() == 0) {
        mNativeWindow = surface;
        return OK;
    }

    // we do not support changing a tunneled surface after start
    if (mTunneled) {
        ALOGW("cannot change tunneled surface");
        return INVALID_OPERATION;
    }

    int usageBits = 0;
    // no need to reconnect as we will not dequeue all buffers
    status_t err = setupNativeWindowSizeFormatAndUsage(
            nativeWindow, &usageBits, !storingMetadataInDecodedBuffers());
    if (err != OK) {
        return err;
    }

    int ignoredFlags = kVideoGrallocUsage;
    // New output surface is not allowed to add new usage flag except ignored ones.
    if ((usageBits & ~(mNativeWindowUsageBits | ignoredFlags)) != 0) {
        ALOGW("cannot change usage from %#x to %#x", mNativeWindowUsageBits, usageBits);
        return BAD_VALUE;
    }

    // get min undequeued count. We cannot switch to a surface that has a higher
    // undequeued count than we allocated.
    int minUndequeuedBuffers = 0;
    err = nativeWindow->query(
            nativeWindow, NATIVE_WINDOW_MIN_UNDEQUEUED_BUFFERS,
            &minUndequeuedBuffers);
    if (err != 0) {
        ALOGE("NATIVE_WINDOW_MIN_UNDEQUEUED_BUFFERS query failed: %s (%d)",
                strerror(-err), -err);
        return err;
    }
    if (minUndequeuedBuffers > (int)mNumUndequeuedBuffers) {
        ALOGE("new surface holds onto more buffers (%d) than planned for (%zu)",
                minUndequeuedBuffers, mNumUndequeuedBuffers);
        return BAD_VALUE;
    }

    // we cannot change the number of output buffers while OMX is running
    // set up surface to the same count
    Vector<BufferInfo> &buffers = mBuffers[kPortIndexOutput];
    ALOGV("setting up surface for %zu buffers", buffers.size());

    err = native_window_set_buffer_count(nativeWindow, buffers.size());
    if (err != 0) {
        ALOGE("native_window_set_buffer_count failed: %s (%d)", strerror(-err),
                -err);
        return err;
    }

    // need to enable allocation when attaching
    surface->getIGraphicBufferProducer()->allowAllocation(true);

    // dequeueBuffer cannot time out
    surface->setDequeueTimeout(-1);

    // for meta data mode, we move dequeud buffers to the new surface.
    // for non-meta mode, we must move all registered buffers
    for (size_t i = 0; i < buffers.size(); ++i) {
        const BufferInfo &info = buffers[i];
        // skip undequeued buffers for meta data mode
        if (storingMetadataInDecodedBuffers()
                && info.mStatus == BufferInfo::OWNED_BY_NATIVE_WINDOW) {
            ALOGV("skipping buffer");
            continue;
        }
        ALOGV("attaching buffer %p", info.mGraphicBuffer->getNativeBuffer());

        err = surface->attachBuffer(info.mGraphicBuffer->getNativeBuffer());
        if (err != OK) {
            ALOGE("failed to attach buffer %p to the new surface: %s (%d)",
                    info.mGraphicBuffer->getNativeBuffer(),
                    strerror(-err), -err);
            return err;
        }
    }

    // cancel undequeued buffers to new surface
    if (!storingMetadataInDecodedBuffers()) {
        for (size_t i = 0; i < buffers.size(); ++i) {
            BufferInfo &info = buffers.editItemAt(i);
            if (info.mStatus == BufferInfo::OWNED_BY_NATIVE_WINDOW) {
                ALOGV("canceling buffer %p", info.mGraphicBuffer->getNativeBuffer());
                err = nativeWindow->cancelBuffer(
                        nativeWindow, info.mGraphicBuffer->getNativeBuffer(), info.mFenceFd);
                info.mFenceFd = -1;
                if (err != OK) {
                    ALOGE("failed to cancel buffer %p to the new surface: %s (%d)",
                            info.mGraphicBuffer->getNativeBuffer(),
                            strerror(-err), -err);
                    return err;
                }
            }
        }
        // disallow further allocation
        (void)surface->getIGraphicBufferProducer()->allowAllocation(false);
    }

    // push blank buffers to previous window if requested
    if (mFlags & kFlagPushBlankBuffersToNativeWindowOnShutdown) {
        pushBlankBuffersToNativeWindow(mNativeWindow.get());
    }

    mNativeWindow = nativeWindow;
    mNativeWindowUsageBits = usageBits;
    return OK;
}

status_t ACodec::setPortMode(int32_t portIndex, IOMX::PortMode mode) {
    status_t err = mOMXNode->setPortMode(portIndex, mode);
    if (err != OK) {
        ALOGE("[%s] setPortMode on %s to %s failed w/ err %d",
                mComponentName.c_str(),
                portIndex == kPortIndexInput ? "input" : "output",
                asString(mode),
                err);
        return err;
    }

    mPortMode[portIndex] = mode;
    return OK;
}

status_t ACodec::allocateBuffersOnPort(OMX_U32 portIndex) {
    if (portIndex == kPortIndexInputExtradata ||
            portIndex == kPortIndexOutputExtradata) {
        return OK;
    }

    CHECK(portIndex == kPortIndexInput || portIndex == kPortIndexOutput);

    CHECK(mAllocator[portIndex] == NULL);
    CHECK(mBuffers[portIndex].isEmpty());

    status_t err;
    if (mNativeWindow != NULL && portIndex == kPortIndexOutput) {
        if (storingMetadataInDecodedBuffers()) {
            err = allocateOutputMetadataBuffers();
        } else {
            err = allocateOutputBuffersFromNativeWindow();
        }
    } else {
        OMX_PARAM_PORTDEFINITIONTYPE def;
        InitOMXParams(&def);
        def.nPortIndex = portIndex;

        err = mOMXNode->getParameter(
                OMX_IndexParamPortDefinition, &def, sizeof(def));

        if (err == OK) {
            const IOMX::PortMode &mode = mPortMode[portIndex];
            size_t bufSize = def.nBufferSize;
            // Always allocate VideoNativeMetadata if using ANWBuffer.
            // OMX might use gralloc source internally, but we don't share
            // metadata buffer with OMX, OMX has its own headers.
            if (mode == IOMX::kPortModeDynamicANWBuffer) {
                bufSize = sizeof(VideoNativeMetadata);
            } else if (mode == IOMX::kPortModeDynamicNativeHandle) {
                bufSize = sizeof(VideoNativeHandleMetadata);
            }

            size_t conversionBufferSize = 0;

            sp<DataConverter> converter = mConverter[portIndex];
            if (converter != NULL) {
                // here we assume sane conversions of max 4:1, so result fits in int32
                if (portIndex == kPortIndexInput) {
                    conversionBufferSize = converter->sourceSize(bufSize);
                } else {
                    conversionBufferSize = converter->targetSize(bufSize);
                }
            }

            size_t alignment = 32; // This is the value currently returned by
                                   // MemoryDealer::getAllocationAlignment().
                                   // TODO: Fix this when Treble has
                                   // MemoryHeap/MemoryDealer.

            ALOGV("[%s] Allocating %u buffers of size %zu (from %u using %s) on %s port",
                    mComponentName.c_str(),
                    def.nBufferCountActual, bufSize, def.nBufferSize, asString(mode),
                    portIndex == kPortIndexInput ? "input" : "output");

            // verify buffer sizes to avoid overflow in align()
            if (bufSize == 0 || max(bufSize, conversionBufferSize) > kMaxCodecBufferSize) {
                ALOGE("b/22885421");
                return NO_MEMORY;
            }

            // don't modify bufSize as OMX may not expect it to increase after negotiation
            size_t alignedSize = align(bufSize, alignment);
            size_t alignedConvSize = align(conversionBufferSize, alignment);
            if (def.nBufferCountActual > SIZE_MAX / (alignedSize + alignedConvSize)) {
                ALOGE("b/22885421");
                return NO_MEMORY;
            }

            if (mode != IOMX::kPortModePresetSecureBuffer) {
                mAllocator[portIndex] = TAllocator::getService("ashmem");
                if (mAllocator[portIndex] == nullptr) {
                    ALOGE("hidl allocator on port %d is null",
                            (int)portIndex);
                    return NO_MEMORY;
                }
                // TODO: When Treble has MemoryHeap/MemoryDealer, we should
                // specify the heap size to be
                // def.nBufferCountActual * (alignedSize + alignedConvSize).
            }

            const sp<AMessage> &format =
                    portIndex == kPortIndexInput ? mInputFormat : mOutputFormat;
            for (OMX_U32 i = 0; i < def.nBufferCountActual && err == OK; ++i) {
                hidl_memory hidlMemToken;
                sp<TMemory> hidlMem;
                sp<IMemory> mem;

                BufferInfo info;
                info.mStatus = BufferInfo::OWNED_BY_US;
                info.mFenceFd = -1;
                info.mRenderInfo = NULL;
                info.mGraphicBuffer = NULL;
                info.mNewGraphicBuffer = false;

                if (mode == IOMX::kPortModePresetSecureBuffer) {
                    void *ptr = NULL;
                    sp<NativeHandle> native_handle;
                    err = mOMXNode->allocateSecureBuffer(
                            portIndex, bufSize, &info.mBufferID,
                            &ptr, &native_handle);

                    info.mData = (native_handle == NULL)
                            ? new SecureBuffer(format, ptr, bufSize)
                            : new SecureBuffer(format, native_handle, bufSize);
                    info.mCodecData = info.mData;
                } else {
                    bool success;
                    auto transStatus = mAllocator[portIndex]->allocate(
                            bufSize,
                            [&success, &hidlMemToken](
                                    bool s,
                                    hidl_memory const& m) {
                                success = s;
                                hidlMemToken = m;
                            });

                    if (!transStatus.isOk()) {
                        ALOGE("hidl's AshmemAllocator failed at the "
                                "transport: %s",
                                transStatus.description().c_str());
                        return NO_MEMORY;
                    }
                    if (!success) {
                        return NO_MEMORY;
                    }
                    hidlMem = mapMemory(hidlMemToken);
                    if (hidlMem == nullptr) {
                        return NO_MEMORY;
                    }
                    err = mOMXNode->useBuffer(
                            portIndex, hidlMemToken, &info.mBufferID);

                    if (mode == IOMX::kPortModeDynamicANWBuffer) {
                        VideoNativeMetadata* metaData = (VideoNativeMetadata*)(
                                (void*)hidlMem->getPointer());
                        metaData->nFenceFd = -1;
                    }

                    info.mCodecData = new SharedMemoryBuffer(
                            format, hidlMem);
                    info.mCodecRef = hidlMem;

                    // if we require conversion, allocate conversion buffer for client use;
                    // otherwise, reuse codec buffer
                    if (mConverter[portIndex] != NULL) {
                        CHECK_GT(conversionBufferSize, (size_t)0);
                        bool success;
                        mAllocator[portIndex]->allocate(
                                conversionBufferSize,
                                [&success, &hidlMemToken](
                                        bool s,
                                        hidl_memory const& m) {
                                    success = s;
                                    hidlMemToken = m;
                                });
                        if (!success) {
                            return NO_MEMORY;
                        }
                        hidlMem = mapMemory(hidlMemToken);
                        if (hidlMem == nullptr) {
                            return NO_MEMORY;
                        }
                        info.mData = new SharedMemoryBuffer(format, hidlMem);
                        info.mMemRef = hidlMem;
                    } else {
                        info.mData = info.mCodecData;
                        info.mMemRef = info.mCodecRef;
                    }
                }

                mBuffers[portIndex].push(info);
            }
        }
    }

    if (err != OK) {
        return err;
    }

    std::vector<ACodecBufferChannel::BufferAndId> array(mBuffers[portIndex].size());
    for (size_t i = 0; i < mBuffers[portIndex].size(); ++i) {
        array[i] = {mBuffers[portIndex][i].mData, mBuffers[portIndex][i].mBufferID};
    }
    if (portIndex == kPortIndexInput) {
        mBufferChannel->setInputBufferArray(array);
    } else if (portIndex == kPortIndexOutput) {
        mBufferChannel->setOutputBufferArray(array);
    } else {
        TRESPASS();
    }

    return OK;
}

status_t ACodec::setupNativeWindowSizeFormatAndUsage(
        ANativeWindow *nativeWindow /* nonnull */, int *finalUsage /* nonnull */,
        bool reconnect) {
    OMX_PARAM_PORTDEFINITIONTYPE def;
    InitOMXParams(&def);
    def.nPortIndex = kPortIndexOutput;

    status_t err = mOMXNode->getParameter(
            OMX_IndexParamPortDefinition, &def, sizeof(def));

    if (err != OK) {
        return err;
    }

    OMX_INDEXTYPE index;
    err = mOMXNode->getExtensionIndex(
            "OMX.google.android.index.AndroidNativeBufferConsumerUsage",
            &index);

    if (err != OK) {
        // allow failure
        err = OK;
    } else {
        int usageBits = 0;
        if (nativeWindow->query(
                nativeWindow,
                NATIVE_WINDOW_CONSUMER_USAGE_BITS,
                &usageBits) == OK) {
            OMX_PARAM_U32TYPE params;
            InitOMXParams(&params);
            params.nPortIndex = kPortIndexOutput;
            params.nU32 = (OMX_U32)usageBits;

            err = mOMXNode->setParameter(index, &params, sizeof(params));

            if (err != OK) {
                ALOGE("Fail to set AndroidNativeBufferConsumerUsage: %d", err);
                return err;
            }
        }
    }

    OMX_U32 usage = 0;
    err = mOMXNode->getGraphicBufferUsage(kPortIndexOutput, &usage);
    if (err != 0) {
        ALOGW("querying usage flags from OMX IL component failed: %d", err);
        // XXX: Currently this error is logged, but not fatal.
        usage = 0;
    }
    int omxUsage = usage;

    if (mFlags & kFlagIsGrallocUsageProtected) {
        usage |= GRALLOC_USAGE_PROTECTED;
    }

    usage |= kVideoGrallocUsage;
    *finalUsage = usage;

    memset(&mLastNativeWindowCrop, 0, sizeof(mLastNativeWindowCrop));
    mLastNativeWindowDataSpace = HAL_DATASPACE_UNKNOWN;

    ALOGV("gralloc usage: %#x(OMX) => %#x(ACodec)", omxUsage, usage);
    return setNativeWindowSizeFormatAndUsage(
            nativeWindow,
            def.format.video.nFrameWidth,
            def.format.video.nFrameHeight,
            def.format.video.eColorFormat,
            mRotationDegrees,
            usage,
            reconnect);
}

status_t ACodec::configureOutputBuffersFromNativeWindow(
        OMX_U32 *bufferCount, OMX_U32 *bufferSize,
        OMX_U32 *minUndequeuedBuffers, bool preregister) {

    OMX_PARAM_PORTDEFINITIONTYPE def;
    InitOMXParams(&def);
    def.nPortIndex = kPortIndexOutput;

    status_t err = mOMXNode->getParameter(
            OMX_IndexParamPortDefinition, &def, sizeof(def));

    if (err == OK) {
        err = setupNativeWindowSizeFormatAndUsage(
                mNativeWindow.get(), &mNativeWindowUsageBits,
                preregister && !mTunneled /* reconnect */);
    }
    if (err != OK) {
        mNativeWindowUsageBits = 0;
        return err;
    }

    static_cast<Surface *>(mNativeWindow.get())->setDequeueTimeout(-1);

    // Exits here for tunneled video playback codecs -- i.e. skips native window
    // buffer allocation step as this is managed by the tunneled OMX omponent
    // itself and explicitly sets def.nBufferCountActual to 0.
    if (mTunneled) {
        ALOGV("Tunneled Playback: skipping native window buffer allocation.");
        def.nBufferCountActual = 0;
        err = mOMXNode->setParameter(
                OMX_IndexParamPortDefinition, &def, sizeof(def));

        *minUndequeuedBuffers = 0;
        *bufferCount = 0;
        *bufferSize = 0;
        return err;
    }

    *minUndequeuedBuffers = 0;
    err = mNativeWindow->query(
            mNativeWindow.get(), NATIVE_WINDOW_MIN_UNDEQUEUED_BUFFERS,
            (int *)minUndequeuedBuffers);

    if (err != 0) {
        ALOGE("NATIVE_WINDOW_MIN_UNDEQUEUED_BUFFERS query failed: %s (%d)",
                strerror(-err), -err);
        return err;
    }

    // FIXME: assume that surface is controlled by app (native window
    // returns the number for the case when surface is not controlled by app)
    // FIXME2: This means that minUndeqeueudBufs can be 1 larger than reported
    // For now, try to allocate 1 more buffer, but don't fail if unsuccessful

    // Use conservative allocation while also trying to reduce starvation
    //
    // 1. allocate at least nBufferCountMin + minUndequeuedBuffers - that is the
    //    minimum needed for the consumer to be able to work
    // 2. try to allocate two (2) additional buffers to reduce starvation from
    //    the consumer
    //    plus an extra buffer to account for incorrect minUndequeuedBufs
    for (OMX_U32 extraBuffers = 2 + 1; /* condition inside loop */; extraBuffers--) {
        OMX_U32 newBufferCount =
            def.nBufferCountMin + *minUndequeuedBuffers + extraBuffers;
        def.nBufferCountActual = newBufferCount;
        err = mOMXNode->setParameter(
                OMX_IndexParamPortDefinition, &def, sizeof(def));

        if (err == OK) {
            *minUndequeuedBuffers += extraBuffers;
            break;
        }

        ALOGW("[%s] setting nBufferCountActual to %u failed: %d",
                mComponentName.c_str(), newBufferCount, err);
        /* exit condition */
        if (extraBuffers == 0) {
            return err;
        }
    }

    err = native_window_set_buffer_count(
            mNativeWindow.get(), def.nBufferCountActual);

    if (err != 0) {
        ALOGE("native_window_set_buffer_count failed: %s (%d)", strerror(-err),
                -err);
        return err;
    }

    *bufferCount = def.nBufferCountActual;
    *bufferSize =  def.nBufferSize;
    return err;
}

status_t ACodec::allocateOutputBuffersFromNativeWindow() {
    // This method only handles the non-metadata mode (or simulating legacy
    // mode with metadata, which is transparent to ACodec).
    CHECK(!storingMetadataInDecodedBuffers());

    OMX_U32 bufferCount, bufferSize, minUndequeuedBuffers;
    status_t err = configureOutputBuffersFromNativeWindow(
            &bufferCount, &bufferSize, &minUndequeuedBuffers, true /* preregister */);
    if (err != 0)
        return err;
    mNumUndequeuedBuffers = minUndequeuedBuffers;

    static_cast<Surface*>(mNativeWindow.get())
            ->getIGraphicBufferProducer()->allowAllocation(true);

    ALOGV("[%s] Allocating %u buffers from a native window of size %u on "
         "output port",
         mComponentName.c_str(), bufferCount, bufferSize);

    // Dequeue buffers and send them to OMX
    for (OMX_U32 i = 0; i < bufferCount; i++) {
        ANativeWindowBuffer *buf;
        int fenceFd;
        err = mNativeWindow->dequeueBuffer(mNativeWindow.get(), &buf, &fenceFd);
        if (err != 0) {
            ALOGE("dequeueBuffer failed: %s (%d)", strerror(-err), -err);
            break;
        }

        sp<GraphicBuffer> graphicBuffer(GraphicBuffer::from(buf));
        BufferInfo info;
        info.mStatus = BufferInfo::OWNED_BY_US;
        info.mFenceFd = fenceFd;
        info.mIsReadFence = false;
        info.mRenderInfo = NULL;
        info.mGraphicBuffer = graphicBuffer;
        info.mNewGraphicBuffer = false;
        info.mDequeuedAt = mDequeueCounter;

        // TODO: We shouln't need to create MediaCodecBuffer. In metadata mode
        //       OMX doesn't use the shared memory buffer, but some code still
        //       access info.mData. Create an ABuffer as a placeholder.
        info.mData = new MediaCodecBuffer(mOutputFormat, new ABuffer(bufferSize));
        info.mCodecData = info.mData;

        mBuffers[kPortIndexOutput].push(info);

        IOMX::buffer_id bufferId;
        err = mOMXNode->useBuffer(kPortIndexOutput, graphicBuffer, &bufferId);
        if (err != 0) {
            ALOGE("registering GraphicBuffer %u with OMX IL component failed: "
                 "%d", i, err);
            break;
        }

        mBuffers[kPortIndexOutput].editItemAt(i).mBufferID = bufferId;

        ALOGV("[%s] Registered graphic buffer with ID %u (pointer = %p)",
             mComponentName.c_str(),
             bufferId, graphicBuffer.get());
    }

    OMX_U32 cancelStart;
    OMX_U32 cancelEnd;

    if (err != OK) {
        // If an error occurred while dequeuing we need to cancel any buffers
        // that were dequeued. Also cancel all if we're in legacy metadata mode.
        cancelStart = 0;
        cancelEnd = mBuffers[kPortIndexOutput].size();
    } else {
        // Return the required minimum undequeued buffers to the native window.
        cancelStart = bufferCount - minUndequeuedBuffers;
        cancelEnd = bufferCount;
    }

    for (OMX_U32 i = cancelStart; i < cancelEnd; i++) {
        BufferInfo *info = &mBuffers[kPortIndexOutput].editItemAt(i);
        if (info->mStatus == BufferInfo::OWNED_BY_US) {
            status_t error = cancelBufferToNativeWindow(info);
            if (err == 0) {
                err = error;
            }
        }
    }

    static_cast<Surface*>(mNativeWindow.get())
            ->getIGraphicBufferProducer()->allowAllocation(false);

    return err;
}

status_t ACodec::allocateOutputMetadataBuffers() {
    CHECK(storingMetadataInDecodedBuffers());

    OMX_U32 bufferCount, bufferSize, minUndequeuedBuffers;
    status_t err = configureOutputBuffersFromNativeWindow(
            &bufferCount, &bufferSize, &minUndequeuedBuffers,
<<<<<<< HEAD
            mFlags & kFlagIsSecure /* preregister */);
=======
            mFlags & kFlagPreregisterMetadataBuffers /* preregister */);
>>>>>>> 4c5826b1
    if (err != OK)
        return err;
    mNumUndequeuedBuffers = minUndequeuedBuffers;

    ALOGV("[%s] Allocating %u meta buffers on output port",
         mComponentName.c_str(), bufferCount);

    for (OMX_U32 i = 0; i < bufferCount; i++) {
        BufferInfo info;
        info.mStatus = BufferInfo::OWNED_BY_NATIVE_WINDOW;
        info.mFenceFd = -1;
        info.mRenderInfo = NULL;
        info.mGraphicBuffer = NULL;
        info.mNewGraphicBuffer = false;
        info.mDequeuedAt = mDequeueCounter;

        info.mData = new MediaCodecBuffer(mOutputFormat, new ABuffer(bufferSize));

        // Initialize fence fd to -1 to avoid warning in freeBuffer().
        ((VideoNativeMetadata *)info.mData->base())->nFenceFd = -1;

        info.mCodecData = info.mData;

        err = mOMXNode->useBuffer(kPortIndexOutput, OMXBuffer::sPreset, &info.mBufferID);
        mBuffers[kPortIndexOutput].push(info);

        ALOGV("[%s] allocated meta buffer with ID %u",
                mComponentName.c_str(), info.mBufferID);
    }

    mMetadataBuffersToSubmit = bufferCount - minUndequeuedBuffers;
    return err;
}

status_t ACodec::submitOutputMetadataBuffer() {
    CHECK(storingMetadataInDecodedBuffers());
    if (mMetadataBuffersToSubmit == 0)
        return OK;

    BufferInfo *info = dequeueBufferFromNativeWindow();
    if (info == NULL) {
        return ERROR_IO;
    }

    ALOGV("[%s] submitting output meta buffer ID %u for graphic buffer %p",
          mComponentName.c_str(), info->mBufferID, info->mGraphicBuffer->handle);

    --mMetadataBuffersToSubmit;
    info->checkWriteFence("submitOutputMetadataBuffer");
    return fillBuffer(info);
}

status_t ACodec::waitForFence(int fd, const char *dbg ) {
    status_t res = OK;
    if (fd >= 0) {
        sp<Fence> fence = new Fence(fd);
        res = fence->wait(IOMX::kFenceTimeoutMs);
        ALOGW_IF(res != OK, "FENCE TIMEOUT for %d in %s", fd, dbg);
    }
    return res;
}

// static
const char *ACodec::_asString(BufferInfo::Status s) {
    switch (s) {
        case BufferInfo::OWNED_BY_US:            return "OUR";
        case BufferInfo::OWNED_BY_COMPONENT:     return "COMPONENT";
        case BufferInfo::OWNED_BY_UPSTREAM:      return "UPSTREAM";
        case BufferInfo::OWNED_BY_DOWNSTREAM:    return "DOWNSTREAM";
        case BufferInfo::OWNED_BY_NATIVE_WINDOW: return "SURFACE";
        case BufferInfo::UNRECOGNIZED:           return "UNRECOGNIZED";
        default:                                 return "?";
    }
}

void ACodec::dumpBuffers(OMX_U32 portIndex) {
    CHECK(portIndex == kPortIndexInput || portIndex == kPortIndexOutput);
    ALOGI("[%s] %s port has %zu buffers:", mComponentName.c_str(),
            portIndex == kPortIndexInput ? "input" : "output", mBuffers[portIndex].size());
    for (size_t i = 0; i < mBuffers[portIndex].size(); ++i) {
        const BufferInfo &info = mBuffers[portIndex][i];
        ALOGI("  slot %2zu: #%8u %p/%p %s(%d) dequeued:%u",
                i, info.mBufferID, info.mGraphicBuffer.get(),
                info.mGraphicBuffer == NULL ? NULL : info.mGraphicBuffer->getNativeBuffer(),
                _asString(info.mStatus), info.mStatus, info.mDequeuedAt);
    }
}

status_t ACodec::cancelBufferToNativeWindow(BufferInfo *info) {
    CHECK_EQ((int)info->mStatus, (int)BufferInfo::OWNED_BY_US);

    ALOGV("[%s] Calling cancelBuffer on buffer %u",
         mComponentName.c_str(), info->mBufferID);

    info->checkWriteFence("cancelBufferToNativeWindow");
    int err = mNativeWindow->cancelBuffer(
        mNativeWindow.get(), info->mGraphicBuffer.get(), info->mFenceFd);
    info->mFenceFd = -1;

    ALOGW_IF(err != 0, "[%s] can not return buffer %u to native window",
            mComponentName.c_str(), info->mBufferID);
    // change ownership even if cancelBuffer fails
    info->mStatus = BufferInfo::OWNED_BY_NATIVE_WINDOW;

    return err;
}

void ACodec::updateRenderInfoForDequeuedBuffer(
        ANativeWindowBuffer *buf, int fenceFd, BufferInfo *info) {

    info->mRenderInfo =
        mRenderTracker.updateInfoForDequeuedBuffer(
                buf, fenceFd, info - &mBuffers[kPortIndexOutput][0]);

    // check for any fences already signaled
    notifyOfRenderedFrames(false /* dropIncomplete */, info->mRenderInfo);
}

void ACodec::onFrameRendered(int64_t mediaTimeUs, nsecs_t systemNano) {
    if (mRenderTracker.onFrameRendered(mediaTimeUs, systemNano) != OK) {
        mRenderTracker.dumpRenderQueue();
    }
}

void ACodec::notifyOfRenderedFrames(bool dropIncomplete, FrameRenderTracker::Info *until) {
    std::list<FrameRenderTracker::Info> done =
        mRenderTracker.checkFencesAndGetRenderedFrames(until, dropIncomplete);

    // unlink untracked frames
    for (std::list<FrameRenderTracker::Info>::const_iterator it = done.cbegin();
            it != done.cend(); ++it) {
        ssize_t index = it->getIndex();
        if (index >= 0 && (size_t)index < mBuffers[kPortIndexOutput].size()) {
            mBuffers[kPortIndexOutput].editItemAt(index).mRenderInfo = NULL;
        } else if (index >= 0) {
            // THIS SHOULD NEVER HAPPEN
            ALOGE("invalid index %zd in %zu", index, mBuffers[kPortIndexOutput].size());
        }
    }

    mCallback->onOutputFramesRendered(done);
}

ACodec::BufferInfo *ACodec::dequeueBufferFromNativeWindow() {
    ANativeWindowBuffer *buf;
    CHECK(mNativeWindow.get() != NULL);

    if (mTunneled) {
        ALOGW("dequeueBufferFromNativeWindow() should not be called in tunnel"
              " video playback mode mode!");
        return NULL;
    }

    if (mFatalError) {
        ALOGW("not dequeuing from native window due to fatal error");
        return NULL;
    }

    int fenceFd = -1;
    do {
        status_t err = mNativeWindow->dequeueBuffer(mNativeWindow.get(), &buf, &fenceFd);
        if (err != 0) {
            ALOGE("dequeueBuffer failed: %s(%d).", asString(err), err);
            return NULL;
        }

        bool stale = false;
        for (size_t i = mBuffers[kPortIndexOutput].size(); i > 0;) {
            i--;
            BufferInfo *info = &mBuffers[kPortIndexOutput].editItemAt(i);

            if (info->mGraphicBuffer != NULL &&
                    info->mGraphicBuffer->handle == buf->handle) {
                // Since consumers can attach buffers to BufferQueues, it is possible
                // that a known yet stale buffer can return from a surface that we
                // once used.  We can simply ignore this as we have already dequeued
                // this buffer properly.  NOTE: this does not eliminate all cases,
                // e.g. it is possible that we have queued the valid buffer to the
                // NW, and a stale copy of the same buffer gets dequeued - which will
                // be treated as the valid buffer by ACodec.
                if (info->mStatus != BufferInfo::OWNED_BY_NATIVE_WINDOW) {
                    ALOGI("dequeued stale buffer %p. discarding", buf);
                    stale = true;
                    break;
                }

                ALOGV("dequeued buffer #%u with age %u, graphicBuffer %p",
                        (unsigned)(info - &mBuffers[kPortIndexOutput][0]),
                        mDequeueCounter - info->mDequeuedAt,
                        info->mGraphicBuffer->handle);

                info->mStatus = BufferInfo::OWNED_BY_US;
                info->setWriteFence(fenceFd, "dequeueBufferFromNativeWindow");
                updateRenderInfoForDequeuedBuffer(buf, fenceFd, info);
                return info;
            }
        }

        // It is also possible to receive a previously unregistered buffer
        // in non-meta mode. These should be treated as stale buffers. The
        // same is possible in meta mode, in which case, it will be treated
        // as a normal buffer, which is not desirable.
        // TODO: fix this.
        if (!stale && !storingMetadataInDecodedBuffers()) {
            ALOGI("dequeued unrecognized (stale) buffer %p. discarding", buf);
            stale = true;
        }
        if (stale) {
            // TODO: detach stale buffer, but there is no API yet to do it.
            buf = NULL;
        }
    } while (buf == NULL);

    // get oldest undequeued buffer
    BufferInfo *oldest = NULL;
    for (size_t i = mBuffers[kPortIndexOutput].size(); i > 0;) {
        i--;
        BufferInfo *info =
            &mBuffers[kPortIndexOutput].editItemAt(i);
        if (info->mStatus == BufferInfo::OWNED_BY_NATIVE_WINDOW &&
            (oldest == NULL ||
             // avoid potential issues from counter rolling over
             mDequeueCounter - info->mDequeuedAt >
                    mDequeueCounter - oldest->mDequeuedAt)) {
            oldest = info;
        }
    }

    // it is impossible dequeue a buffer when there are no buffers with ANW
    CHECK(oldest != NULL);
    // it is impossible to dequeue an unknown buffer in non-meta mode, as the
    // while loop above does not complete
    CHECK(storingMetadataInDecodedBuffers());

    // discard buffer in LRU info and replace with new buffer
    oldest->mGraphicBuffer = GraphicBuffer::from(buf);
    oldest->mNewGraphicBuffer = true;
    oldest->mStatus = BufferInfo::OWNED_BY_US;
    oldest->setWriteFence(fenceFd, "dequeueBufferFromNativeWindow for oldest");
    mRenderTracker.untrackFrame(oldest->mRenderInfo);
    oldest->mRenderInfo = NULL;

    ALOGV("replaced oldest buffer #%u with age %u, graphicBuffer %p",
            (unsigned)(oldest - &mBuffers[kPortIndexOutput][0]),
            mDequeueCounter - oldest->mDequeuedAt,
            oldest->mGraphicBuffer->handle);

    updateRenderInfoForDequeuedBuffer(buf, fenceFd, oldest);
    return oldest;
}

status_t ACodec::freeBuffersOnPort(OMX_U32 portIndex) {
    if (portIndex == kPortIndexInputExtradata ||
            portIndex == kPortIndexOutputExtradata) {
        return OK;
    }

    if (portIndex == kPortIndexInput) {
        mBufferChannel->setInputBufferArray({});
    } else {
        mBufferChannel->setOutputBufferArray({});
    }

    status_t err = OK;
    for (size_t i = mBuffers[portIndex].size(); i > 0;) {
        i--;
        status_t err2 = freeBuffer(portIndex, i);
        if (err == OK) {
            err = err2;
        }
    }

    mAllocator[portIndex].clear();
    return err;
}

status_t ACodec::freeOutputBuffersNotOwnedByComponent() {
    status_t err = OK;
    for (size_t i = mBuffers[kPortIndexOutput].size(); i > 0;) {
        i--;
        BufferInfo *info =
            &mBuffers[kPortIndexOutput].editItemAt(i);

        // At this time some buffers may still be with the component
        // or being drained.
        if (info->mStatus != BufferInfo::OWNED_BY_COMPONENT &&
            info->mStatus != BufferInfo::OWNED_BY_DOWNSTREAM) {
            status_t err2 = freeBuffer(kPortIndexOutput, i);
            if (err == OK) {
                err = err2;
            }
        }
    }

    return err;
}

status_t ACodec::freeBuffer(OMX_U32 portIndex, size_t i) {
    BufferInfo *info = &mBuffers[portIndex].editItemAt(i);
    status_t err = OK;

    // there should not be any fences in the metadata
    if (mPortMode[portIndex] == IOMX::kPortModeDynamicANWBuffer && info->mCodecData != NULL
            && info->mCodecData->size() >= sizeof(VideoNativeMetadata)) {
        int fenceFd = ((VideoNativeMetadata *)info->mCodecData->base())->nFenceFd;
        if (fenceFd >= 0) {
            ALOGW("unreleased fence (%d) in %s metadata buffer %zu",
                    fenceFd, portIndex == kPortIndexInput ? "input" : "output", i);
        }
    }

    switch (info->mStatus) {
        case BufferInfo::OWNED_BY_US:
            if (portIndex == kPortIndexOutput && mNativeWindow != NULL) {
                (void)cancelBufferToNativeWindow(info);
            }
            FALLTHROUGH_INTENDED;

        case BufferInfo::OWNED_BY_NATIVE_WINDOW:
            err = mOMXNode->freeBuffer(portIndex, info->mBufferID);
            break;

        default:
            ALOGE("trying to free buffer not owned by us or ANW (%d)", info->mStatus);
            err = FAILED_TRANSACTION;
            break;
    }

    if (info->mFenceFd >= 0) {
        ::close(info->mFenceFd);
    }

    if (portIndex == kPortIndexOutput) {
        mRenderTracker.untrackFrame(info->mRenderInfo, i);
        info->mRenderInfo = NULL;
    }

    // remove buffer even if mOMXNode->freeBuffer fails
    mBuffers[portIndex].removeAt(i);
    return err;
}

ACodec::BufferInfo *ACodec::findBufferByID(
        uint32_t portIndex, IOMX::buffer_id bufferID, ssize_t *index) {
    for (size_t i = 0; i < mBuffers[portIndex].size(); ++i) {
        BufferInfo *info = &mBuffers[portIndex].editItemAt(i);

        if (info->mBufferID == bufferID) {
            if (index != NULL) {
                *index = i;
            }
            return info;
        }
    }

    ALOGE("Could not find buffer with ID %u", bufferID);
    return NULL;
}

status_t ACodec::fillBuffer(BufferInfo *info) {
    status_t err;
    // Even in dynamic ANW buffer mode, if the graphic buffer is not changing,
    // send sPreset instead of the same graphic buffer, so that OMX server
    // side doesn't update the meta. In theory it should make no difference,
    // however when the same buffer is parcelled again, a new handle could be
    // created on server side, and some decoder doesn't recognize the handle
    // even if it's the same buffer.
    if (!storingMetadataInDecodedBuffers() || !info->mNewGraphicBuffer) {
        err = mOMXNode->fillBuffer(
            info->mBufferID, OMXBuffer::sPreset, info->mFenceFd);
    } else {
        err = mOMXNode->fillBuffer(
            info->mBufferID, info->mGraphicBuffer, info->mFenceFd);
    }

    info->mNewGraphicBuffer = false;
    info->mFenceFd = -1;
    if (err == OK) {
        info->mStatus = BufferInfo::OWNED_BY_COMPONENT;
    }
    return err;
}

status_t ACodec::setComponentRole(
        bool isEncoder, const char *mime) {
    const char *role = AVUtils::get()->getComponentRole(isEncoder, mime);
    if (role == NULL) {
        return BAD_VALUE;
    }
    status_t err = SetComponentRole(mOMXNode, role);
    if (err != OK) {
        ALOGW("[%s] Failed to set standard component role '%s'.",
             mComponentName.c_str(), role);
    }
    return err;
}

status_t ACodec::configureCodec(
        const char *mime, const sp<AMessage> &msg) {
    int32_t encoder;
    if (!msg->findInt32("encoder", &encoder)) {
        encoder = false;
    }

    sp<AMessage> inputFormat = new AMessage;
    sp<AMessage> outputFormat = new AMessage;
    mConfigFormat = msg;

    mIsEncoder = encoder;
    mIsVideo = !strncasecmp(mime, "video/", 6);
    mIsImage = !strncasecmp(mime, "image/", 6);

    mPortMode[kPortIndexInput] = IOMX::kPortModePresetByteBuffer;
    mPortMode[kPortIndexOutput] = IOMX::kPortModePresetByteBuffer;

    status_t err = setComponentRole(encoder /* isEncoder */, mime);

    if (err != OK) {
        return err;
    }

    OMX_VIDEO_CONTROLRATETYPE bitrateMode;
    int32_t bitrate = 0, quality;
    // FLAC encoder or video encoder in constant quality mode doesn't need a
    // bitrate, other encoders do.
    if (encoder) {
        if (mIsVideo || mIsImage) {
            if (!findVideoBitrateControlInfo(msg, &bitrateMode, &bitrate, &quality)) {
                return INVALID_OPERATION;
            }
        } else if (strcasecmp(mime, MEDIA_MIMETYPE_AUDIO_FLAC)
            && !msg->findInt32("bitrate", &bitrate)) {
            return INVALID_OPERATION;
        }
    }

    // propagate bitrate to the output so that the muxer has it
    if (encoder && msg->findInt32("bitrate", &bitrate)) {
        // Technically ISO spec says that 'bitrate' should be 0 for VBR even though it is the
        // average bitrate. We've been setting both bitrate and max-bitrate to this same value.
        outputFormat->setInt32("bitrate", bitrate);
        outputFormat->setInt32("max-bitrate", bitrate);
    }

    int32_t storeMeta;
    if (encoder) {
        IOMX::PortMode mode = IOMX::kPortModePresetByteBuffer;
        if (msg->findInt32("android._input-metadata-buffer-type", &storeMeta)
                && storeMeta != kMetadataBufferTypeInvalid) {
            if (storeMeta == kMetadataBufferTypeNativeHandleSource) {
                mode = IOMX::kPortModeDynamicNativeHandle;
            } else if (storeMeta == kMetadataBufferTypeANWBuffer ||
                    storeMeta == kMetadataBufferTypeGrallocSource) {
                mode = IOMX::kPortModeDynamicANWBuffer;
            } else {
                return BAD_VALUE;
            }
        }
        err = setPortMode(kPortIndexInput, mode);
        if (err != OK) {
            return err;
        }

        if (mode != IOMX::kPortModePresetByteBuffer) {
            uint32_t usageBits;
            if (mOMXNode->getParameter(
                    (OMX_INDEXTYPE)OMX_IndexParamConsumerUsageBits,
                    &usageBits, sizeof(usageBits)) == OK) {
                inputFormat->setInt32(
                        "using-sw-read-often", !!(usageBits & GRALLOC_USAGE_SW_READ_OFTEN));
            }
        }
    }

    int32_t lowLatency = 0;
    if (msg->findInt32("low-latency", &lowLatency)) {
        err = setLowLatency(lowLatency);
        if (err != OK) {
            return err;
        }
    }

    int32_t prependSPSPPS = 0;
    if (encoder && mIsVideo
            && msg->findInt32("prepend-sps-pps-to-idr-frames", &prependSPSPPS)
            && prependSPSPPS != 0) {
        OMX_INDEXTYPE index;
        err = mOMXNode->getExtensionIndex(
                "OMX.google.android.index.prependSPSPPSToIDRFrames", &index);

        if (err == OK) {
            PrependSPSPPSToIDRFramesParams params;
            InitOMXParams(&params);
            params.bEnable = OMX_TRUE;

            err = mOMXNode->setParameter(index, &params, sizeof(params));
        }

        if (err != OK) {
            ALOGE("Encoder could not be configured to emit SPS/PPS before "
                  "IDR frames. (err %d)", err);

            return err;
        }
    }

    // Only enable metadata mode on encoder output if encoder can prepend
    // sps/pps to idr frames, since in metadata mode the bitstream is in an
    // opaque handle, to which we don't have access.
    if (encoder && mIsVideo) {
        OMX_BOOL enable = (OMX_BOOL) (prependSPSPPS
            && msg->findInt32("android._store-metadata-in-buffers-output", &storeMeta)
            && storeMeta != 0);
        if (mFlags & kFlagIsSecure) {
            enable = OMX_TRUE;
        }

        err = setPortMode(kPortIndexOutput, enable ?
                IOMX::kPortModePresetSecureBuffer : IOMX::kPortModePresetByteBuffer);
        if (err != OK) {
            return err;
        }

        if (!msg->findInt64(
                KEY_REPEAT_PREVIOUS_FRAME_AFTER, &mRepeatFrameDelayUs)) {
            mRepeatFrameDelayUs = -1LL;
        }

        if (!msg->findDouble("time-lapse-fps", &mCaptureFps)) {
            float captureRate;
            if (msg->findAsFloat(KEY_CAPTURE_RATE, &captureRate)) {
                mCaptureFps = captureRate;
            } else {
                mCaptureFps = -1.0;
            }
        }

        if (!msg->findInt32(
                KEY_CREATE_INPUT_SURFACE_SUSPENDED,
                (int32_t*)&mCreateInputBuffersSuspended)) {
            mCreateInputBuffersSuspended = false;
        }
    }

    if (encoder && (mIsVideo || mIsImage)) {
        // only allow 32-bit value, since we pass it as U32 to OMX.
        if (!msg->findInt64(KEY_MAX_PTS_GAP_TO_ENCODER, &mMaxPtsGapUs)) {
            mMaxPtsGapUs = 0LL;
        } else if (mMaxPtsGapUs > INT32_MAX || mMaxPtsGapUs < INT32_MIN) {
            ALOGW("Unsupported value for max pts gap %lld", (long long) mMaxPtsGapUs);
            mMaxPtsGapUs = 0LL;
        }

        if (!msg->findFloat(KEY_MAX_FPS_TO_ENCODER, &mMaxFps)) {
            mMaxFps = -1;
        }

        // notify GraphicBufferSource to allow backward frames
        if (mMaxPtsGapUs < 0LL) {
            mMaxFps = -1;
        }
    }

    // NOTE: we only use native window for video decoders
    sp<RefBase> obj;
    bool haveNativeWindow = msg->findObject("native-window", &obj)
            && obj != NULL && mIsVideo && !encoder;
    mUsingNativeWindow = haveNativeWindow;
    if (mIsVideo && !encoder) {
        inputFormat->setInt32("adaptive-playback", false);

        int32_t usageProtected;
        if (msg->findInt32("protected", &usageProtected) && usageProtected) {
            if (!haveNativeWindow) {
                ALOGE("protected output buffers must be sent to an ANativeWindow");
                return PERMISSION_DENIED;
            }
            mFlags |= kFlagIsGrallocUsageProtected;
            mFlags |= kFlagPushBlankBuffersToNativeWindowOnShutdown;
        }
    }
    if (mFlags & kFlagIsSecure) {
        // use native_handles for secure input buffers
        err = setPortMode(kPortIndexInput, IOMX::kPortModePresetSecureBuffer);

        if (err != OK) {
            ALOGI("falling back to non-native_handles");
            setPortMode(kPortIndexInput, IOMX::kPortModePresetByteBuffer);
            err = OK; // ignore error for now
        }

        OMX_INDEXTYPE index;
        if (mOMXNode->getExtensionIndex(
                "OMX.google.android.index.preregisterMetadataBuffers", &index) == OK) {
            OMX_CONFIG_BOOLEANTYPE param;
            InitOMXParams(&param);
            param.bEnabled = OMX_FALSE;
            if (mOMXNode->getParameter(index, &param, sizeof(param)) == OK) {
                if (param.bEnabled == OMX_TRUE) {
                    mFlags |= kFlagPreregisterMetadataBuffers;
                }
            }
        }
    }
    if (haveNativeWindow) {
        sp<ANativeWindow> nativeWindow =
            static_cast<ANativeWindow *>(static_cast<Surface *>(obj.get()));

        // START of temporary support for automatic FRC - THIS WILL BE REMOVED
        int32_t autoFrc;
        if (msg->findInt32("auto-frc", &autoFrc)) {
            bool enabled = autoFrc;
            OMX_CONFIG_BOOLEANTYPE config;
            InitOMXParams(&config);
            config.bEnabled = (OMX_BOOL)enabled;
            status_t temp = mOMXNode->setConfig(
                    (OMX_INDEXTYPE)OMX_IndexConfigAutoFramerateConversion,
                    &config, sizeof(config));
            if (temp == OK) {
                outputFormat->setInt32("auto-frc", enabled);
            } else if (enabled) {
                ALOGI("codec does not support requested auto-frc (err %d)", temp);
            }
        }
        // END of temporary support for automatic FRC

        int32_t tunneled;
        if (msg->findInt32("feature-tunneled-playback", &tunneled) &&
            tunneled != 0) {
            ALOGI("Configuring TUNNELED video playback.");
            mTunneled = true;

            int32_t audioHwSync = 0;
            if (!msg->findInt32("audio-hw-sync", &audioHwSync)) {
                ALOGW("No Audio HW Sync provided for video tunnel");
            }
            err = configureTunneledVideoPlayback(audioHwSync, nativeWindow);
            if (err != OK) {
                ALOGE("configureTunneledVideoPlayback(%d,%p) failed!",
                        audioHwSync, nativeWindow.get());
                return err;
            }

            int32_t maxWidth = 0, maxHeight = 0;
            if (msg->findInt32("max-width", &maxWidth) &&
                    msg->findInt32("max-height", &maxHeight)) {

                err = mOMXNode->prepareForAdaptivePlayback(
                        kPortIndexOutput, OMX_TRUE, maxWidth, maxHeight);
                if (err != OK) {
                    ALOGW("[%s] prepareForAdaptivePlayback failed w/ err %d",
                            mComponentName.c_str(), err);
                    // allow failure
                    err = OK;
                } else {
                    inputFormat->setInt32("max-width", maxWidth);
                    inputFormat->setInt32("max-height", maxHeight);
                    inputFormat->setInt32("adaptive-playback", true);
                }
            }
        } else {
            ALOGV("Configuring CPU controlled video playback.");
            mTunneled = false;

            // Explicity reset the sideband handle of the window for
            // non-tunneled video in case the window was previously used
            // for a tunneled video playback.
            err = native_window_set_sideband_stream(nativeWindow.get(), NULL);
            if (err != OK) {
                ALOGE("set_sideband_stream(NULL) failed! (err %d).", err);
                return err;
            }

            err = setPortMode(kPortIndexOutput, IOMX::kPortModeDynamicANWBuffer);
            if (err != OK) {
                // if adaptive playback has been requested, try JB fallback
                // NOTE: THIS FALLBACK MECHANISM WILL BE REMOVED DUE TO ITS
                // LARGE MEMORY REQUIREMENT

                // we will not do adaptive playback on software accessed
                // surfaces as they never had to respond to changes in the
                // crop window, and we don't trust that they will be able to.
                int usageBits = 0;
                bool canDoAdaptivePlayback;

                if (nativeWindow->query(
                        nativeWindow.get(),
                        NATIVE_WINDOW_CONSUMER_USAGE_BITS,
                        &usageBits) != OK) {
                    canDoAdaptivePlayback = false;
                } else {
                    canDoAdaptivePlayback =
                        (usageBits &
                                (GRALLOC_USAGE_SW_READ_MASK |
                                 GRALLOC_USAGE_SW_WRITE_MASK)) == 0;
                }

                int32_t maxWidth = 0, maxHeight = 0;
                if (canDoAdaptivePlayback &&
                        msg->findInt32("max-width", &maxWidth) &&
                        msg->findInt32("max-height", &maxHeight)) {
                    ALOGV("[%s] prepareForAdaptivePlayback(%dx%d)",
                            mComponentName.c_str(), maxWidth, maxHeight);

                    err = mOMXNode->prepareForAdaptivePlayback(
                            kPortIndexOutput, OMX_TRUE, maxWidth, maxHeight);
                    ALOGW_IF(err != OK,
                            "[%s] prepareForAdaptivePlayback failed w/ err %d",
                            mComponentName.c_str(), err);

                    if (err == OK) {
                        inputFormat->setInt32("max-width", maxWidth);
                        inputFormat->setInt32("max-height", maxHeight);
                        inputFormat->setInt32("adaptive-playback", true);
                    }
                }
                // allow failure
                err = OK;
            } else {
                ALOGV("[%s] setPortMode on output to %s succeeded",
                        mComponentName.c_str(), asString(IOMX::kPortModeDynamicANWBuffer));
                CHECK(storingMetadataInDecodedBuffers());
                inputFormat->setInt32("adaptive-playback", true);
            }

            int32_t push;
            if (msg->findInt32("push-blank-buffers-on-shutdown", &push)
                    && push != 0) {
                mFlags |= kFlagPushBlankBuffersToNativeWindowOnShutdown;
            }
        }

        int32_t rotationDegrees;
        if (msg->findInt32("rotation-degrees", &rotationDegrees)) {
            mRotationDegrees = rotationDegrees;
        } else {
            mRotationDegrees = 0;
        }
    }

    AudioEncoding pcmEncoding = kAudioEncodingPcm16bit;
    (void)msg->findInt32("pcm-encoding", (int32_t*)&pcmEncoding);
    // invalid encodings will default to PCM-16bit in setupRawAudioFormat.

    if (mIsVideo || mIsImage) {
        // determine need for software renderer
        bool usingSwRenderer = false;
        if (haveNativeWindow && mComponentName.startsWith("OMX.google.")) {
            usingSwRenderer = true;
            haveNativeWindow = false;
            (void)setPortMode(kPortIndexOutput, IOMX::kPortModePresetByteBuffer);
        } else if (haveNativeWindow && !storingMetadataInDecodedBuffers()) {
            err = setPortMode(kPortIndexOutput, IOMX::kPortModePresetANWBuffer);
            if (err != OK) {
                return err;
            }
        }

        if (encoder) {
            err = setupVideoEncoder(mime, msg, outputFormat, inputFormat);
        } else {
            err = setupVideoDecoder(mime, msg, haveNativeWindow, usingSwRenderer, outputFormat);
        }

        if (err != OK) {
            return err;
        }

        if (haveNativeWindow) {
            mNativeWindow = static_cast<Surface *>(obj.get());

            // fallback for devices that do not handle flex-YUV for native buffers
            int32_t requestedColorFormat = OMX_COLOR_FormatUnused;
            if (msg->findInt32("color-format", &requestedColorFormat) &&
                    requestedColorFormat == OMX_COLOR_FormatYUV420Flexible) {
                status_t err = getPortFormat(kPortIndexOutput, outputFormat);
                if (err != OK) {
                    return err;
                }
                int32_t colorFormat = OMX_COLOR_FormatUnused;
                OMX_U32 flexibleEquivalent = OMX_COLOR_FormatUnused;
                if (!outputFormat->findInt32("color-format", &colorFormat)) {
                    ALOGE("ouptut port did not have a color format (wrong domain?)");
                    return BAD_VALUE;
                }
                ALOGD("[%s] Requested output format %#x and got %#x.",
                        mComponentName.c_str(), requestedColorFormat, colorFormat);
                if (!IsFlexibleColorFormat(
                        mOMXNode, colorFormat, haveNativeWindow, &flexibleEquivalent)
                        || flexibleEquivalent != (OMX_U32)requestedColorFormat) {
                    // device did not handle flex-YUV request for native window, fall back
                    // to SW renderer
                    ALOGI("[%s] Falling back to software renderer", mComponentName.c_str());
                    mNativeWindow.clear();
                    mNativeWindowUsageBits = 0;
                    haveNativeWindow = false;
                    usingSwRenderer = true;
                    // TODO: implement adaptive-playback support for bytebuffer mode.
                    // This is done by SW codecs, but most HW codecs don't support it.
                    err = setPortMode(kPortIndexOutput, IOMX::kPortModePresetByteBuffer);
                    inputFormat->setInt32("adaptive-playback", false);
                    if (mFlags & kFlagIsGrallocUsageProtected) {
                        // fallback is not supported for protected playback
                        err = PERMISSION_DENIED;
                    } else if (err == OK) {
                        err = setupVideoDecoder(
                                mime, msg, haveNativeWindow, usingSwRenderer, outputFormat);
                    }
                }
            }
        }

        if (usingSwRenderer) {
            outputFormat->setInt32("using-sw-renderer", 1);
        }
    } else if (!strcasecmp(mime, MEDIA_MIMETYPE_AUDIO_MPEG) ||
        !strcasecmp(mime, MEDIA_MIMETYPE_AUDIO_MPEG_LAYER_II)) {
        int32_t numChannels, sampleRate;
        if (!msg->findInt32("channel-count", &numChannels)
                || !msg->findInt32("sample-rate", &sampleRate)) {
            // Since we did not always check for these, leave them optional
            // and have the decoder figure it all out.
            err = OK;
        } else {
            err = setupRawAudioFormat(
                    encoder ? kPortIndexInput : kPortIndexOutput,
                    sampleRate,
                    numChannels);
        }
    } else if (!strcasecmp(mime, MEDIA_MIMETYPE_AUDIO_AAC)) {
        int32_t numChannels, sampleRate;
        if (!msg->findInt32("channel-count", &numChannels)
                || !msg->findInt32("sample-rate", &sampleRate)) {
            err = INVALID_OPERATION;
        } else {
            int32_t isADTS, aacProfile;
            int32_t sbrMode;
            int32_t maxOutputChannelCount;
            int32_t pcmLimiterEnable;
            drcParams_t drc;
            if (!msg->findInt32("is-adts", &isADTS)) {
                isADTS = 0;
            }
            if (!msg->findInt32("aac-profile", &aacProfile)) {
                aacProfile = OMX_AUDIO_AACObjectNull;
            }
            if (!msg->findInt32("aac-sbr-mode", &sbrMode)) {
                sbrMode = -1;
            }

            if (!msg->findInt32("aac-max-output-channel_count", &maxOutputChannelCount)) {
                maxOutputChannelCount = -1;
            }
            if (!msg->findInt32("aac-pcm-limiter-enable", &pcmLimiterEnable)) {
                // value is unknown
                pcmLimiterEnable = -1;
            }
            if (!msg->findInt32("aac-encoded-target-level", &drc.encodedTargetLevel)) {
                // value is unknown
                drc.encodedTargetLevel = -1;
            }
            if (!msg->findInt32("aac-drc-cut-level", &drc.drcCut)) {
                // value is unknown
                drc.drcCut = -1;
            }
            if (!msg->findInt32("aac-drc-boost-level", &drc.drcBoost)) {
                // value is unknown
                drc.drcBoost = -1;
            }
            if (!msg->findInt32("aac-drc-heavy-compression", &drc.heavyCompression)) {
                // value is unknown
                drc.heavyCompression = -1;
            }
            if (!msg->findInt32("aac-target-ref-level", &drc.targetRefLevel)) {
                // value is unknown
                drc.targetRefLevel = -1;
            }
            if (!msg->findInt32("aac-drc-effect-type", &drc.effectType)) {
                // value is unknown
                drc.effectType = -2; // valid values are -1 and over
            }

            err = setupAACCodec(
                    encoder, numChannels, sampleRate, bitrate, aacProfile,
                    isADTS != 0, sbrMode, maxOutputChannelCount, drc,
                    pcmLimiterEnable);
        }
    } else if (!strcasecmp(mime, MEDIA_MIMETYPE_AUDIO_AMR_NB)) {
        err = setupAMRCodec(encoder, false /* isWAMR */, bitrate);
    } else if (!strcasecmp(mime, MEDIA_MIMETYPE_AUDIO_AMR_WB)) {
        err = setupAMRCodec(encoder, true /* isWAMR */, bitrate);
    } else if (!strcasecmp(mime, MEDIA_MIMETYPE_AUDIO_G711_ALAW)
            || !strcasecmp(mime, MEDIA_MIMETYPE_AUDIO_G711_MLAW)) {
        // These are PCM-like formats with a fixed sample rate but
        // a variable number of channels.

        int32_t numChannels;
        if (!msg->findInt32("channel-count", &numChannels)) {
            err = INVALID_OPERATION;
        } else {
            int32_t sampleRate;
            if (!msg->findInt32("sample-rate", &sampleRate)) {
                sampleRate = 8000;
            }
            err = setupG711Codec(encoder, sampleRate, numChannels);
        }
#ifdef QTI_FLAC_DECODER
//setup qti component From setupCustomCodec only when it starts with OMX.qti. otherwise create incoming component.
    } else if (!strcasecmp(mime, MEDIA_MIMETYPE_AUDIO_FLAC) && !mComponentName.startsWith("OMX.qti.")) {
#else
    } else if (!strcasecmp(mime, MEDIA_MIMETYPE_AUDIO_FLAC)) {
#endif
        // numChannels needs to be set to properly communicate PCM values.
        int32_t numChannels = 2, sampleRate = 44100, compressionLevel = -1;
        if (encoder &&
                (!msg->findInt32("channel-count", &numChannels)
                        || !msg->findInt32("sample-rate", &sampleRate))) {
            ALOGE("missing channel count or sample rate for FLAC encoder");
            err = INVALID_OPERATION;
        } else {
            if (encoder) {
                if (!msg->findInt32(
                            "complexity", &compressionLevel) &&
                    !msg->findInt32(
                            "flac-compression-level", &compressionLevel)) {
                    compressionLevel = 5; // default FLAC compression level
                } else if (compressionLevel < 0) {
                    ALOGW("compression level %d outside [0..8] range, "
                          "using 0",
                          compressionLevel);
                    compressionLevel = 0;
                } else if (compressionLevel > 8) {
                    ALOGW("compression level %d outside [0..8] range, "
                          "using 8",
                          compressionLevel);
                    compressionLevel = 8;
                }
            }
            err = setupFlacCodec(
                    encoder, numChannels, sampleRate, compressionLevel, pcmEncoding);
        }
    } else if (!strcasecmp(mime, MEDIA_MIMETYPE_AUDIO_RAW)) {
        int32_t numChannels, sampleRate;
        if (encoder
                || !msg->findInt32("channel-count", &numChannels)
                || !msg->findInt32("sample-rate", &sampleRate)) {
            err = INVALID_OPERATION;
        } else {
            err = setupRawAudioFormat(kPortIndexInput, sampleRate, numChannels, pcmEncoding);
        }
    } else if (!strcasecmp(mime, MEDIA_MIMETYPE_AUDIO_AC3)) {
        int32_t numChannels;
        int32_t sampleRate;
        if (!msg->findInt32("channel-count", &numChannels)
                || !msg->findInt32("sample-rate", &sampleRate)) {
            err = INVALID_OPERATION;
        } else {
            err = setupAC3Codec(encoder, numChannels, sampleRate);
        }
    } else if (!strcasecmp(mime, MEDIA_MIMETYPE_AUDIO_EAC3)) {
        int32_t numChannels;
        int32_t sampleRate;
        if (!msg->findInt32("channel-count", &numChannels)
                || !msg->findInt32("sample-rate", &sampleRate)) {
            err = INVALID_OPERATION;
        } else {
            err = setupEAC3Codec(encoder, numChannels, sampleRate);
        }
    } else if (!strcasecmp(mime, MEDIA_MIMETYPE_AUDIO_AC4)) {
        int32_t numChannels;
        int32_t sampleRate;
        if (!msg->findInt32("channel-count", &numChannels)
                || !msg->findInt32("sample-rate", &sampleRate)) {
            err = INVALID_OPERATION;
        } else {
            err = setupAC4Codec(encoder, numChannels, sampleRate);
        }
    } else {
        err = setupCustomCodec(err, mime, msg);
    }

    if (err != OK) {
        return err;
    }

    if (!msg->findInt32("encoder-delay", &mEncoderDelay)) {
        mEncoderDelay = 0;
    }

    if (!msg->findInt32("encoder-padding", &mEncoderPadding)) {
        mEncoderPadding = 0;
    }

    if (msg->findInt32("channel-mask", &mChannelMask)) {
        mChannelMaskPresent = true;
    } else {
        mChannelMaskPresent = false;
    }

    int32_t maxInputSize;
    if (msg->findInt32("max-input-size", &maxInputSize)) {
        err = setMinBufferSize(kPortIndexInput, (size_t)maxInputSize);
        err = OK; // ignore error
    } else if (!strcmp("OMX.Nvidia.aac.decoder", mComponentName.c_str())) {
        err = setMinBufferSize(kPortIndexInput, 8192);  // XXX
        err = OK; // ignore error
    }

    int32_t priority;
    if (msg->findInt32("priority", &priority)) {
        err = setPriority(priority);
        err = OK; // ignore error
    }

    int32_t rateInt = -1;
    float rateFloat = -1;
    if (!msg->findFloat("operating-rate", &rateFloat)) {
        msg->findInt32("operating-rate", &rateInt);
        rateFloat = (float)rateInt;  // 16MHz (FLINTMAX) is OK for upper bound.
    }
    if (rateFloat > 0) {
        err = setOperatingRate(rateFloat, mIsVideo);
        err = OK; // ignore errors
    }

    if (err == OK) {
        err = setVendorParameters(msg);
        if (err != OK) {
            return err;
        }
    }

    // NOTE: both mBaseOutputFormat and mOutputFormat are outputFormat to signal first frame.
    mBaseOutputFormat = outputFormat;
    mLastOutputFormat.clear();

    err = getPortFormat(kPortIndexInput, inputFormat);
    if (err == OK) {
        err = getPortFormat(kPortIndexOutput, outputFormat);
        if (err == OK) {
            mInputFormat = inputFormat;
            mOutputFormat = outputFormat;
        }
    }

    // create data converters if needed
    if (!mIsVideo && !mIsImage && err == OK) {
        AudioEncoding codecPcmEncoding = kAudioEncodingPcm16bit;
        if (encoder) {
            (void)mInputFormat->findInt32("pcm-encoding", (int32_t*)&codecPcmEncoding);
            mConverter[kPortIndexInput] = AudioConverter::Create(pcmEncoding, codecPcmEncoding);
            if (mConverter[kPortIndexInput] != NULL) {
                ALOGD("%s: encoder %s input format pcm encoding converter from %d to %d",
                        __func__, mComponentName.c_str(), pcmEncoding, codecPcmEncoding);
                mInputFormat->setInt32("pcm-encoding", pcmEncoding);
            }
        } else {
            (void)mOutputFormat->findInt32("pcm-encoding", (int32_t*)&codecPcmEncoding);
            mConverter[kPortIndexOutput] = AudioConverter::Create(codecPcmEncoding, pcmEncoding);
            if (mConverter[kPortIndexOutput] != NULL) {
                ALOGD("%s: decoder %s output format pcm encoding converter from %d to %d",
                        __func__, mComponentName.c_str(), codecPcmEncoding, pcmEncoding);
                mOutputFormat->setInt32("pcm-encoding", pcmEncoding);
            }
        }
    }

    return err;
}

status_t ACodec::setLowLatency(int32_t lowLatency) {
    if (mIsEncoder) {
        ALOGE("encoder does not support low-latency");
        return BAD_VALUE;
    }

    OMX_CONFIG_BOOLEANTYPE config;
    InitOMXParams(&config);
    config.bEnabled = (OMX_BOOL)(lowLatency != 0);
    status_t err = mOMXNode->setConfig(
            (OMX_INDEXTYPE)OMX_IndexConfigLowLatency,
            &config, sizeof(config));
    if (err != OK) {
        ALOGE("decoder can not set low-latency to %d (err %d)", lowLatency, err);
    }
    return err;
}

status_t ACodec::setLatency(uint32_t latency) {
    OMX_PARAM_U32TYPE config;
    InitOMXParams(&config);
    config.nPortIndex = kPortIndexInput;
    config.nU32 = (OMX_U32)latency;
    status_t err = mOMXNode->setConfig(
            (OMX_INDEXTYPE)OMX_IndexConfigLatency,
            &config, sizeof(config));
    return err;
}

status_t ACodec::getLatency(uint32_t *latency) {
    OMX_PARAM_U32TYPE config;
    InitOMXParams(&config);
    config.nPortIndex = kPortIndexInput;
    status_t err = mOMXNode->getConfig(
            (OMX_INDEXTYPE)OMX_IndexConfigLatency,
            &config, sizeof(config));
    if (err == OK) {
        *latency = config.nU32;
    }
    return err;
}

status_t ACodec::setAudioPresentation(int32_t presentationId, int32_t programId) {
    OMX_AUDIO_CONFIG_ANDROID_AUDIOPRESENTATION config;
    InitOMXParams(&config);
    config.nPresentationId = (OMX_S32)presentationId;
    config.nProgramId = (OMX_S32)programId;
    status_t err = mOMXNode->setConfig(
            (OMX_INDEXTYPE)OMX_IndexConfigAudioPresentation,
            &config, sizeof(config));
    return err;
}

status_t ACodec::setPriority(int32_t priority) {
    if (priority < 0) {
        return BAD_VALUE;
    }
    OMX_PARAM_U32TYPE config;
    InitOMXParams(&config);
    config.nU32 = (OMX_U32)priority;
    status_t temp = mOMXNode->setConfig(
            (OMX_INDEXTYPE)OMX_IndexConfigPriority,
            &config, sizeof(config));
    if (temp != OK) {
        ALOGI("codec does not support config priority (err %d)", temp);
    }
    return OK;
}

status_t ACodec::setOperatingRate(float rateFloat, bool isVideo) {
    if (rateFloat < 0) {
        return BAD_VALUE;
    }
    OMX_U32 rate;
    if (isVideo) {
        rateFloat = rateFloat * 65536.0f + 0.5f;
        if (rateFloat >= (float)INT_MAX) {
            rate = INT_MAX;
        } else {
            rate = (OMX_U32)rateFloat;
        }
    } else {
        if (rateFloat > (float)UINT_MAX) {
            return BAD_VALUE;
        }
        rate = (OMX_U32)(rateFloat);
    }
    OMX_PARAM_U32TYPE config;
    InitOMXParams(&config);
    config.nU32 = rate;
    status_t err = mOMXNode->setConfig(
            (OMX_INDEXTYPE)OMX_IndexConfigOperatingRate,
            &config, sizeof(config));
    if (err != OK) {
        ALOGI("codec does not support config operating rate (err %d)", err);
    }
    return OK;
}

status_t ACodec::getIntraRefreshPeriod(uint32_t *intraRefreshPeriod) {
    OMX_VIDEO_CONFIG_ANDROID_INTRAREFRESHTYPE params;
    InitOMXParams(&params);
    params.nPortIndex = kPortIndexOutput;
    status_t err = mOMXNode->getConfig(
            (OMX_INDEXTYPE)OMX_IndexConfigAndroidIntraRefresh, &params, sizeof(params));
    if (err == OK) {
        *intraRefreshPeriod = params.nRefreshPeriod;
        return OK;
    }

    // Fallback to query through standard OMX index.
    OMX_VIDEO_PARAM_INTRAREFRESHTYPE refreshParams;
    InitOMXParams(&refreshParams);
    refreshParams.nPortIndex = kPortIndexOutput;
    refreshParams.eRefreshMode = OMX_VIDEO_IntraRefreshCyclic;
    err = mOMXNode->getParameter(
            OMX_IndexParamVideoIntraRefresh, &refreshParams, sizeof(refreshParams));
    if (err != OK || refreshParams.nCirMBs == 0) {
        *intraRefreshPeriod = 0;
        return OK;
    }

    // Calculate period based on width and height
    uint32_t width, height;
    OMX_PARAM_PORTDEFINITIONTYPE def;
    InitOMXParams(&def);
    OMX_VIDEO_PORTDEFINITIONTYPE *video_def = &def.format.video;
    def.nPortIndex = kPortIndexOutput;
    err = mOMXNode->getParameter(
            OMX_IndexParamPortDefinition, &def, sizeof(def));
    if (err != OK) {
        *intraRefreshPeriod = 0;
        return err;
    }
    width = video_def->nFrameWidth;
    height = video_def->nFrameHeight;
    // Use H.264/AVC MacroBlock size 16x16
    *intraRefreshPeriod = divUp((divUp(width, 16u) * divUp(height, 16u)), refreshParams.nCirMBs);

    return OK;
}

status_t ACodec::setIntraRefreshPeriod(uint32_t intraRefreshPeriod, bool inConfigure) {
    OMX_VIDEO_CONFIG_ANDROID_INTRAREFRESHTYPE params;
    InitOMXParams(&params);
    params.nPortIndex = kPortIndexOutput;
    params.nRefreshPeriod = intraRefreshPeriod;
    status_t err = mOMXNode->setConfig(
            (OMX_INDEXTYPE)OMX_IndexConfigAndroidIntraRefresh, &params, sizeof(params));
    if (err == OK) {
        return OK;
    }

    // Only in configure state, a component could invoke setParameter.
    if (!inConfigure) {
        return INVALID_OPERATION;
    } else {
        ALOGI("[%s] try falling back to Cyclic", mComponentName.c_str());
    }

    OMX_VIDEO_PARAM_INTRAREFRESHTYPE refreshParams;
    InitOMXParams(&refreshParams);
    refreshParams.nPortIndex = kPortIndexOutput;
    refreshParams.eRefreshMode = OMX_VIDEO_IntraRefreshCyclic;

    if (intraRefreshPeriod == 0) {
        // 0 means disable intra refresh.
        refreshParams.nCirMBs = 0;
    } else {
        // Calculate macroblocks that need to be intra coded base on width and height
        uint32_t width, height;
        OMX_PARAM_PORTDEFINITIONTYPE def;
        InitOMXParams(&def);
        OMX_VIDEO_PORTDEFINITIONTYPE *video_def = &def.format.video;
        def.nPortIndex = kPortIndexOutput;
        err = mOMXNode->getParameter(
                OMX_IndexParamPortDefinition, &def, sizeof(def));
        if (err != OK) {
            return err;
        }
        width = video_def->nFrameWidth;
        height = video_def->nFrameHeight;
        // Use H.264/AVC MacroBlock size 16x16
        refreshParams.nCirMBs = divUp((divUp(width, 16u) * divUp(height, 16u)), intraRefreshPeriod);
    }

    err = mOMXNode->setParameter(
            OMX_IndexParamVideoIntraRefresh,
            &refreshParams, sizeof(refreshParams));
    if (err != OK) {
        return err;
    }

    return OK;
}

status_t ACodec::configureTemporalLayers(
        const sp<AMessage> &msg, bool inConfigure, sp<AMessage> &outputFormat) {
    if (!mIsVideo || !mIsEncoder) {
        return INVALID_OPERATION;
    }

    AString tsSchema;
    if (!msg->findString("ts-schema", &tsSchema)) {
        return OK;
    }

    unsigned int numLayers = 0;
    unsigned int numBLayers = 0;
    int tags;
    char dummy;
    OMX_VIDEO_ANDROID_TEMPORALLAYERINGPATTERNTYPE pattern =
        OMX_VIDEO_AndroidTemporalLayeringPatternNone;
    if (sscanf(tsSchema.c_str(), "webrtc.vp8.%u-layer%c", &numLayers, &dummy) == 1
            && numLayers > 0) {
        pattern = OMX_VIDEO_AndroidTemporalLayeringPatternWebRTC;
    } else if ((tags = sscanf(tsSchema.c_str(), "android.generic.%u%c%u%c",
                    &numLayers, &dummy, &numBLayers, &dummy))
            && (tags == 1 || (tags == 3 && dummy == '+'))
            && numLayers > 0 && numLayers < UINT32_MAX - numBLayers) {
        numLayers += numBLayers;
        pattern = OMX_VIDEO_AndroidTemporalLayeringPatternAndroid;
    } else {
        ALOGI("Ignoring unsupported ts-schema [%s]", tsSchema.c_str());
        return BAD_VALUE;
    }

    OMX_VIDEO_PARAM_ANDROID_TEMPORALLAYERINGTYPE layerParams;
    InitOMXParams(&layerParams);
    layerParams.nPortIndex = kPortIndexOutput;

    status_t err = mOMXNode->getParameter(
            (OMX_INDEXTYPE)OMX_IndexParamAndroidVideoTemporalLayering,
            &layerParams, sizeof(layerParams));

    if (err != OK) {
        return err;
    } else if (!(layerParams.eSupportedPatterns & pattern)) {
        return BAD_VALUE;
    }

    numLayers = min(numLayers, layerParams.nLayerCountMax);
    numBLayers = min(numBLayers, layerParams.nBLayerCountMax);

    if (!inConfigure) {
        OMX_VIDEO_CONFIG_ANDROID_TEMPORALLAYERINGTYPE layerConfig;
        InitOMXParams(&layerConfig);
        layerConfig.nPortIndex = kPortIndexOutput;
        layerConfig.ePattern = pattern;
        layerConfig.nPLayerCountActual = numLayers - numBLayers;
        layerConfig.nBLayerCountActual = numBLayers;
        layerConfig.bBitrateRatiosSpecified = OMX_FALSE;

        err = mOMXNode->setConfig(
                (OMX_INDEXTYPE)OMX_IndexConfigAndroidVideoTemporalLayering,
                &layerConfig, sizeof(layerConfig));
    } else {
        layerParams.ePattern = pattern;
        layerParams.nPLayerCountActual = numLayers - numBLayers;
        layerParams.nBLayerCountActual = numBLayers;
        layerParams.bBitrateRatiosSpecified = OMX_FALSE;
        layerParams.nLayerCountMax = numLayers;
        layerParams.nBLayerCountMax = numBLayers;

        err = mOMXNode->setParameter(
                (OMX_INDEXTYPE)OMX_IndexParamAndroidVideoTemporalLayering,
                &layerParams, sizeof(layerParams));
    }

    AString configSchema;
    if (pattern == OMX_VIDEO_AndroidTemporalLayeringPatternAndroid) {
        configSchema = AStringPrintf("android.generic.%u+%u", numLayers - numBLayers, numBLayers);
    } else if (pattern == OMX_VIDEO_AndroidTemporalLayeringPatternWebRTC) {
        configSchema = AStringPrintf("webrtc.vp8.%u", numLayers);
    }

    if (err != OK) {
        ALOGW("Failed to set temporal layers to %s (requested %s)",
                configSchema.c_str(), tsSchema.c_str());
        return err;
    }

    err = mOMXNode->getParameter(
            (OMX_INDEXTYPE)OMX_IndexParamAndroidVideoTemporalLayering,
            &layerParams, sizeof(layerParams));

    if (err == OK) {
        ALOGD("Temporal layers requested:%s configured:%s got:%s(%u: P=%u, B=%u)",
                tsSchema.c_str(), configSchema.c_str(),
                asString(layerParams.ePattern), layerParams.ePattern,
                layerParams.nPLayerCountActual, layerParams.nBLayerCountActual);

        if (outputFormat.get() == mOutputFormat.get()) {
            mOutputFormat = mOutputFormat->dup(); // trigger an output format change event
        }
        // assume we got what we configured
        outputFormat->setString("ts-schema", configSchema);
    }
    return err;
}

status_t ACodec::setMinBufferSize(OMX_U32 portIndex, size_t size) {
    OMX_PARAM_PORTDEFINITIONTYPE def;
    InitOMXParams(&def);
    def.nPortIndex = portIndex;

    status_t err = mOMXNode->getParameter(
            OMX_IndexParamPortDefinition, &def, sizeof(def));

    if (err != OK) {
        return err;
    }

    if (def.nBufferSize >= size) {
        return OK;
    }

    def.nBufferSize = size;

    err = mOMXNode->setParameter(
            OMX_IndexParamPortDefinition, &def, sizeof(def));

    if (err != OK) {
        return err;
    }

    err = mOMXNode->getParameter(
            OMX_IndexParamPortDefinition, &def, sizeof(def));

    if (err != OK) {
        return err;
    }

    if (def.nBufferSize < size) {
        ALOGE("failed to set min buffer size to %zu (is still %u)", size, def.nBufferSize);
        return FAILED_TRANSACTION;
    }

    return OK;
}

status_t ACodec::selectAudioPortFormat(
        OMX_U32 portIndex, OMX_AUDIO_CODINGTYPE desiredFormat) {
    OMX_AUDIO_PARAM_PORTFORMATTYPE format;
    InitOMXParams(&format);

    format.nPortIndex = portIndex;
    for (OMX_U32 index = 0; index <= kMaxIndicesToCheck; ++index) {
        format.nIndex = index;
        status_t err = mOMXNode->getParameter(
                OMX_IndexParamAudioPortFormat, &format, sizeof(format));

        if (err != OK) {
            return err;
        }

        if (format.eEncoding == desiredFormat) {
            break;
        }

        if (index == kMaxIndicesToCheck) {
            ALOGW("[%s] stopping checking formats after %u: %s(%x)",
                    mComponentName.c_str(), index,
                    asString(format.eEncoding), format.eEncoding);
            return ERROR_UNSUPPORTED;
        }
    }

    return mOMXNode->setParameter(
            OMX_IndexParamAudioPortFormat, &format, sizeof(format));
}

status_t ACodec::setupAACCodec(
        bool encoder, int32_t numChannels, int32_t sampleRate,
        int32_t bitRate, int32_t aacProfile, bool isADTS, int32_t sbrMode,
        int32_t maxOutputChannelCount, const drcParams_t& drc,
        int32_t pcmLimiterEnable) {
    if (encoder && isADTS) {
        return -EINVAL;
    }

    status_t err = setupRawAudioFormat(
            encoder ? kPortIndexInput : kPortIndexOutput,
            sampleRate,
            numChannels);

    if (err != OK) {
        return err;
    }

    if (encoder) {
        err = selectAudioPortFormat(kPortIndexOutput, OMX_AUDIO_CodingAAC);

        if (err != OK) {
            return err;
        }

        OMX_PARAM_PORTDEFINITIONTYPE def;
        InitOMXParams(&def);
        def.nPortIndex = kPortIndexOutput;

        err = mOMXNode->getParameter(
                OMX_IndexParamPortDefinition, &def, sizeof(def));

        if (err != OK) {
            return err;
        }

        def.format.audio.bFlagErrorConcealment = OMX_TRUE;
        def.format.audio.eEncoding = OMX_AUDIO_CodingAAC;

        err = mOMXNode->setParameter(
                OMX_IndexParamPortDefinition, &def, sizeof(def));

        if (err != OK) {
            return err;
        }

        OMX_AUDIO_PARAM_AACPROFILETYPE profile;
        InitOMXParams(&profile);
        profile.nPortIndex = kPortIndexOutput;

        err = mOMXNode->getParameter(
                OMX_IndexParamAudioAac, &profile, sizeof(profile));

        if (err != OK) {
            return err;
        }

        profile.nChannels = numChannels;

        profile.eChannelMode =
            (numChannels == 1)
                ? OMX_AUDIO_ChannelModeMono: OMX_AUDIO_ChannelModeStereo;

        profile.nSampleRate = sampleRate;
        profile.nBitRate = bitRate;
        profile.nAudioBandWidth = 0;
        profile.nFrameLength = 0;
        profile.nAACtools = OMX_AUDIO_AACToolAll;
        profile.nAACERtools = OMX_AUDIO_AACERNone;
        profile.eAACProfile = (OMX_AUDIO_AACPROFILETYPE) aacProfile;
        profile.eAACStreamFormat = OMX_AUDIO_AACStreamFormatMP4FF;
        switch (sbrMode) {
        case 0:
            // disable sbr
            profile.nAACtools &= ~OMX_AUDIO_AACToolAndroidSSBR;
            profile.nAACtools &= ~OMX_AUDIO_AACToolAndroidDSBR;
            break;
        case 1:
            // enable single-rate sbr
            profile.nAACtools |= OMX_AUDIO_AACToolAndroidSSBR;
            profile.nAACtools &= ~OMX_AUDIO_AACToolAndroidDSBR;
            break;
        case 2:
            // enable dual-rate sbr
            profile.nAACtools &= ~OMX_AUDIO_AACToolAndroidSSBR;
            profile.nAACtools |= OMX_AUDIO_AACToolAndroidDSBR;
            break;
        case -1:
            // enable both modes -> the codec will decide which mode should be used
            profile.nAACtools |= OMX_AUDIO_AACToolAndroidSSBR;
            profile.nAACtools |= OMX_AUDIO_AACToolAndroidDSBR;
            break;
        default:
            // unsupported sbr mode
            return BAD_VALUE;
        }


        err = mOMXNode->setParameter(
                OMX_IndexParamAudioAac, &profile, sizeof(profile));

        if (err != OK) {
            return err;
        }

        return err;
    }

    OMX_AUDIO_PARAM_AACPROFILETYPE profile;
    InitOMXParams(&profile);
    profile.nPortIndex = kPortIndexInput;

    err = mOMXNode->getParameter(
            OMX_IndexParamAudioAac, &profile, sizeof(profile));

    if (err != OK) {
        return err;
    }

    profile.nChannels = numChannels;
    profile.nSampleRate = sampleRate;

    profile.eAACStreamFormat =
        isADTS
            ? OMX_AUDIO_AACStreamFormatMP4ADTS
            : OMX_AUDIO_AACStreamFormatMP4FF;

    OMX_AUDIO_PARAM_ANDROID_AACDRCPRESENTATIONTYPE presentation;
    InitOMXParams(&presentation);
    presentation.nMaxOutputChannels = maxOutputChannelCount;
    presentation.nDrcCut = drc.drcCut;
    presentation.nDrcBoost = drc.drcBoost;
    presentation.nHeavyCompression = drc.heavyCompression;
    presentation.nTargetReferenceLevel = drc.targetRefLevel;
    presentation.nEncodedTargetLevel = drc.encodedTargetLevel;
    presentation.nPCMLimiterEnable = pcmLimiterEnable;
    presentation.nDrcEffectType = drc.effectType;

    status_t res = mOMXNode->setParameter(
            OMX_IndexParamAudioAac, &profile, sizeof(profile));
    if (res == OK) {
        // optional parameters, will not cause configuration failure
        if (mOMXNode->setParameter(
                (OMX_INDEXTYPE)OMX_IndexParamAudioAndroidAacDrcPresentation,
                &presentation, sizeof(presentation)) == ERROR_UNSUPPORTED) {
            // prior to 9.0 we used a different config structure and index
            OMX_AUDIO_PARAM_ANDROID_AACPRESENTATIONTYPE presentation8;
            InitOMXParams(&presentation8);
            presentation8.nMaxOutputChannels = presentation.nMaxOutputChannels;
            presentation8.nDrcCut = presentation.nDrcCut;
            presentation8.nDrcBoost = presentation.nDrcBoost;
            presentation8.nHeavyCompression = presentation.nHeavyCompression;
            presentation8.nTargetReferenceLevel = presentation.nTargetReferenceLevel;
            presentation8.nEncodedTargetLevel = presentation.nEncodedTargetLevel;
            presentation8.nPCMLimiterEnable = presentation.nPCMLimiterEnable;
            (void)mOMXNode->setParameter(
                (OMX_INDEXTYPE)OMX_IndexParamAudioAndroidAacPresentation,
                &presentation8, sizeof(presentation8));
        }
    } else {
        ALOGW("did not set AudioAndroidAacPresentation due to error %d when setting AudioAac", res);
    }
    mSampleRate = sampleRate;
    return res;
}

status_t ACodec::setupAC3Codec(
        bool encoder, int32_t numChannels, int32_t sampleRate) {
    status_t err = setupRawAudioFormat(
            encoder ? kPortIndexInput : kPortIndexOutput, sampleRate, numChannels);

    if (err != OK) {
        return err;
    }

    if (encoder) {
        ALOGW("AC3 encoding is not supported.");
        return INVALID_OPERATION;
    }

    OMX_AUDIO_PARAM_ANDROID_AC3TYPE def;
    InitOMXParams(&def);
    def.nPortIndex = kPortIndexInput;

    err = mOMXNode->getParameter(
            (OMX_INDEXTYPE)OMX_IndexParamAudioAndroidAc3, &def, sizeof(def));

    if (err != OK) {
        return err;
    }

    def.nChannels = numChannels;
    def.nSampleRate = sampleRate;

    return mOMXNode->setParameter(
            (OMX_INDEXTYPE)OMX_IndexParamAudioAndroidAc3, &def, sizeof(def));
}

status_t ACodec::setupEAC3Codec(
        bool encoder, int32_t numChannels, int32_t sampleRate) {
    status_t err = setupRawAudioFormat(
            encoder ? kPortIndexInput : kPortIndexOutput, sampleRate, numChannels);

    if (err != OK) {
        return err;
    }

    if (encoder) {
        ALOGW("EAC3 encoding is not supported.");
        return INVALID_OPERATION;
    }

    OMX_AUDIO_PARAM_ANDROID_EAC3TYPE def;
    InitOMXParams(&def);
    def.nPortIndex = kPortIndexInput;

    err = mOMXNode->getParameter(
            (OMX_INDEXTYPE)OMX_IndexParamAudioAndroidEac3, &def, sizeof(def));

    if (err != OK) {
        return err;
    }

    def.nChannels = numChannels;
    def.nSampleRate = sampleRate;

    return mOMXNode->setParameter(
            (OMX_INDEXTYPE)OMX_IndexParamAudioAndroidEac3, &def, sizeof(def));
}

status_t ACodec::setupAC4Codec(
        bool encoder, int32_t numChannels, int32_t sampleRate) {
    status_t err = setupRawAudioFormat(
            encoder ? kPortIndexInput : kPortIndexOutput, sampleRate, numChannels);

    if (err != OK) {
        return err;
    }

    if (encoder) {
        ALOGW("AC4 encoding is not supported.");
        return INVALID_OPERATION;
    }

    OMX_AUDIO_PARAM_ANDROID_AC4TYPE def;
    InitOMXParams(&def);
    def.nPortIndex = kPortIndexInput;

    err = mOMXNode->getParameter(
            (OMX_INDEXTYPE)OMX_IndexParamAudioAndroidAc4, &def, sizeof(def));

    if (err != OK) {
        return err;
    }

    def.nChannels = numChannels;
    def.nSampleRate = sampleRate;

    return mOMXNode->setParameter(
            (OMX_INDEXTYPE)OMX_IndexParamAudioAndroidAc4, &def, sizeof(def));
}

static OMX_AUDIO_AMRBANDMODETYPE pickModeFromBitRate(
        bool isAMRWB, int32_t bps) {
    if (isAMRWB) {
        if (bps <= 6600) {
            return OMX_AUDIO_AMRBandModeWB0;
        } else if (bps <= 8850) {
            return OMX_AUDIO_AMRBandModeWB1;
        } else if (bps <= 12650) {
            return OMX_AUDIO_AMRBandModeWB2;
        } else if (bps <= 14250) {
            return OMX_AUDIO_AMRBandModeWB3;
        } else if (bps <= 15850) {
            return OMX_AUDIO_AMRBandModeWB4;
        } else if (bps <= 18250) {
            return OMX_AUDIO_AMRBandModeWB5;
        } else if (bps <= 19850) {
            return OMX_AUDIO_AMRBandModeWB6;
        } else if (bps <= 23050) {
            return OMX_AUDIO_AMRBandModeWB7;
        }

        // 23850 bps
        return OMX_AUDIO_AMRBandModeWB8;
    } else {  // AMRNB
        if (bps <= 4750) {
            return OMX_AUDIO_AMRBandModeNB0;
        } else if (bps <= 5150) {
            return OMX_AUDIO_AMRBandModeNB1;
        } else if (bps <= 5900) {
            return OMX_AUDIO_AMRBandModeNB2;
        } else if (bps <= 6700) {
            return OMX_AUDIO_AMRBandModeNB3;
        } else if (bps <= 7400) {
            return OMX_AUDIO_AMRBandModeNB4;
        } else if (bps <= 7950) {
            return OMX_AUDIO_AMRBandModeNB5;
        } else if (bps <= 10200) {
            return OMX_AUDIO_AMRBandModeNB6;
        }

        // 12200 bps
        return OMX_AUDIO_AMRBandModeNB7;
    }
}

status_t ACodec::setupAMRCodec(bool encoder, bool isWAMR, int32_t bitrate) {
    OMX_AUDIO_PARAM_AMRTYPE def;
    InitOMXParams(&def);
    def.nPortIndex = encoder ? kPortIndexOutput : kPortIndexInput;

    status_t err = mOMXNode->getParameter(
            OMX_IndexParamAudioAmr, &def, sizeof(def));

    if (err != OK) {
        return err;
    }

    def.eAMRFrameFormat = OMX_AUDIO_AMRFrameFormatFSF;
    def.eAMRBandMode = pickModeFromBitRate(isWAMR, bitrate);

    err = mOMXNode->setParameter(
            OMX_IndexParamAudioAmr, &def, sizeof(def));

    if (err != OK) {
        return err;
    }

    return setupRawAudioFormat(
            encoder ? kPortIndexInput : kPortIndexOutput,
            isWAMR ? 16000 : 8000 /* sampleRate */,
            1 /* numChannels */);
}

status_t ACodec::setupG711Codec(bool encoder, int32_t sampleRate, int32_t numChannels) {
    if (encoder) {
        return INVALID_OPERATION;
    }

    return setupRawAudioFormat(
            kPortIndexInput, sampleRate, numChannels);
}

status_t ACodec::setupFlacCodec(
        bool encoder, int32_t numChannels, int32_t sampleRate, int32_t compressionLevel,
        AudioEncoding encoding) {
    if (encoder) {
        OMX_AUDIO_PARAM_FLACTYPE def;
        InitOMXParams(&def);
        def.nPortIndex = kPortIndexOutput;

        // configure compression level
        status_t err = mOMXNode->getParameter(OMX_IndexParamAudioFlac, &def, sizeof(def));
        if (err != OK) {
            ALOGE("setupFlacCodec(): Error %d getting OMX_IndexParamAudioFlac parameter", err);
            return err;
        }
        def.nCompressionLevel = compressionLevel;
        err = mOMXNode->setParameter(OMX_IndexParamAudioFlac, &def, sizeof(def));
        if (err != OK) {
            ALOGE("setupFlacCodec(): Error %d setting OMX_IndexParamAudioFlac parameter", err);
            return err;
        }
    }

    return setupRawAudioFormat(
            encoder ? kPortIndexInput : kPortIndexOutput,
            sampleRate,
            numChannels,
            encoding);
}

status_t ACodec::setupRawAudioFormat(
        OMX_U32 portIndex, int32_t sampleRate, int32_t numChannels, AudioEncoding encoding) {
    OMX_PARAM_PORTDEFINITIONTYPE def;
    InitOMXParams(&def);
    def.nPortIndex = portIndex;

    status_t err = mOMXNode->getParameter(
            OMX_IndexParamPortDefinition, &def, sizeof(def));

    if (err != OK) {
        return err;
    }

    def.format.audio.eEncoding = OMX_AUDIO_CodingPCM;

    err = mOMXNode->setParameter(
            OMX_IndexParamPortDefinition, &def, sizeof(def));

    if (err != OK) {
        return err;
    }

    OMX_AUDIO_PARAM_PCMMODETYPE pcmParams;
    InitOMXParams(&pcmParams);
    pcmParams.nPortIndex = portIndex;

    err = mOMXNode->getParameter(
            OMX_IndexParamAudioPcm, &pcmParams, sizeof(pcmParams));

    if (err != OK) {
        return err;
    }

    pcmParams.nChannels = numChannels;
    switch (encoding) {
        case kAudioEncodingPcm8bit:
            pcmParams.eNumData = OMX_NumericalDataUnsigned;
            pcmParams.nBitPerSample = 8;
            break;
        case kAudioEncodingPcmFloat:
            pcmParams.eNumData = OMX_NumericalDataFloat;
            pcmParams.nBitPerSample = 32;
            break;
        case kAudioEncodingPcm16bit:
            pcmParams.eNumData = OMX_NumericalDataSigned;
            pcmParams.nBitPerSample = 16;
            break;
        case kAudioEncodingPcm24bitPacked:
            pcmParams.eNumData = OMX_NumericalDataSigned;
            pcmParams.nBitPerSample = 24;
            break;
        case kAudioEncodingPcm32bit:
            pcmParams.eNumData = OMX_NumericalDataSigned;
            pcmParams.nBitPerSample = 32;
            break;
        default:
            return BAD_VALUE;
    }
    pcmParams.bInterleaved = OMX_TRUE;
    pcmParams.nSamplingRate = sampleRate;
    pcmParams.ePCMMode = OMX_AUDIO_PCMModeLinear;

    if (getOMXChannelMapping(numChannels, pcmParams.eChannelMapping) != OK) {
        ALOGE("%s: incorrect numChannels: %d", __func__, numChannels);
        return OMX_ErrorNone;
    }

    err = mOMXNode->setParameter(
            OMX_IndexParamAudioPcm, &pcmParams, sizeof(pcmParams));
    // if we could not set up raw format to non-16-bit, try with 16-bit
    // NOTE: we will also verify this via readback, in case codec ignores these fields
    if (err != OK && encoding != kAudioEncodingPcm16bit) {
        pcmParams.eNumData = OMX_NumericalDataSigned;
        pcmParams.nBitPerSample = 16;
        err = mOMXNode->setParameter(
                OMX_IndexParamAudioPcm, &pcmParams, sizeof(pcmParams));
    }
    return err;
}

status_t ACodec::configureTunneledVideoPlayback(
        int32_t audioHwSync, const sp<ANativeWindow> &nativeWindow) {
    native_handle_t* sidebandHandle;

    status_t err = mOMXNode->configureVideoTunnelMode(
            kPortIndexOutput, OMX_TRUE, audioHwSync, &sidebandHandle);
    if (err != OK) {
        ALOGE("configureVideoTunnelMode failed! (err %d).", err);
        return err;
    }

    err = native_window_set_sideband_stream(nativeWindow.get(), sidebandHandle);
    if (err != OK) {
        ALOGE("native_window_set_sideband_stream(%p) failed! (err %d).",
                sidebandHandle, err);
        return err;
    }

    return OK;
}

status_t ACodec::setVideoPortFormatType(
        OMX_U32 portIndex,
        OMX_VIDEO_CODINGTYPE compressionFormat,
        OMX_COLOR_FORMATTYPE colorFormat,
        bool usingNativeBuffers) {
    OMX_VIDEO_PARAM_PORTFORMATTYPE format;
    InitOMXParams(&format);
    format.nPortIndex = portIndex;
    format.nIndex = 0;
    bool found = false;

    for (OMX_U32 index = 0; index <= kMaxIndicesToCheck; ++index) {
        format.nIndex = index;
        status_t err = mOMXNode->getParameter(
                OMX_IndexParamVideoPortFormat,
                &format, sizeof(format));

        if (err != OK) {
            return err;
        }

        // substitute back flexible color format to codec supported format
        OMX_U32 flexibleEquivalent;
        if (compressionFormat == OMX_VIDEO_CodingUnused
                && IsFlexibleColorFormat(
                        mOMXNode, format.eColorFormat, usingNativeBuffers, &flexibleEquivalent)
                && colorFormat == flexibleEquivalent) {
            ALOGI("[%s] using color format %#x in place of %#x",
                    mComponentName.c_str(), format.eColorFormat, colorFormat);
            colorFormat = format.eColorFormat;
        }

        // The following assertion is violated by TI's video decoder.
        // CHECK_EQ(format.nIndex, index);

        if (!strcmp("OMX.TI.Video.encoder", mComponentName.c_str())) {
            if (portIndex == kPortIndexInput
                    && colorFormat == format.eColorFormat) {
                // eCompressionFormat does not seem right.
                found = true;
                break;
            }
            if (portIndex == kPortIndexOutput
                    && compressionFormat == format.eCompressionFormat) {
                // eColorFormat does not seem right.
                found = true;
                break;
            }
        }

        if (format.eCompressionFormat == compressionFormat
            && format.eColorFormat == colorFormat) {
            found = true;
            break;
        }

        if (index == kMaxIndicesToCheck) {
            ALOGW("[%s] stopping checking formats after %u: %s(%x)/%s(%x)",
                    mComponentName.c_str(), index,
                    asString(format.eCompressionFormat), format.eCompressionFormat,
                    asString(format.eColorFormat), format.eColorFormat);
        }
    }

    if (!found) {
        return UNKNOWN_ERROR;
    }

    status_t err = mOMXNode->setParameter(
            OMX_IndexParamVideoPortFormat, &format, sizeof(format));

    return err;
}

// Set optimal output format. OMX component lists output formats in the order
// of preference, but this got more complicated since the introduction of flexible
// YUV formats. We support a legacy behavior for applications that do not use
// surface output, do not specify an output format, but expect a "usable" standard
// OMX format. SW readable and standard formats must be flex-YUV.
//
// Suggested preference order:
// - optimal format for texture rendering (mediaplayer behavior)
// - optimal SW readable & texture renderable format (flex-YUV support)
// - optimal SW readable non-renderable format (flex-YUV bytebuffer support)
// - legacy "usable" standard formats
//
// For legacy support, we prefer a standard format, but will settle for a SW readable
// flex-YUV format.
status_t ACodec::setSupportedOutputFormat(bool getLegacyFlexibleFormat) {
    OMX_VIDEO_PARAM_PORTFORMATTYPE format, legacyFormat;
    InitOMXParams(&format);
    format.nPortIndex = kPortIndexOutput;

    InitOMXParams(&legacyFormat);
    // this field will change when we find a suitable legacy format
    legacyFormat.eColorFormat = OMX_COLOR_FormatUnused;

    for (OMX_U32 index = 0; ; ++index) {
        format.nIndex = index;
        status_t err = mOMXNode->getParameter(
                OMX_IndexParamVideoPortFormat, &format, sizeof(format));
        if (err != OK) {
            // no more formats, pick legacy format if found
            if (legacyFormat.eColorFormat != OMX_COLOR_FormatUnused) {
                 memcpy(&format, &legacyFormat, sizeof(format));
                 break;
            }
            return err;
        }
        if (format.eCompressionFormat != OMX_VIDEO_CodingUnused) {
            return OMX_ErrorBadParameter;
        }
        if (!getLegacyFlexibleFormat) {
            break;
        }
        // standard formats that were exposed to users before
        if (format.eColorFormat == OMX_COLOR_FormatYUV420Planar
                || format.eColorFormat == OMX_COLOR_FormatYUV420PackedPlanar
                || format.eColorFormat == OMX_COLOR_FormatYUV420SemiPlanar
                || format.eColorFormat == OMX_COLOR_FormatYUV420PackedSemiPlanar
                || format.eColorFormat == OMX_TI_COLOR_FormatYUV420PackedSemiPlanar) {
            break;
        }
        // find best legacy non-standard format
        OMX_U32 flexibleEquivalent;
        if (legacyFormat.eColorFormat == OMX_COLOR_FormatUnused
                && IsFlexibleColorFormat(
                        mOMXNode, format.eColorFormat, false /* usingNativeBuffers */,
                        &flexibleEquivalent)
                && flexibleEquivalent == OMX_COLOR_FormatYUV420Flexible) {
            memcpy(&legacyFormat, &format, sizeof(format));
        }
    }
    return mOMXNode->setParameter(
            OMX_IndexParamVideoPortFormat, &format, sizeof(format));
}

static const struct VideoCodingMapEntry {
    const char *mMime;
    OMX_VIDEO_CODINGTYPE mVideoCodingType;
} kVideoCodingMapEntry[] = {
    { MEDIA_MIMETYPE_VIDEO_AVC, OMX_VIDEO_CodingAVC },
    { MEDIA_MIMETYPE_VIDEO_HEVC, OMX_VIDEO_CodingHEVC },
    { MEDIA_MIMETYPE_VIDEO_MPEG4, OMX_VIDEO_CodingMPEG4 },
    { MEDIA_MIMETYPE_VIDEO_H263, OMX_VIDEO_CodingH263 },
    { MEDIA_MIMETYPE_VIDEO_MPEG2, OMX_VIDEO_CodingMPEG2 },
    { MEDIA_MIMETYPE_VIDEO_VP8, OMX_VIDEO_CodingVP8 },
    { MEDIA_MIMETYPE_VIDEO_VP9, OMX_VIDEO_CodingVP9 },
    { MEDIA_MIMETYPE_VIDEO_DOLBY_VISION, OMX_VIDEO_CodingDolbyVision },
    { MEDIA_MIMETYPE_IMAGE_ANDROID_HEIC, OMX_VIDEO_CodingImageHEIC },
    { MEDIA_MIMETYPE_VIDEO_AV1, OMX_VIDEO_CodingAV1 },
};

status_t ACodec::GetVideoCodingTypeFromMime(
        const char *mime, OMX_VIDEO_CODINGTYPE *codingType) {
    for (size_t i = 0;
         i < sizeof(kVideoCodingMapEntry) / sizeof(kVideoCodingMapEntry[0]);
         ++i) {
        if (!strcasecmp(mime, kVideoCodingMapEntry[i].mMime)) {
            *codingType = kVideoCodingMapEntry[i].mVideoCodingType;
            return OK;
        }
    }

    *codingType = OMX_VIDEO_CodingUnused;

    return ERROR_UNSUPPORTED;
}

static status_t GetMimeTypeForVideoCoding(
        OMX_VIDEO_CODINGTYPE codingType, AString *mime) {
    for (size_t i = 0;
         i < sizeof(kVideoCodingMapEntry) / sizeof(kVideoCodingMapEntry[0]);
         ++i) {
        if (codingType == kVideoCodingMapEntry[i].mVideoCodingType) {
            *mime = kVideoCodingMapEntry[i].mMime;
            return OK;
        }
    }

    mime->clear();

    return ERROR_UNSUPPORTED;
}

status_t ACodec::setPortBufferNum(OMX_U32 portIndex, int bufferNum) {
    OMX_PARAM_PORTDEFINITIONTYPE def;
    InitOMXParams(&def);
    def.nPortIndex = portIndex;
    status_t err;
    ALOGD("Setting [%s] %s port buffer number: %d", mComponentName.c_str(),
            portIndex == kPortIndexInput ? "input" : "output", bufferNum);
    err = mOMXNode->getParameter(
        OMX_IndexParamPortDefinition, &def, sizeof(def));
    if (err != OK) {
        return err;
    }
    def.nBufferCountActual = bufferNum;
    err = mOMXNode->setParameter(
        OMX_IndexParamPortDefinition, &def, sizeof(def));
    if (err != OK) {
        // Component could reject this request.
        ALOGW("Fail to set [%s] %s port buffer number: %d", mComponentName.c_str(),
            portIndex == kPortIndexInput ? "input" : "output", bufferNum);
    }
    return OK;
}

status_t ACodec::setupVideoDecoder(
        const char *mime, const sp<AMessage> &msg, bool haveNativeWindow,
        bool usingSwRenderer, sp<AMessage> &outputFormat) {
    int32_t width, height;
    if (!msg->findInt32("width", &width)
            || !msg->findInt32("height", &height)) {
        return INVALID_OPERATION;
    }

    OMX_VIDEO_CODINGTYPE compressionFormat;
    status_t err = GetVideoCodingTypeFromMime(mime, &compressionFormat);

    if (err != OK) {
        return err;
    }

    if (compressionFormat == OMX_VIDEO_CodingHEVC) {
        int32_t profile;
        if (msg->findInt32("profile", &profile)) {
            // verify if Main10 profile is supported at all, and fail
            // immediately if it's not supported.
            if (profile == OMX_VIDEO_HEVCProfileMain10 ||
                profile == OMX_VIDEO_HEVCProfileMain10HDR10) {
                err = verifySupportForProfileAndLevel(
                        kPortIndexInput, profile, 0);
                if (err != OK) {
                    return err;
                }
            }
        }
    }

    if (compressionFormat == OMX_VIDEO_CodingVP9) {
        OMX_VIDEO_PARAM_PROFILELEVELTYPE params;
        InitOMXParams(&params);
        params.nPortIndex = kPortIndexInput;
        // Check if VP9 decoder advertises supported profiles.
        params.nProfileIndex = 0;
        status_t err = mOMXNode->getParameter(
                OMX_IndexParamVideoProfileLevelQuerySupported,
                &params, sizeof(params));
        mIsLegacyVP9Decoder = err != OK;
    }

    err = setVideoPortFormatType(
            kPortIndexInput, compressionFormat, OMX_COLOR_FormatUnused);

    if (err != OK) {
        return err;
    }

    int32_t tmp;
    if (msg->findInt32("color-format", &tmp)) {
        OMX_COLOR_FORMATTYPE colorFormat =
            static_cast<OMX_COLOR_FORMATTYPE>(tmp);
        err = setVideoPortFormatType(
                kPortIndexOutput, OMX_VIDEO_CodingUnused, colorFormat, haveNativeWindow);
        if (err != OK) {
            int32_t thumbnailMode = 0;
            if (msg->findInt32("thumbnail-mode", &thumbnailMode) &&
                thumbnailMode) {
                err = setVideoPortFormatType(
                kPortIndexOutput, OMX_VIDEO_CodingUnused,
                OMX_COLOR_FormatYUV420Planar, haveNativeWindow);
            }
            if (err != OK) {
                ALOGW("[%s] does not support color format %d",
                      mComponentName.c_str(), colorFormat);
                err = setSupportedOutputFormat(!haveNativeWindow /* getLegacyFlexibleFormat */);
            }
        }
    } else {
        err = setSupportedOutputFormat(!haveNativeWindow /* getLegacyFlexibleFormat */);
    }

    if (err != OK) {
        return err;
    }

    // Set the component input buffer number to be |tmp|. If succeed,
    // component will set input port buffer number to be |tmp|. If fail,
    // component will keep the same buffer number as before.
    if (msg->findInt32("android._num-input-buffers", &tmp)) {
        err = setPortBufferNum(kPortIndexInput, tmp);
        if (err != OK)
            return err;
    }

    // Set the component output buffer number to be |tmp|. If succeed,
    // component will set output port buffer number to be |tmp|. If fail,
    // component will keep the same buffer number as before.
    if (msg->findInt32("android._num-output-buffers", &tmp)) {
        err = setPortBufferNum(kPortIndexOutput, tmp);
        if (err != OK)
            return err;
    }

    int32_t frameRateInt;
    float frameRateFloat;
    if (!msg->findFloat("frame-rate", &frameRateFloat)) {
        if (!msg->findInt32("frame-rate", &frameRateInt)) {
            frameRateInt = -1;
        }
        frameRateFloat = (float)frameRateInt;
    }

    err = setVideoFormatOnPort(
            kPortIndexInput, width, height, compressionFormat, frameRateFloat);

    if (err != OK) {
        return err;
    }

    err = setVideoFormatOnPort(
            kPortIndexOutput, width, height, OMX_VIDEO_CodingUnused);

    if (err != OK) {
        return err;
    }

    err = setColorAspectsForVideoDecoder(
            width, height, haveNativeWindow | usingSwRenderer, msg, outputFormat);
    if (err == ERROR_UNSUPPORTED) { // support is optional
        err = OK;
    }

    if (err != OK) {
        return err;
    }

    err = setHDRStaticInfoForVideoCodec(kPortIndexOutput, msg, outputFormat);
    if (err == ERROR_UNSUPPORTED) { // support is optional
        err = OK;
    }
    return err;
}

status_t ACodec::initDescribeColorAspectsIndex() {
    status_t err = mOMXNode->getExtensionIndex(
            "OMX.google.android.index.describeColorAspects", &mDescribeColorAspectsIndex);
    if (err != OK) {
        mDescribeColorAspectsIndex = (OMX_INDEXTYPE)0;
    }
    return err;
}

status_t ACodec::setCodecColorAspects(DescribeColorAspectsParams &params, bool verify) {
    status_t err = ERROR_UNSUPPORTED;
    if (mDescribeColorAspectsIndex) {
        err = mOMXNode->setConfig(mDescribeColorAspectsIndex, &params, sizeof(params));
    }
    ALOGV("[%s] setting color aspects (R:%d(%s), P:%d(%s), M:%d(%s), T:%d(%s)) err=%d(%s)",
            mComponentName.c_str(),
            params.sAspects.mRange, asString(params.sAspects.mRange),
            params.sAspects.mPrimaries, asString(params.sAspects.mPrimaries),
            params.sAspects.mMatrixCoeffs, asString(params.sAspects.mMatrixCoeffs),
            params.sAspects.mTransfer, asString(params.sAspects.mTransfer),
            err, asString(err));

    if (verify && err == OK) {
        err = getCodecColorAspects(params);
    }

    ALOGW_IF(err == ERROR_UNSUPPORTED && mDescribeColorAspectsIndex,
            "[%s] setting color aspects failed even though codec advertises support",
            mComponentName.c_str());
    return err;
}

status_t ACodec::setColorAspectsForVideoDecoder(
        int32_t width, int32_t height, bool usingNativeWindow,
        const sp<AMessage> &configFormat, sp<AMessage> &outputFormat) {
    DescribeColorAspectsParams params;
    InitOMXParams(&params);
    params.nPortIndex = kPortIndexOutput;

    getColorAspectsFromFormat(configFormat, params.sAspects);
    if (usingNativeWindow) {
        setDefaultCodecColorAspectsIfNeeded(params.sAspects, width, height);
        // The default aspects will be set back to the output format during the
        // getFormat phase of configure(). Set non-Unspecified values back into the
        // format, in case component does not support this enumeration.
        setColorAspectsIntoFormat(params.sAspects, outputFormat);
    }

    (void)initDescribeColorAspectsIndex();

    // communicate color aspects to codec
    return setCodecColorAspects(params);
}

status_t ACodec::getCodecColorAspects(DescribeColorAspectsParams &params) {
    status_t err = ERROR_UNSUPPORTED;
    if (mDescribeColorAspectsIndex) {
        err = mOMXNode->getConfig(mDescribeColorAspectsIndex, &params, sizeof(params));
    }
    ALOGV("[%s] got color aspects (R:%d(%s), P:%d(%s), M:%d(%s), T:%d(%s)) err=%d(%s)",
            mComponentName.c_str(),
            params.sAspects.mRange, asString(params.sAspects.mRange),
            params.sAspects.mPrimaries, asString(params.sAspects.mPrimaries),
            params.sAspects.mMatrixCoeffs, asString(params.sAspects.mMatrixCoeffs),
            params.sAspects.mTransfer, asString(params.sAspects.mTransfer),
            err, asString(err));
    if (params.bRequestingDataSpace) {
        ALOGV("for dataspace %#x", params.nDataSpace);
    }
    if (err == ERROR_UNSUPPORTED && mDescribeColorAspectsIndex
            && !params.bRequestingDataSpace && !params.bDataSpaceChanged) {
        ALOGW("[%s] getting color aspects failed even though codec advertises support",
                mComponentName.c_str());
    }
    return err;
}

status_t ACodec::getInputColorAspectsForVideoEncoder(sp<AMessage> &format) {
    DescribeColorAspectsParams params;
    InitOMXParams(&params);
    params.nPortIndex = kPortIndexInput;
    status_t err = getCodecColorAspects(params);
    if (err == OK) {
        // we only set encoder input aspects if codec supports them
        setColorAspectsIntoFormat(params.sAspects, format, true /* force */);
    }
    return err;
}

status_t ACodec::getDataSpace(
        DescribeColorAspectsParams &params, android_dataspace *dataSpace /* nonnull */,
        bool tryCodec) {
    status_t err = OK;
    if (tryCodec) {
        // request dataspace guidance from codec.
        params.bRequestingDataSpace = OMX_TRUE;
        err = getCodecColorAspects(params);
        params.bRequestingDataSpace = OMX_FALSE;
        if (err == OK && params.nDataSpace != HAL_DATASPACE_UNKNOWN) {
            *dataSpace = (android_dataspace)params.nDataSpace;
            return err;
        } else if (err == ERROR_UNSUPPORTED) {
            // ignore not-implemented error for dataspace requests
            err = OK;
        }
    }

    // this returns legacy versions if available
    *dataSpace = getDataSpaceForColorAspects(params.sAspects, true /* mayexpand */);
    ALOGV("[%s] using color aspects (R:%d(%s), P:%d(%s), M:%d(%s), T:%d(%s)) "
          "and dataspace %#x",
            mComponentName.c_str(),
            params.sAspects.mRange, asString(params.sAspects.mRange),
            params.sAspects.mPrimaries, asString(params.sAspects.mPrimaries),
            params.sAspects.mMatrixCoeffs, asString(params.sAspects.mMatrixCoeffs),
            params.sAspects.mTransfer, asString(params.sAspects.mTransfer),
            *dataSpace);
    return err;
}


status_t ACodec::getColorAspectsAndDataSpaceForVideoDecoder(
        int32_t width, int32_t height, const sp<AMessage> &configFormat, sp<AMessage> &outputFormat,
        android_dataspace *dataSpace) {
    DescribeColorAspectsParams params;
    InitOMXParams(&params);
    params.nPortIndex = kPortIndexOutput;

    // reset default format and get resulting format
    getColorAspectsFromFormat(configFormat, params.sAspects);
    if (dataSpace != NULL) {
        setDefaultCodecColorAspectsIfNeeded(params.sAspects, width, height);
    }
    status_t err = setCodecColorAspects(params, true /* readBack */);

    // we always set specified aspects for decoders
    setColorAspectsIntoFormat(params.sAspects, outputFormat);

    if (dataSpace != NULL) {
        status_t res = getDataSpace(params, dataSpace, err == OK /* tryCodec */);
        if (err == OK) {
            err = res;
        }
    }

    return err;
}

// initial video encoder setup for bytebuffer mode
status_t ACodec::setColorAspectsForVideoEncoder(
        const sp<AMessage> &configFormat, sp<AMessage> &outputFormat, sp<AMessage> &inputFormat) {
    // copy config to output format as this is not exposed via getFormat
    copyColorConfig(configFormat, outputFormat);

    DescribeColorAspectsParams params;
    InitOMXParams(&params);
    params.nPortIndex = kPortIndexInput;
    getColorAspectsFromFormat(configFormat, params.sAspects);

    (void)initDescribeColorAspectsIndex();

    int32_t usingRecorder;
    if (configFormat->findInt32("android._using-recorder", &usingRecorder) && usingRecorder) {
        android_dataspace dataSpace = HAL_DATASPACE_BT709;
        int32_t width, height;
        if (configFormat->findInt32("width", &width)
                && configFormat->findInt32("height", &height)) {
            setDefaultCodecColorAspectsIfNeeded(params.sAspects, width, height);
            status_t err = getDataSpace(
                    params, &dataSpace, mDescribeColorAspectsIndex /* tryCodec */);
            if (err != OK) {
                return err;
            }
            setColorAspectsIntoFormat(params.sAspects, outputFormat);
        }
        inputFormat->setInt32("android._dataspace", (int32_t)dataSpace);
    }

    // communicate color aspects to codec, but do not allow change of the platform aspects
    ColorAspects origAspects = params.sAspects;
    for (int triesLeft = 2; --triesLeft >= 0; ) {
        status_t err = setCodecColorAspects(params, true /* readBack */);
        if (err != OK
                || !ColorUtils::checkIfAspectsChangedAndUnspecifyThem(
                        params.sAspects, origAspects, true /* usePlatformAspects */)) {
            return err;
        }
        ALOGW_IF(triesLeft == 0, "[%s] Codec repeatedly changed requested ColorAspects.",
                mComponentName.c_str());
    }
    return OK;
}

status_t ACodec::setHDRStaticInfoForVideoCodec(
        OMX_U32 portIndex, const sp<AMessage> &configFormat, sp<AMessage> &outputFormat) {
    CHECK(portIndex == kPortIndexInput || portIndex == kPortIndexOutput);

    DescribeHDRStaticInfoParams params;
    InitOMXParams(&params);
    params.nPortIndex = portIndex;

    HDRStaticInfo *info = &params.sInfo;
    if (getHDRStaticInfoFromFormat(configFormat, info)) {
        setHDRStaticInfoIntoFormat(params.sInfo, outputFormat);
    }

    (void)initDescribeHDRStaticInfoIndex();

    // communicate HDR static Info to codec
    return setHDRStaticInfo(params);
}

// subsequent initial video encoder setup for surface mode
status_t ACodec::setInitialColorAspectsForVideoEncoderSurfaceAndGetDataSpace(
        android_dataspace *dataSpace /* nonnull */) {
    DescribeColorAspectsParams params;
    InitOMXParams(&params);
    params.nPortIndex = kPortIndexInput;
    ColorAspects &aspects = params.sAspects;

    // reset default format and store resulting format into both input and output formats
    getColorAspectsFromFormat(mConfigFormat, aspects);
    int32_t width, height;
    if (mInputFormat->findInt32("width", &width) && mInputFormat->findInt32("height", &height)) {
        setDefaultCodecColorAspectsIfNeeded(aspects, width, height);
    }
    setColorAspectsIntoFormat(aspects, mInputFormat);
    setColorAspectsIntoFormat(aspects, mOutputFormat);

    // communicate color aspects to codec, but do not allow any change
    ColorAspects origAspects = aspects;
    status_t err = OK;
    for (int triesLeft = 2; mDescribeColorAspectsIndex && --triesLeft >= 0; ) {
        status_t err = setCodecColorAspects(params, true /* readBack */);
        if (err != OK || !ColorUtils::checkIfAspectsChangedAndUnspecifyThem(aspects, origAspects)) {
            break;
        }
        ALOGW_IF(triesLeft == 0, "[%s] Codec repeatedly changed requested ColorAspects.",
                mComponentName.c_str());
    }

    *dataSpace = HAL_DATASPACE_BT709;
    aspects = origAspects; // restore desired color aspects
    status_t res = getDataSpace(
            params, dataSpace, err == OK && mDescribeColorAspectsIndex /* tryCodec */);
    if (err == OK) {
        err = res;
    }
    mInputFormat->setInt32("android._dataspace", (int32_t)*dataSpace);
    mInputFormat->setBuffer(
            "android._color-aspects", ABuffer::CreateAsCopy(&aspects, sizeof(aspects)));

    // update input format with codec supported color aspects (basically set unsupported
    // aspects to Unspecified)
    if (err == OK) {
        (void)getInputColorAspectsForVideoEncoder(mInputFormat);
    }

    ALOGV("set default color aspects, updated input format to %s, output format to %s",
            mInputFormat->debugString(4).c_str(), mOutputFormat->debugString(4).c_str());

    return err;
}

status_t ACodec::getHDRStaticInfoForVideoCodec(OMX_U32 portIndex, sp<AMessage> &format) {
    CHECK(portIndex == kPortIndexInput || portIndex == kPortIndexOutput);
    DescribeHDRStaticInfoParams params;
    InitOMXParams(&params);
    params.nPortIndex = portIndex;

    status_t err = getHDRStaticInfo(params);
    if (err == OK) {
        // we only set decodec output HDRStaticInfo if codec supports them
        setHDRStaticInfoIntoFormat(params.sInfo, format);
    }
    return err;
}

status_t ACodec::initDescribeHDRStaticInfoIndex() {
    status_t err = mOMXNode->getExtensionIndex(
            "OMX.google.android.index.describeHDRStaticInfo", &mDescribeHDRStaticInfoIndex);
    if (err != OK) {
        mDescribeHDRStaticInfoIndex = (OMX_INDEXTYPE)0;
        return err;
    }

    err = mOMXNode->getExtensionIndex(
                "OMX.google.android.index.describeHDR10PlusInfo", &mDescribeHDR10PlusInfoIndex);
    if (err != OK) {
        mDescribeHDR10PlusInfoIndex = (OMX_INDEXTYPE)0;
        return err;
    }

    return OK;
}

status_t ACodec::setHDRStaticInfo(const DescribeHDRStaticInfoParams &params) {
    status_t err = ERROR_UNSUPPORTED;
    if (mDescribeHDRStaticInfoIndex) {
        err = mOMXNode->setConfig(mDescribeHDRStaticInfoIndex, &params, sizeof(params));
    }

    const HDRStaticInfo *info = &params.sInfo;
    ALOGV("[%s] setting  HDRStaticInfo (R: %u %u, G: %u %u, B: %u, %u, W: %u, %u, "
            "MaxDispL: %u, MinDispL: %u, MaxContentL: %u, MaxFrameAvgL: %u)",
            mComponentName.c_str(),
            info->sType1.mR.x, info->sType1.mR.y, info->sType1.mG.x, info->sType1.mG.y,
            info->sType1.mB.x, info->sType1.mB.y, info->sType1.mW.x, info->sType1.mW.y,
            info->sType1.mMaxDisplayLuminance, info->sType1.mMinDisplayLuminance,
            info->sType1.mMaxContentLightLevel, info->sType1.mMaxFrameAverageLightLevel);

    ALOGW_IF(err == ERROR_UNSUPPORTED && mDescribeHDRStaticInfoIndex,
            "[%s] setting HDRStaticInfo failed even though codec advertises support",
            mComponentName.c_str());
    return err;
}

status_t ACodec::getHDRStaticInfo(DescribeHDRStaticInfoParams &params) {
    status_t err = ERROR_UNSUPPORTED;
    if (mDescribeHDRStaticInfoIndex) {
        err = mOMXNode->getConfig(mDescribeHDRStaticInfoIndex, &params, sizeof(params));
    }

    ALOGW_IF(err == ERROR_UNSUPPORTED && mDescribeHDRStaticInfoIndex,
            "[%s] getting HDRStaticInfo failed even though codec advertises support",
            mComponentName.c_str());
    return err;
}

status_t ACodec::setupVideoEncoder(
        const char *mime, const sp<AMessage> &msg,
        sp<AMessage> &outputFormat, sp<AMessage> &inputFormat) {
    int32_t tmp;
    if (!msg->findInt32("color-format", &tmp)) {
        return INVALID_OPERATION;
    }

    OMX_COLOR_FORMATTYPE colorFormat =
        static_cast<OMX_COLOR_FORMATTYPE>(tmp);

    status_t err = setVideoPortFormatType(
            kPortIndexInput, OMX_VIDEO_CodingUnused, colorFormat);

    if (err != OK) {
        ALOGE("[%s] does not support color format %d",
              mComponentName.c_str(), colorFormat);

        return err;
    }

    /* Input port configuration */

    OMX_PARAM_PORTDEFINITIONTYPE def;
    InitOMXParams(&def);

    OMX_VIDEO_PORTDEFINITIONTYPE *video_def = &def.format.video;

    def.nPortIndex = kPortIndexInput;

    err = mOMXNode->getParameter(
            OMX_IndexParamPortDefinition, &def, sizeof(def));

    if (err != OK) {
        return err;
    }

    OMX_VIDEO_CONTROLRATETYPE bitrateMode;
    int32_t width, height, bitrate = 0, quality;
    if (!msg->findInt32("width", &width)
            || !msg->findInt32("height", &height)
            || !findVideoBitrateControlInfo(
                    msg, &bitrateMode, &bitrate, &quality)) {
        return INVALID_OPERATION;
    }

    video_def->nFrameWidth = width;
    video_def->nFrameHeight = height;

    int32_t stride;
    if (!msg->findInt32("stride", &stride)) {
        stride = width;
    }

    video_def->nStride = stride;

    int32_t sliceHeight;
    if (!msg->findInt32("slice-height", &sliceHeight)) {
        sliceHeight = height;
    }

    video_def->nSliceHeight = sliceHeight;

    def.nBufferSize = (video_def->nStride * video_def->nSliceHeight * 3) / 2;

    float framerate;
    if (!msg->findFloat("frame-rate", &framerate)) {
        int32_t tmp;
        if (!msg->findInt32("frame-rate", &tmp)) {
            return INVALID_OPERATION;
        }
        mFps = (double)tmp;
    } else {
        mFps = (double)framerate;
    }
    // propagate framerate to the output so that the muxer has it
    outputFormat->setInt32("frame-rate", (int32_t)mFps);

    video_def->xFramerate = (OMX_U32)(mFps * 65536);
    video_def->eCompressionFormat = OMX_VIDEO_CodingUnused;
    // this is redundant as it was already set up in setVideoPortFormatType
    // FIXME for now skip this only for flexible YUV formats
    if (colorFormat != OMX_COLOR_FormatYUV420Flexible) {
        video_def->eColorFormat = colorFormat;
    }

    err = mOMXNode->setParameter(
            OMX_IndexParamPortDefinition, &def, sizeof(def));

    if (err != OK) {
        ALOGE("[%s] failed to set input port definition parameters.",
              mComponentName.c_str());

        return err;
    }

    /* Output port configuration */

    OMX_VIDEO_CODINGTYPE compressionFormat;
    err = GetVideoCodingTypeFromMime(mime, &compressionFormat);

    if (err != OK) {
        return err;
    }

    err = setVideoPortFormatType(
            kPortIndexOutput, compressionFormat, OMX_COLOR_FormatUnused);

    if (err != OK) {
        ALOGE("[%s] does not support compression format %d",
             mComponentName.c_str(), compressionFormat);

        return err;
    }

    def.nPortIndex = kPortIndexOutput;

    err = mOMXNode->getParameter(
            OMX_IndexParamPortDefinition, &def, sizeof(def));

    if (err != OK) {
        return err;
    }

    video_def->nFrameWidth = width;
    video_def->nFrameHeight = height;
    video_def->xFramerate = 0;
    video_def->nBitrate = bitrate;
    video_def->eCompressionFormat = compressionFormat;
    video_def->eColorFormat = OMX_COLOR_FormatUnused;

    err = mOMXNode->setParameter(
            OMX_IndexParamPortDefinition, &def, sizeof(def));

    if (err != OK) {
        ALOGE("[%s] failed to set output port definition parameters.",
              mComponentName.c_str());

        return err;
    }

    int32_t intraRefreshPeriod = 0;
    if (msg->findInt32("intra-refresh-period", &intraRefreshPeriod)
            && intraRefreshPeriod >= 0) {
        err = setIntraRefreshPeriod((uint32_t)intraRefreshPeriod, true);
        if (err != OK) {
            ALOGI("[%s] failed setIntraRefreshPeriod. Failure is fine since this key is optional",
                    mComponentName.c_str());
            err = OK;
        }
    }

    configureEncoderLatency(msg);

    switch (compressionFormat) {
        case OMX_VIDEO_CodingMPEG4:
            err = setupMPEG4EncoderParameters(msg);
            break;

        case OMX_VIDEO_CodingH263:
            err = setupH263EncoderParameters(msg);
            break;

        case OMX_VIDEO_CodingAVC:
            err = setupAVCEncoderParameters(msg);
            break;

        case OMX_VIDEO_CodingHEVC:
        case OMX_VIDEO_CodingImageHEIC:
            err = setupHEVCEncoderParameters(msg, outputFormat);
            break;

        case OMX_VIDEO_CodingVP8:
        case OMX_VIDEO_CodingVP9:
            err = setupVPXEncoderParameters(msg, outputFormat);
            break;

        default:
            break;
    }

    if (err != OK) {
        return err;
    }

    // Set up color aspects on input, but propagate them to the output format, as they will
    // not be read back from encoder.
    err = setColorAspectsForVideoEncoder(msg, outputFormat, inputFormat);
    if (err == ERROR_UNSUPPORTED) {
        ALOGI("[%s] cannot encode color aspects. Ignoring.", mComponentName.c_str());
        err = OK;
    }

    if (err != OK) {
        return err;
    }

    err = setHDRStaticInfoForVideoCodec(kPortIndexInput, msg, outputFormat);
    if (err == ERROR_UNSUPPORTED) { // support is optional
        ALOGI("[%s] cannot encode HDR static metadata. Ignoring.", mComponentName.c_str());
        err = OK;
    }

    if (err != OK) {
        return err;
    }

    switch (compressionFormat) {
        case OMX_VIDEO_CodingAVC:
        case OMX_VIDEO_CodingHEVC:
            err = configureTemporalLayers(msg, true /* inConfigure */, outputFormat);
            if (err != OK) {
                err = OK; // ignore failure
            }
            break;

        case OMX_VIDEO_CodingVP8:
        case OMX_VIDEO_CodingVP9:
            // TODO: do we need to support android.generic layering? webrtc layering is
            // already set up in setupVPXEncoderParameters.
            break;

        default:
            break;
    }

    if (err == OK) {
        ALOGI("setupVideoEncoder succeeded");
    }

    return err;
}

status_t ACodec::setCyclicIntraMacroblockRefresh(const sp<AMessage> &msg, int32_t mode) {
    OMX_VIDEO_PARAM_INTRAREFRESHTYPE params;
    InitOMXParams(&params);
    params.nPortIndex = kPortIndexOutput;

    params.eRefreshMode = static_cast<OMX_VIDEO_INTRAREFRESHTYPE>(mode);

    if (params.eRefreshMode == OMX_VIDEO_IntraRefreshCyclic ||
            params.eRefreshMode == OMX_VIDEO_IntraRefreshBoth) {
        int32_t mbs;
        if (!msg->findInt32("intra-refresh-CIR-mbs", &mbs)) {
            return INVALID_OPERATION;
        }
        params.nCirMBs = mbs;
    }

    if (params.eRefreshMode == OMX_VIDEO_IntraRefreshAdaptive ||
            params.eRefreshMode == OMX_VIDEO_IntraRefreshBoth) {
        int32_t mbs;
        if (!msg->findInt32("intra-refresh-AIR-mbs", &mbs)) {
            return INVALID_OPERATION;
        }
        params.nAirMBs = mbs;

        int32_t ref;
        if (!msg->findInt32("intra-refresh-AIR-ref", &ref)) {
            return INVALID_OPERATION;
        }
        params.nAirRef = ref;
    }

    status_t err = mOMXNode->setParameter(
            OMX_IndexParamVideoIntraRefresh, &params, sizeof(params));
    return err;
}

static OMX_U32 setPFramesSpacing(
        float iFramesInterval /* seconds */, int32_t frameRate, uint32_t BFramesSpacing = 0) {
    // BFramesSpacing is the number of B frames between I/P frames
    // PFramesSpacing (the value to be returned) is the number of P frames between I frames
    //
    // keyFrameInterval = ((PFramesSpacing + 1) * BFramesSpacing) + PFramesSpacing + 1
    //                                     ^^^                            ^^^        ^^^
    //                              number of B frames                number of P    I frame
    //
    //                  = (PFramesSpacing + 1) * (BFramesSpacing + 1)
    //
    // E.g.
    //      I   P   I  : I-interval: 8, nPFrames 1, nBFrames 3
    //       BBB BBB

    if (iFramesInterval < 0) { // just 1 key frame
        return 0xFFFFFFFE; // don't use maxint as key-frame-interval calculation will add 1
    } else if (iFramesInterval == 0) { // just key frames
        return 0;
    }

    // round down as key-frame-interval is an upper limit
    uint32_t keyFrameInterval = uint32_t(frameRate * iFramesInterval);
    OMX_U32 ret = keyFrameInterval / (BFramesSpacing + 1);
    return ret > 0 ? ret - 1 : 0;
}

status_t ACodec::setupMPEG4EncoderParameters(const sp<AMessage> &msg) {
    int32_t bitrate;
    float iFrameInterval;
    if (!msg->findInt32("bitrate", &bitrate)
            || !msg->findAsFloat("i-frame-interval", &iFrameInterval)) {
        return INVALID_OPERATION;
    }

    OMX_VIDEO_CONTROLRATETYPE bitrateMode = getVideoBitrateMode(msg);

    float frameRate;
    if (!msg->findFloat("frame-rate", &frameRate)) {
        int32_t tmp;
        if (!msg->findInt32("frame-rate", &tmp)) {
            return INVALID_OPERATION;
        }
        frameRate = (float)tmp;
    }

    OMX_VIDEO_PARAM_MPEG4TYPE mpeg4type;
    InitOMXParams(&mpeg4type);
    mpeg4type.nPortIndex = kPortIndexOutput;

    status_t err = mOMXNode->getParameter(
            OMX_IndexParamVideoMpeg4, &mpeg4type, sizeof(mpeg4type));

    if (err != OK) {
        return err;
    }

    mpeg4type.nSliceHeaderSpacing = 0;
    mpeg4type.bSVH = OMX_FALSE;
    mpeg4type.bGov = OMX_FALSE;

    mpeg4type.nAllowedPictureTypes =
        OMX_VIDEO_PictureTypeI | OMX_VIDEO_PictureTypeP;

    mpeg4type.nBFrames = 0;
    mpeg4type.nPFrames = setPFramesSpacing(iFrameInterval, frameRate, mpeg4type.nBFrames);
    if (mpeg4type.nPFrames == 0) {
        mpeg4type.nAllowedPictureTypes = OMX_VIDEO_PictureTypeI;
    }
    mpeg4type.nIDCVLCThreshold = 0;
    mpeg4type.bACPred = OMX_TRUE;
    mpeg4type.nMaxPacketSize = 256;
    mpeg4type.nTimeIncRes = 1000;
    mpeg4type.nHeaderExtension = 0;
    mpeg4type.bReversibleVLC = OMX_FALSE;

    int32_t profile;
    if (msg->findInt32("profile", &profile)) {
        int32_t level;
        if (!msg->findInt32("level", &level)) {
            return INVALID_OPERATION;
        }

        err = verifySupportForProfileAndLevel(kPortIndexOutput, profile, level);

        if (err != OK) {
            return err;
        }

        mpeg4type.eProfile = static_cast<OMX_VIDEO_MPEG4PROFILETYPE>(profile);
        mpeg4type.eLevel = static_cast<OMX_VIDEO_MPEG4LEVELTYPE>(level);
    }

    setBFrames(&mpeg4type);
    err = mOMXNode->setParameter(
            OMX_IndexParamVideoMpeg4, &mpeg4type, sizeof(mpeg4type));

    if (err != OK) {
        return err;
    }

    err = configureBitrate(bitrateMode, bitrate);

    if (err != OK) {
        return err;
    }

    return setupErrorCorrectionParameters();
}

status_t ACodec::setupH263EncoderParameters(const sp<AMessage> &msg) {
    int32_t bitrate;
    float iFrameInterval;
    if (!msg->findInt32("bitrate", &bitrate)
            || !msg->findAsFloat("i-frame-interval", &iFrameInterval)) {
        return INVALID_OPERATION;
    }

    OMX_VIDEO_CONTROLRATETYPE bitrateMode = getVideoBitrateMode(msg);

    float frameRate;
    if (!msg->findFloat("frame-rate", &frameRate)) {
        int32_t tmp;
        if (!msg->findInt32("frame-rate", &tmp)) {
            return INVALID_OPERATION;
        }
        frameRate = (float)tmp;
    }

    OMX_VIDEO_PARAM_H263TYPE h263type;
    InitOMXParams(&h263type);
    h263type.nPortIndex = kPortIndexOutput;

    status_t err = mOMXNode->getParameter(
            OMX_IndexParamVideoH263, &h263type, sizeof(h263type));

    if (err != OK) {
        return err;
    }

    h263type.nAllowedPictureTypes =
        OMX_VIDEO_PictureTypeI | OMX_VIDEO_PictureTypeP;

    h263type.nBFrames = 0;
    h263type.nPFrames = setPFramesSpacing(iFrameInterval, frameRate, h263type.nBFrames);
    if (h263type.nPFrames == 0) {
        h263type.nAllowedPictureTypes = OMX_VIDEO_PictureTypeI;
    }

    int32_t profile;
    if (msg->findInt32("profile", &profile)) {
        int32_t level;
        if (!msg->findInt32("level", &level)) {
            return INVALID_OPERATION;
        }

        err = verifySupportForProfileAndLevel(kPortIndexOutput, profile, level);

        if (err != OK) {
            return err;
        }

        h263type.eProfile = static_cast<OMX_VIDEO_H263PROFILETYPE>(profile);
        h263type.eLevel = static_cast<OMX_VIDEO_H263LEVELTYPE>(level);
    }

    h263type.bPLUSPTYPEAllowed = OMX_FALSE;
    h263type.bForceRoundingTypeToZero = OMX_FALSE;
    h263type.nPictureHeaderRepetition = 0;
    h263type.nGOBHeaderInterval = 0;

    err = mOMXNode->setParameter(
            OMX_IndexParamVideoH263, &h263type, sizeof(h263type));

    if (err != OK) {
        return err;
    }

    err = configureBitrate(bitrateMode, bitrate);

    if (err != OK) {
        return err;
    }

    return setupErrorCorrectionParameters();
}

// static
int /* OMX_VIDEO_AVCLEVELTYPE */ ACodec::getAVCLevelFor(
        int width, int height, int rate, int bitrate,
        OMX_VIDEO_AVCPROFILEEXTTYPE profile) {
    // convert bitrate to main/baseline profile kbps equivalent
    switch ((uint32_t)profile) {
        case OMX_VIDEO_AVCProfileHigh10:
            bitrate = divUp(bitrate, 3000); break;
        case OMX_VIDEO_AVCProfileConstrainedHigh:
        case OMX_VIDEO_AVCProfileHigh:
            bitrate = divUp(bitrate, 1250); break;
        default:
            bitrate = divUp(bitrate, 1000); break;
    }

    // convert size and rate to MBs
    width = divUp(width, 16);
    height = divUp(height, 16);
    int mbs = width * height;
    rate *= mbs;
    int maxDimension = max(width, height);

    static const int limits[][5] = {
        /*    MBps      MB   dim  bitrate        level */
        {     1485,     99,   28,     64, OMX_VIDEO_AVCLevel1  },
        {     1485,     99,   28,    128, OMX_VIDEO_AVCLevel1b },
        {     3000,    396,   56,    192, OMX_VIDEO_AVCLevel11 },
        {     6000,    396,   56,    384, OMX_VIDEO_AVCLevel12 },
        {    11880,    396,   56,    768, OMX_VIDEO_AVCLevel13 },
        {    11880,    396,   56,   2000, OMX_VIDEO_AVCLevel2  },
        {    19800,    792,   79,   4000, OMX_VIDEO_AVCLevel21 },
        {    20250,   1620,  113,   4000, OMX_VIDEO_AVCLevel22 },
        {    40500,   1620,  113,  10000, OMX_VIDEO_AVCLevel3  },
        {   108000,   3600,  169,  14000, OMX_VIDEO_AVCLevel31 },
        {   216000,   5120,  202,  20000, OMX_VIDEO_AVCLevel32 },
        {   245760,   8192,  256,  20000, OMX_VIDEO_AVCLevel4  },
        {   245760,   8192,  256,  50000, OMX_VIDEO_AVCLevel41 },
        {   522240,   8704,  263,  50000, OMX_VIDEO_AVCLevel42 },
        {   589824,  22080,  420, 135000, OMX_VIDEO_AVCLevel5  },
        {   983040,  36864,  543, 240000, OMX_VIDEO_AVCLevel51 },
        {  2073600,  36864,  543, 240000, OMX_VIDEO_AVCLevel52 },
        {  4177920, 139264, 1055, 240000, OMX_VIDEO_AVCLevel6  },
        {  8355840, 139264, 1055, 480000, OMX_VIDEO_AVCLevel61 },
        { 16711680, 139264, 1055, 800000, OMX_VIDEO_AVCLevel62 },
    };

    for (size_t i = 0; i < ARRAY_SIZE(limits); i++) {
        const int (&limit)[5] = limits[i];
        if (rate <= limit[0] && mbs <= limit[1] && maxDimension <= limit[2]
                && bitrate <= limit[3]) {
            return limit[4];
        }
    }
    return 0;
}

status_t ACodec::setupAVCEncoderParameters(const sp<AMessage> &msg) {
    int32_t bitrate;
    float iFrameInterval;
    if (!msg->findInt32("bitrate", &bitrate)
            || !msg->findAsFloat("i-frame-interval", &iFrameInterval)) {
        return INVALID_OPERATION;
    }

    OMX_VIDEO_CONTROLRATETYPE bitrateMode = getVideoBitrateMode(msg);

    float frameRate;
    if (!msg->findFloat("frame-rate", &frameRate)) {
        int32_t tmp;
        if (!msg->findInt32("frame-rate", &tmp)) {
            return INVALID_OPERATION;
        }
        frameRate = (float)tmp;
    }

    status_t err = OK;
    int32_t intraRefreshMode = 0;
    if (msg->findInt32("intra-refresh-mode", &intraRefreshMode)) {
        err = setCyclicIntraMacroblockRefresh(msg, intraRefreshMode);
        if (err != OK) {
            ALOGE("Setting intra macroblock refresh mode (%d) failed: 0x%x",
                    err, intraRefreshMode);
            return err;
        }
    }

    OMX_VIDEO_PARAM_AVCTYPE h264type;
    InitOMXParams(&h264type);
    h264type.nPortIndex = kPortIndexOutput;

    err = mOMXNode->getParameter(
            OMX_IndexParamVideoAvc, &h264type, sizeof(h264type));

    if (err != OK) {
        return err;
    }

    h264type.nAllowedPictureTypes =
        OMX_VIDEO_PictureTypeI | OMX_VIDEO_PictureTypeP;

    int32_t profile;
    if (msg->findInt32("profile", &profile)) {
        int32_t level;
        if (!msg->findInt32("level", &level)) {
            return INVALID_OPERATION;
        }

        err = verifySupportForProfileAndLevel(kPortIndexOutput, profile, level);

        if (err != OK) {
            ALOGE("%s does not support profile %x @ level %x",
                    mComponentName.c_str(), profile, level);
            return err;
        }

        h264type.eProfile = static_cast<OMX_VIDEO_AVCPROFILETYPE>(profile);
        h264type.eLevel = static_cast<OMX_VIDEO_AVCLEVELTYPE>(level);
    } else {
        h264type.eProfile = OMX_VIDEO_AVCProfileBaseline;
        // Use largest supported profile for AVC recording if profile is not specified.
        for (OMX_VIDEO_AVCPROFILETYPE profile : {
                OMX_VIDEO_AVCProfileHigh, OMX_VIDEO_AVCProfileMain }) {
            if (verifySupportForProfileAndLevel(kPortIndexOutput, profile, 0) == OK) {
                h264type.eProfile = profile;
                break;
            }
        }
    }

    ALOGI("setupAVCEncoderParameters with [profile: %s] [level: %s]",
            asString(h264type.eProfile), asString(h264type.eLevel));

    if (h264type.eProfile == OMX_VIDEO_AVCProfileBaseline ||
        h264type.eProfile == static_cast<OMX_VIDEO_AVCPROFILETYPE>(
            OMX_VIDEO_AVCProfileConstrainedBaseline)) {
        h264type.nSliceHeaderSpacing = 0;
        h264type.bUseHadamard = OMX_TRUE;
        h264type.nRefFrames = 1;
        h264type.nBFrames = 0;
        h264type.nPFrames = setPFramesSpacing(iFrameInterval, frameRate, h264type.nBFrames);
        if (h264type.nPFrames == 0) {
            h264type.nAllowedPictureTypes = OMX_VIDEO_PictureTypeI;
        }
        h264type.nRefIdx10ActiveMinus1 = 0;
        h264type.nRefIdx11ActiveMinus1 = 0;
        h264type.bEntropyCodingCABAC = OMX_FALSE;
        h264type.bWeightedPPrediction = OMX_FALSE;
        h264type.bconstIpred = OMX_FALSE;
        h264type.bDirect8x8Inference = OMX_FALSE;
        h264type.bDirectSpatialTemporal = OMX_FALSE;
        h264type.nCabacInitIdc = 0;
    } else if (h264type.eProfile == OMX_VIDEO_AVCProfileMain ||
            h264type.eProfile == OMX_VIDEO_AVCProfileHigh ||
            h264type.eProfile == static_cast<OMX_VIDEO_AVCPROFILETYPE>(
                OMX_VIDEO_AVCProfileConstrainedHigh)) {
        h264type.nSliceHeaderSpacing = 0;
        h264type.bUseHadamard = OMX_TRUE;
        int32_t maxBframes = 0;
        (void)msg->findInt32(KEY_MAX_B_FRAMES, &maxBframes);
        h264type.nBFrames = uint32_t(maxBframes);
        if (mLatency && h264type.nBFrames > *mLatency) {
            h264type.nBFrames = *mLatency;
        }
        h264type.nRefFrames = h264type.nBFrames == 0 ? 1 : 2;

        h264type.nPFrames = setPFramesSpacing(iFrameInterval, frameRate, h264type.nBFrames);
        h264type.nAllowedPictureTypes =
            OMX_VIDEO_PictureTypeI | OMX_VIDEO_PictureTypeP;
        h264type.nRefIdx10ActiveMinus1 = 0;
        h264type.nRefIdx11ActiveMinus1 = 0;
        h264type.bEntropyCodingCABAC = OMX_TRUE;
        h264type.bWeightedPPrediction = OMX_TRUE;
        h264type.bconstIpred = OMX_TRUE;
        h264type.bDirect8x8Inference = OMX_TRUE;
        h264type.bDirectSpatialTemporal = OMX_TRUE;
        h264type.nCabacInitIdc = 1;
    }

    if (h264type.nBFrames != 0) {
        h264type.nAllowedPictureTypes |= OMX_VIDEO_PictureTypeB;
    }

    h264type.bEnableUEP = OMX_FALSE;
    h264type.bEnableFMO = OMX_FALSE;
    h264type.bEnableASO = OMX_FALSE;
    h264type.bEnableRS = OMX_FALSE;
    h264type.bFrameMBsOnly = OMX_TRUE;
    h264type.bMBAFF = OMX_FALSE;
    h264type.eLoopFilterMode = OMX_VIDEO_AVCLoopFilterEnable;

    err = mOMXNode->setParameter(
            OMX_IndexParamVideoAvc, &h264type, sizeof(h264type));

    if (err != OK) {
        return err;
    }

    // TRICKY: if we are enabling temporal layering as well, some codecs may not support layering
    // when B-frames are enabled. Detect this now so we can disable B frames if temporal layering
    // is preferred.
    AString tsSchema;
    int32_t preferBFrames = (int32_t)false;
    if (msg->findString("ts-schema", &tsSchema)
            && (!msg->findInt32("android._prefer-b-frames", &preferBFrames) || !preferBFrames)) {
        OMX_VIDEO_PARAM_ANDROID_TEMPORALLAYERINGTYPE layering;
        InitOMXParams(&layering);
        layering.nPortIndex = kPortIndexOutput;
        if (mOMXNode->getParameter(
                        (OMX_INDEXTYPE)OMX_IndexParamAndroidVideoTemporalLayering,
                        &layering, sizeof(layering)) == OK
                && layering.eSupportedPatterns
                && layering.nBLayerCountMax == 0) {
            h264type.nBFrames = 0;
            h264type.nPFrames = setPFramesSpacing(iFrameInterval, frameRate, h264type.nBFrames);
            h264type.nAllowedPictureTypes &= ~OMX_VIDEO_PictureTypeB;
            ALOGI("disabling B-frames");
            err = mOMXNode->setParameter(
                    OMX_IndexParamVideoAvc, &h264type, sizeof(h264type));

            if (err != OK) {
                return err;
            }
        }
    }

    return configureBitrate(bitrateMode, bitrate);
}

status_t ACodec::configureImageGrid(
        const sp<AMessage> &msg, sp<AMessage> &outputFormat) {
    int32_t tileWidth, tileHeight, gridRows, gridCols;
    OMX_BOOL useGrid = OMX_FALSE;
    if (msg->findInt32("tile-width", &tileWidth) &&
        msg->findInt32("tile-height", &tileHeight) &&
        msg->findInt32("grid-rows", &gridRows) &&
        msg->findInt32("grid-cols", &gridCols)) {
        useGrid = OMX_TRUE;
    } else {
        // when bEnabled is false, the tile info is not used,
        // but clear out these too.
        tileWidth = tileHeight = gridRows = gridCols = 0;
    }

    if (!mIsImage && !useGrid) {
        return OK;
    }

    OMX_VIDEO_PARAM_ANDROID_IMAGEGRIDTYPE gridType;
    InitOMXParams(&gridType);
    gridType.nPortIndex = kPortIndexOutput;
    gridType.bEnabled = useGrid;
    gridType.nTileWidth = tileWidth;
    gridType.nTileHeight = tileHeight;
    gridType.nGridRows = gridRows;
    gridType.nGridCols = gridCols;

    ALOGV("sending image grid info to component: bEnabled %d, tile %dx%d, grid %dx%d",
            gridType.bEnabled,
            gridType.nTileWidth,
            gridType.nTileHeight,
            gridType.nGridRows,
            gridType.nGridCols);

    status_t err = mOMXNode->setParameter(
            (OMX_INDEXTYPE)OMX_IndexParamVideoAndroidImageGrid,
            &gridType, sizeof(gridType));

    // for video encoders, grid config is only a hint.
    if (!mIsImage) {
        return OK;
    }

    // image encoders must support grid config.
    if (err != OK) {
        return err;
    }

    // query to get the image encoder's real grid config as it might be
    // different from the requested, and transfer that to the output.
    err = mOMXNode->getParameter(
            (OMX_INDEXTYPE)OMX_IndexParamVideoAndroidImageGrid,
            &gridType, sizeof(gridType));

    ALOGV("received image grid info from component: bEnabled %d, tile %dx%d, grid %dx%d",
            gridType.bEnabled,
            gridType.nTileWidth,
            gridType.nTileHeight,
            gridType.nGridRows,
            gridType.nGridCols);

    if (err == OK && gridType.bEnabled) {
        outputFormat->setInt32("tile-width", gridType.nTileWidth);
        outputFormat->setInt32("tile-height", gridType.nTileHeight);
        outputFormat->setInt32("grid-rows", gridType.nGridRows);
        outputFormat->setInt32("grid-cols", gridType.nGridCols);
    }

    return err;
}

status_t ACodec::setupHEVCEncoderParameters(
        const sp<AMessage> &msg, sp<AMessage> &outputFormat) {
    OMX_VIDEO_CONTROLRATETYPE bitrateMode;
    int32_t bitrate, quality;
    if (!findVideoBitrateControlInfo(msg, &bitrateMode, &bitrate, &quality)) {
        return INVALID_OPERATION;
    }

    OMX_VIDEO_PARAM_HEVCTYPE hevcType;
    InitOMXParams(&hevcType);
    hevcType.nPortIndex = kPortIndexOutput;

    status_t err = OK;
    err = mOMXNode->getParameter(
            (OMX_INDEXTYPE)OMX_IndexParamVideoHevc, &hevcType, sizeof(hevcType));
    if (err != OK) {
        return err;
    }

    int32_t profile;
    if (msg->findInt32("profile", &profile)) {
        int32_t level;
        if (!msg->findInt32("level", &level)) {
            return INVALID_OPERATION;
        }

        err = verifySupportForProfileAndLevel(kPortIndexOutput, profile, level);
        if (err != OK) {
            return err;
        }

        hevcType.eProfile = static_cast<OMX_VIDEO_HEVCPROFILETYPE>(profile);
        hevcType.eLevel = static_cast<OMX_VIDEO_HEVCLEVELTYPE>(level);
    }
    // TODO: finer control?
    if (mIsImage) {
        hevcType.nKeyFrameInterval = 1;
    } else {
        float iFrameInterval;
        if (!msg->findAsFloat("i-frame-interval", &iFrameInterval)) {
            return INVALID_OPERATION;
        }

        float frameRate;
        if (!msg->findFloat("frame-rate", &frameRate)) {
            int32_t tmp;
            if (!msg->findInt32("frame-rate", &tmp)) {
                return INVALID_OPERATION;
            }
            frameRate = (float)tmp;
        }

        hevcType.nKeyFrameInterval =
                setPFramesSpacing(iFrameInterval, frameRate) + 1;
    }


    err = mOMXNode->setParameter(
            (OMX_INDEXTYPE)OMX_IndexParamVideoHevc, &hevcType, sizeof(hevcType));
    if (err != OK) {
        return err;
    }

    err = configureImageGrid(msg, outputFormat);

    if (err != OK) {
        return err;
    }

    return configureBitrate(bitrateMode, bitrate, quality);
}

status_t ACodec::setupVPXEncoderParameters(const sp<AMessage> &msg, sp<AMessage> &outputFormat) {
    int32_t bitrate;
    float iFrameInterval = 0;
    size_t tsLayers = 0;
    OMX_VIDEO_ANDROID_VPXTEMPORALLAYERPATTERNTYPE pattern =
        OMX_VIDEO_VPXTemporalLayerPatternNone;
    static const uint32_t kVp8LayerRateAlloction
        [OMX_VIDEO_ANDROID_MAXVP8TEMPORALLAYERS]
        [OMX_VIDEO_ANDROID_MAXVP8TEMPORALLAYERS] = {
        {100, 100, 100},  // 1 layer
        { 60, 100, 100},  // 2 layers {60%, 40%}
        { 40,  60, 100},  // 3 layers {40%, 20%, 40%}
    };
    if (!msg->findInt32("bitrate", &bitrate)) {
        return INVALID_OPERATION;
    }
    msg->findAsFloat("i-frame-interval", &iFrameInterval);

    OMX_VIDEO_CONTROLRATETYPE bitrateMode = getVideoBitrateMode(msg);

    float frameRate;
    if (!msg->findFloat("frame-rate", &frameRate)) {
        int32_t tmp;
        if (!msg->findInt32("frame-rate", &tmp)) {
            return INVALID_OPERATION;
        }
        frameRate = (float)tmp;
    }

    AString tsSchema;
    OMX_VIDEO_ANDROID_TEMPORALLAYERINGPATTERNTYPE tsType =
        OMX_VIDEO_AndroidTemporalLayeringPatternNone;

    if (msg->findString("ts-schema", &tsSchema)) {
        unsigned int numLayers = 0;
        unsigned int numBLayers = 0;
        int tags;
        char dummy;
        if (sscanf(tsSchema.c_str(), "webrtc.vp8.%u-layer%c", &numLayers, &dummy) == 1
                && numLayers > 0) {
            pattern = OMX_VIDEO_VPXTemporalLayerPatternWebRTC;
            tsType = OMX_VIDEO_AndroidTemporalLayeringPatternWebRTC;
            tsLayers = numLayers;
        } else if ((tags = sscanf(tsSchema.c_str(), "android.generic.%u%c%u%c",
                        &numLayers, &dummy, &numBLayers, &dummy))
                && (tags == 1 || (tags == 3 && dummy == '+'))
                && numLayers > 0 && numLayers < UINT32_MAX - numBLayers) {
            pattern = OMX_VIDEO_VPXTemporalLayerPatternWebRTC;
            // VPX does not have a concept of B-frames, so just count all layers
            tsType = OMX_VIDEO_AndroidTemporalLayeringPatternAndroid;
            tsLayers = numLayers + numBLayers;
        } else {
            ALOGW("Ignoring unsupported ts-schema [%s]", tsSchema.c_str());
        }
        tsLayers = min(tsLayers, (size_t)OMX_VIDEO_ANDROID_MAXVP8TEMPORALLAYERS);
    }

    OMX_VIDEO_PARAM_ANDROID_VP8ENCODERTYPE vp8type;
    InitOMXParams(&vp8type);
    vp8type.nPortIndex = kPortIndexOutput;
    status_t err = mOMXNode->getParameter(
            (OMX_INDEXTYPE)OMX_IndexParamVideoAndroidVp8Encoder,
            &vp8type, sizeof(vp8type));

    if (err == OK) {
        if (iFrameInterval > 0) {
            vp8type.nKeyFrameInterval = setPFramesSpacing(iFrameInterval, frameRate) + 1;
        }
        vp8type.eTemporalPattern = pattern;
        vp8type.nTemporalLayerCount = tsLayers;
        if (tsLayers > 0) {
            for (size_t i = 0; i < OMX_VIDEO_ANDROID_MAXVP8TEMPORALLAYERS; i++) {
                vp8type.nTemporalLayerBitrateRatio[i] =
                    kVp8LayerRateAlloction[tsLayers - 1][i];
            }
        }
        if (bitrateMode == OMX_Video_ControlRateConstant) {
            vp8type.nMinQuantizer = 2;
            vp8type.nMaxQuantizer = 63;
        }

        err = mOMXNode->setParameter(
                (OMX_INDEXTYPE)OMX_IndexParamVideoAndroidVp8Encoder,
                &vp8type, sizeof(vp8type));
        if (err != OK) {
            ALOGW("Extended VP8 parameters set failed: %d", err);
        } else if (tsType == OMX_VIDEO_AndroidTemporalLayeringPatternWebRTC) {
            // advertise even single layer WebRTC layering, as it is defined
            outputFormat->setString("ts-schema", AStringPrintf("webrtc.vp8.%u-layer", tsLayers));
        } else if (tsLayers > 0) {
            // tsType == OMX_VIDEO_AndroidTemporalLayeringPatternAndroid
            outputFormat->setString("ts-schema", AStringPrintf("android.generic.%u", tsLayers));
        }
    }

    return configureBitrate(bitrateMode, bitrate);
}

status_t ACodec::verifySupportForProfileAndLevel(
        OMX_U32 portIndex, int32_t profile, int32_t level) {
    OMX_VIDEO_PARAM_PROFILELEVELTYPE params;
    InitOMXParams(&params);
    params.nPortIndex = portIndex;

    for (OMX_U32 index = 0; index <= kMaxIndicesToCheck; ++index) {
        params.nProfileIndex = index;
        status_t err = mOMXNode->getParameter(
                OMX_IndexParamVideoProfileLevelQuerySupported,
                &params, sizeof(params));

        if (err != OK) {
            return err;
        }

        int32_t supportedProfile = static_cast<int32_t>(params.eProfile);
        int32_t supportedLevel = static_cast<int32_t>(params.eLevel);

        if (profile == supportedProfile && level <= supportedLevel) {
            return OK;
        }

        if (index == kMaxIndicesToCheck) {
            ALOGW("[%s] stopping checking profiles after %u: %x/%x",
                    mComponentName.c_str(), index,
                    params.eProfile, params.eLevel);
        }
    }
    return ERROR_UNSUPPORTED;
}

status_t ACodec::configureBitrate(
        OMX_VIDEO_CONTROLRATETYPE bitrateMode, int32_t bitrate, int32_t quality) {
    OMX_VIDEO_PARAM_BITRATETYPE bitrateType;
    InitOMXParams(&bitrateType);
    bitrateType.nPortIndex = kPortIndexOutput;

    status_t err = mOMXNode->getParameter(
            OMX_IndexParamVideoBitrate, &bitrateType, sizeof(bitrateType));

    if (err != OK) {
        return err;
    }

    bitrateType.eControlRate = bitrateMode;

    // write it out explicitly even if it's a union
    if (bitrateMode == OMX_Video_ControlRateConstantQuality) {
        bitrateType.nQualityFactor = quality;
    } else {
        bitrateType.nTargetBitrate = bitrate;
    }

    return mOMXNode->setParameter(
            OMX_IndexParamVideoBitrate, &bitrateType, sizeof(bitrateType));
}

void ACodec::configureEncoderLatency(const sp<AMessage> &msg) {
    if (!mIsEncoder || !mIsVideo) {
        return;
    }

    int32_t latency = 0, bitrateMode;
    if (msg->findInt32("latency", &latency) && latency > 0) {
        status_t err = setLatency(latency);
        if (err != OK) {
            ALOGW("[%s] failed setLatency. Failure is fine since this key is optional",
                    mComponentName.c_str());
            err = OK;
        } else {
            mLatency = latency;
        }
    } else if ((!msg->findInt32("bitrate-mode", &bitrateMode) &&
            bitrateMode == OMX_Video_ControlRateConstant)) {
        // default the latency to be 1 if latency key is not specified or unsupported and bitrateMode
        // is CBR.
        mLatency = 1;
    }
}

status_t ACodec::setupErrorCorrectionParameters() {
    OMX_VIDEO_PARAM_ERRORCORRECTIONTYPE errorCorrectionType;
    InitOMXParams(&errorCorrectionType);
    errorCorrectionType.nPortIndex = kPortIndexOutput;

    status_t err = mOMXNode->getParameter(
            OMX_IndexParamVideoErrorCorrection,
            &errorCorrectionType, sizeof(errorCorrectionType));

    if (err != OK) {
        return OK;  // Optional feature. Ignore this failure
    }

    errorCorrectionType.bEnableHEC = OMX_FALSE;
    errorCorrectionType.bEnableResync = OMX_TRUE;
    errorCorrectionType.nResynchMarkerSpacing = 256;
    errorCorrectionType.bEnableDataPartitioning = OMX_FALSE;
    errorCorrectionType.bEnableRVLC = OMX_FALSE;

    return mOMXNode->setParameter(
            OMX_IndexParamVideoErrorCorrection,
            &errorCorrectionType, sizeof(errorCorrectionType));
}

status_t ACodec::setVideoFormatOnPort(
        OMX_U32 portIndex,
        int32_t width, int32_t height, OMX_VIDEO_CODINGTYPE compressionFormat,
        float frameRate) {
    OMX_PARAM_PORTDEFINITIONTYPE def;
    InitOMXParams(&def);
    def.nPortIndex = portIndex;

    OMX_VIDEO_PORTDEFINITIONTYPE *video_def = &def.format.video;

    status_t err = mOMXNode->getParameter(
            OMX_IndexParamPortDefinition, &def, sizeof(def));
    if (err != OK) {
        return err;
    }

    if (portIndex == kPortIndexInput) {
        // XXX Need a (much) better heuristic to compute input buffer sizes.
        const size_t X = 64 * 1024;
        if (def.nBufferSize < X) {
            def.nBufferSize = X;
        }
    }

    if (def.eDomain != OMX_PortDomainVideo) {
        ALOGE("expected video port, got %s(%d)", asString(def.eDomain), def.eDomain);
        return FAILED_TRANSACTION;
    }

    video_def->nFrameWidth = width;
    video_def->nFrameHeight = height;

    if (portIndex == kPortIndexInput) {
        video_def->eCompressionFormat = compressionFormat;
        video_def->eColorFormat = OMX_COLOR_FormatUnused;
        if (frameRate >= 0) {
            video_def->xFramerate = (OMX_U32)(frameRate * 65536.0f);
        }
    }

    err = mOMXNode->setParameter(
            OMX_IndexParamPortDefinition, &def, sizeof(def));

    return err;
}

size_t ACodec::countBuffersOwnedByComponent(OMX_U32 portIndex) const {
    size_t n = 0;

    for (size_t i = 0; i < mBuffers[portIndex].size(); ++i) {
        const BufferInfo &info = mBuffers[portIndex].itemAt(i);

        if (info.mStatus == BufferInfo::OWNED_BY_COMPONENT) {
            ++n;
        }
    }

    return n;
}

size_t ACodec::countBuffersOwnedByNativeWindow() const {
    size_t n = 0;

    for (size_t i = 0; i < mBuffers[kPortIndexOutput].size(); ++i) {
        const BufferInfo &info = mBuffers[kPortIndexOutput].itemAt(i);

        if (info.mStatus == BufferInfo::OWNED_BY_NATIVE_WINDOW) {
            ++n;
        }
    }

    return n;
}

void ACodec::waitUntilAllPossibleNativeWindowBuffersAreReturnedToUs() {
    if (mNativeWindow == NULL) {
        return;
    }

    while (countBuffersOwnedByNativeWindow() > mNumUndequeuedBuffers
            && dequeueBufferFromNativeWindow() != NULL) {
        // these buffers will be submitted as regular buffers; account for this
        if (storingMetadataInDecodedBuffers() && mMetadataBuffersToSubmit > 0) {
            --mMetadataBuffersToSubmit;
        }
    }
}

bool ACodec::allYourBuffersAreBelongToUs(
        OMX_U32 portIndex) {
    for (size_t i = 0; i < mBuffers[portIndex].size(); ++i) {
        BufferInfo *info = &mBuffers[portIndex].editItemAt(i);

        if (info->mStatus != BufferInfo::OWNED_BY_US
                && info->mStatus != BufferInfo::OWNED_BY_NATIVE_WINDOW) {
            ALOGV("[%s] Buffer %u on port %u still has status %d",
                    mComponentName.c_str(),
                    info->mBufferID, portIndex, info->mStatus);
            return false;
        }
    }

    return true;
}

bool ACodec::allYourBuffersAreBelongToUs() {
    return allYourBuffersAreBelongToUs(kPortIndexInput)
        && allYourBuffersAreBelongToUs(kPortIndexOutput);
}

void ACodec::deferMessage(const sp<AMessage> &msg) {
    mDeferredQueue.push_back(msg);
}

void ACodec::processDeferredMessages() {
    List<sp<AMessage> > queue = mDeferredQueue;
    mDeferredQueue.clear();

    List<sp<AMessage> >::iterator it = queue.begin();
    while (it != queue.end()) {
        onMessageReceived(*it++);
    }
}

status_t ACodec::getPortFormat(OMX_U32 portIndex, sp<AMessage> &notify) {
    const char *niceIndex = portIndex == kPortIndexInput ? "input" : "output";
    OMX_PARAM_PORTDEFINITIONTYPE def;
    InitOMXParams(&def);
    def.nPortIndex = portIndex;

    status_t err = mOMXNode->getParameter(OMX_IndexParamPortDefinition, &def, sizeof(def));
    if (err != OK) {
        return err;
    }

    if (def.eDir != (portIndex == kPortIndexOutput ? OMX_DirOutput : OMX_DirInput)) {
        ALOGE("unexpected dir: %s(%d) on %s port", asString(def.eDir), def.eDir, niceIndex);
        return BAD_VALUE;
    }

    switch (def.eDomain) {
        case OMX_PortDomainVideo:
        {
            OMX_VIDEO_PORTDEFINITIONTYPE *videoDef = &def.format.video;
            switch ((int)videoDef->eCompressionFormat) {
                case OMX_VIDEO_CodingUnused:
                {
                    CHECK(mIsEncoder ^ (portIndex == kPortIndexOutput));
                    notify->setString("mime", MEDIA_MIMETYPE_VIDEO_RAW);

                    notify->setInt32("stride", videoDef->nStride);
                    notify->setInt32("slice-height", videoDef->nSliceHeight);
                    notify->setInt32("color-format", videoDef->eColorFormat);

                    if (mNativeWindow == NULL) {
                        DescribeColorFormat2Params describeParams;
                        InitOMXParams(&describeParams);
                        describeParams.eColorFormat = videoDef->eColorFormat;
                        describeParams.nFrameWidth = videoDef->nFrameWidth;
                        describeParams.nFrameHeight = videoDef->nFrameHeight;
                        describeParams.nStride = videoDef->nStride;
                        describeParams.nSliceHeight = videoDef->nSliceHeight;
                        describeParams.bUsingNativeBuffers = OMX_FALSE;

                        if (DescribeColorFormat(mOMXNode, describeParams)) {
                            notify->setBuffer(
                                    "image-data",
                                    ABuffer::CreateAsCopy(
                                            &describeParams.sMediaImage,
                                            sizeof(describeParams.sMediaImage)));

                            MediaImage2 &img = describeParams.sMediaImage;
                            MediaImage2::PlaneInfo *plane = img.mPlane;
                            ALOGV("[%s] MediaImage { F(%ux%u) @%u+%d+%d @%u+%d+%d @%u+%d+%d }",
                                    mComponentName.c_str(), img.mWidth, img.mHeight,
                                    plane[0].mOffset, plane[0].mColInc, plane[0].mRowInc,
                                    plane[1].mOffset, plane[1].mColInc, plane[1].mRowInc,
                                    plane[2].mOffset, plane[2].mColInc, plane[2].mRowInc);
                        }
                    }

                    int32_t width = (int32_t)videoDef->nFrameWidth;
                    int32_t height = (int32_t)videoDef->nFrameHeight;

                    if (portIndex == kPortIndexOutput) {
                        OMX_CONFIG_RECTTYPE rect;
                        InitOMXParams(&rect);
                        rect.nPortIndex = portIndex;

                        if (mOMXNode->getConfig(
                                    (portIndex == kPortIndexOutput ?
                                            OMX_IndexConfigCommonOutputCrop :
                                            OMX_IndexConfigCommonInputCrop),
                                    &rect, sizeof(rect)) != OK) {
                            rect.nLeft = 0;
                            rect.nTop = 0;
                            rect.nWidth = videoDef->nFrameWidth;
                            rect.nHeight = videoDef->nFrameHeight;
                        }

                        if (rect.nLeft < 0 || rect.nTop < 0 ||
                            rect.nWidth == 0 || rect.nHeight == 0 ||
                            rect.nLeft + rect.nWidth > videoDef->nFrameWidth ||
                            rect.nTop + rect.nHeight > videoDef->nFrameHeight) {
                            ALOGE("Wrong cropped rect (%d, %d, %u, %u) vs. frame (%u, %u)",
                                    rect.nLeft, rect.nTop,
                                    rect.nWidth, rect.nHeight,
                                    videoDef->nFrameWidth, videoDef->nFrameHeight);
                            return BAD_VALUE;
                        }

                        notify->setRect(
                                "crop",
                                rect.nLeft,
                                rect.nTop,
                                rect.nLeft + rect.nWidth - 1,
                                rect.nTop + rect.nHeight - 1);

                        width = rect.nWidth;
                        height = rect.nHeight;

                        android_dataspace dataSpace = HAL_DATASPACE_UNKNOWN;
                        (void)getColorAspectsAndDataSpaceForVideoDecoder(
                                width, height, mConfigFormat, notify,
                                mUsingNativeWindow ? &dataSpace : NULL);
                        if (mUsingNativeWindow) {
                            notify->setInt32("android._dataspace", dataSpace);
                        }
                        (void)getHDRStaticInfoForVideoCodec(kPortIndexOutput, notify);
                    } else {
                        (void)getInputColorAspectsForVideoEncoder(notify);
                        if (mConfigFormat->contains("hdr-static-info")) {
                            (void)getHDRStaticInfoForVideoCodec(kPortIndexInput, notify);
                        }
                        uint32_t latency = 0;
                        if (mIsEncoder && !mIsImage &&
                                getLatency(&latency) == OK && latency > 0) {
                            notify->setInt32("latency", latency);
                        }
                    }

                    break;
                }

                case OMX_VIDEO_CodingVP8:
                case OMX_VIDEO_CodingVP9:
                {
                    OMX_VIDEO_PARAM_ANDROID_VP8ENCODERTYPE vp8type;
                    InitOMXParams(&vp8type);
                    vp8type.nPortIndex = kPortIndexOutput;
                    status_t err = mOMXNode->getParameter(
                            (OMX_INDEXTYPE)OMX_IndexParamVideoAndroidVp8Encoder,
                            &vp8type,
                            sizeof(vp8type));

                    if (err == OK) {
                        if (vp8type.eTemporalPattern == OMX_VIDEO_VPXTemporalLayerPatternWebRTC
                                && vp8type.nTemporalLayerCount > 0
                                && vp8type.nTemporalLayerCount
                                        <= OMX_VIDEO_ANDROID_MAXVP8TEMPORALLAYERS) {
                            // advertise as android.generic if we configured for android.generic
                            AString origSchema;
                            if (notify->findString("ts-schema", &origSchema)
                                    && origSchema.startsWith("android.generic")) {
                                notify->setString("ts-schema", AStringPrintf(
                                        "android.generic.%u", vp8type.nTemporalLayerCount));
                            } else {
                                notify->setString("ts-schema", AStringPrintf(
                                        "webrtc.vp8.%u-layer", vp8type.nTemporalLayerCount));
                            }
                        }
                    }
                    // Fall through to set up mime.
                    FALLTHROUGH_INTENDED;
                }

                default:
                {
                    if (mIsEncoder ^ (portIndex == kPortIndexOutput)) {
                        // should be CodingUnused
                        ALOGE("Raw port video compression format is %s(%d)",
                                asString(videoDef->eCompressionFormat),
                                videoDef->eCompressionFormat);
                        return BAD_VALUE;
                    }
                    AString mime;
                    if (GetMimeTypeForVideoCoding(
                        videoDef->eCompressionFormat, &mime) != OK) {
                        notify->setString("mime", "application/octet-stream");
                    } else {
                        notify->setString("mime", mime.c_str());
                    }
                    uint32_t intraRefreshPeriod = 0;
                    if (mIsEncoder && !mIsImage &&
                            getIntraRefreshPeriod(&intraRefreshPeriod) == OK
                            && intraRefreshPeriod > 0) {
                        notify->setInt32("intra-refresh-period", intraRefreshPeriod);
                    }
                    break;
                }
            }
            notify->setInt32("width", videoDef->nFrameWidth);
            notify->setInt32("height", videoDef->nFrameHeight);
            ALOGV("[%s] %s format is %s", mComponentName.c_str(),
                    portIndex == kPortIndexInput ? "input" : "output",
                    notify->debugString().c_str());

            break;
        }

        case OMX_PortDomainAudio:
        {
            OMX_AUDIO_PORTDEFINITIONTYPE *audioDef = &def.format.audio;

            switch ((int)audioDef->eEncoding) {
                case OMX_AUDIO_CodingPCM:
                {
                    OMX_AUDIO_PARAM_PCMMODETYPE params;
                    InitOMXParams(&params);
                    params.nPortIndex = portIndex;

                    err = mOMXNode->getParameter(
                            OMX_IndexParamAudioPcm, &params, sizeof(params));
                    if (err != OK) {
                        return err;
                    }

                    if (params.nChannels <= 0
                            || (params.nChannels != 1 && !params.bInterleaved)
                            || params.ePCMMode != OMX_AUDIO_PCMModeLinear) {
                        ALOGE("unsupported PCM port: %u channels%s, %u-bit",
                                params.nChannels,
                                params.bInterleaved ? " interleaved" : "",
                                params.nBitPerSample);
                        return FAILED_TRANSACTION;
                    }

                    notify->setString("mime", MEDIA_MIMETYPE_AUDIO_RAW);
                    notify->setInt32("channel-count", params.nChannels);
                    notify->setInt32("sample-rate", params.nSamplingRate);

                    AudioEncoding encoding = kAudioEncodingPcm16bit;
                    if (params.eNumData == OMX_NumericalDataUnsigned
                            && params.nBitPerSample == 8u) {
                        encoding = kAudioEncodingPcm8bit;
                    } else if (params.eNumData == OMX_NumericalDataFloat
                            && params.nBitPerSample == 32u) {
                        encoding = kAudioEncodingPcmFloat;
                    } else if (params.eNumData == OMX_NumericalDataSigned
                            && params.nBitPerSample == 24u) {
                        encoding = kAudioEncodingPcm24bitPacked;
                    } else if (params.eNumData == OMX_NumericalDataSigned
                            && params.nBitPerSample == 32u) {
                        encoding = kAudioEncodingPcm32bit;
                    } else if (params.nBitPerSample != 16u
                            || params.eNumData != OMX_NumericalDataSigned) {
                        ALOGE("unsupported PCM port: %s(%d), %s(%d) mode ",
                                asString(params.eNumData), params.eNumData,
                                asString(params.ePCMMode), params.ePCMMode);
                        return FAILED_TRANSACTION;
                    }
                    notify->setInt32("pcm-encoding", encoding);

                    if (mChannelMaskPresent) {
                        notify->setInt32("channel-mask", mChannelMask);
                    }
                    break;
                }

                case OMX_AUDIO_CodingAAC:
                {
                    OMX_AUDIO_PARAM_AACPROFILETYPE params;
                    InitOMXParams(&params);
                    params.nPortIndex = portIndex;

                    err = mOMXNode->getParameter(
                            OMX_IndexParamAudioAac, &params, sizeof(params));
                    if (err != OK) {
                        return err;
                    }

                    notify->setString("mime", MEDIA_MIMETYPE_AUDIO_AAC);
                    notify->setInt32("channel-count", params.nChannels);
                    notify->setInt32("sample-rate", params.nSampleRate);
                    notify->setInt32("bitrate", params.nBitRate);
                    break;
                }

                case OMX_AUDIO_CodingAMR:
                {
                    OMX_AUDIO_PARAM_AMRTYPE params;
                    InitOMXParams(&params);
                    params.nPortIndex = portIndex;

                    err = mOMXNode->getParameter(
                            OMX_IndexParamAudioAmr, &params, sizeof(params));
                    if (err != OK) {
                        return err;
                    }

                    notify->setInt32("channel-count", 1);
                    if (params.eAMRBandMode >= OMX_AUDIO_AMRBandModeWB0) {
                        notify->setString("mime", MEDIA_MIMETYPE_AUDIO_AMR_WB);
                        notify->setInt32("sample-rate", 16000);
                    } else {
                        notify->setString("mime", MEDIA_MIMETYPE_AUDIO_AMR_NB);
                        notify->setInt32("sample-rate", 8000);
                    }
                    break;
                }

                case OMX_AUDIO_CodingFLAC:
                {
                    OMX_AUDIO_PARAM_FLACTYPE params;
                    InitOMXParams(&params);
                    params.nPortIndex = portIndex;

                    err = mOMXNode->getParameter(
                            OMX_IndexParamAudioFlac, &params, sizeof(params));
                    if (err != OK) {
                        return err;
                    }

                    notify->setString("mime", MEDIA_MIMETYPE_AUDIO_FLAC);
                    notify->setInt32("channel-count", params.nChannels);
                    notify->setInt32("sample-rate", params.nSampleRate);
                    break;
                }

                case OMX_AUDIO_CodingMP3:
                {
                    OMX_AUDIO_PARAM_MP3TYPE params;
                    InitOMXParams(&params);
                    params.nPortIndex = portIndex;

                    err = mOMXNode->getParameter(
                            OMX_IndexParamAudioMp3, &params, sizeof(params));
                    if (err != OK) {
                        return err;
                    }

                    notify->setString("mime", MEDIA_MIMETYPE_AUDIO_MPEG);
                    notify->setInt32("channel-count", params.nChannels);
                    notify->setInt32("sample-rate", params.nSampleRate);
                    break;
                }

                case OMX_AUDIO_CodingVORBIS:
                {
                    OMX_AUDIO_PARAM_VORBISTYPE params;
                    InitOMXParams(&params);
                    params.nPortIndex = portIndex;

                    err = mOMXNode->getParameter(
                            OMX_IndexParamAudioVorbis, &params, sizeof(params));
                    if (err != OK) {
                        return err;
                    }

                    notify->setString("mime", MEDIA_MIMETYPE_AUDIO_VORBIS);
                    notify->setInt32("channel-count", params.nChannels);
                    notify->setInt32("sample-rate", params.nSampleRate);
                    break;
                }

                case OMX_AUDIO_CodingAndroidAC3:
                {
                    OMX_AUDIO_PARAM_ANDROID_AC3TYPE params;
                    InitOMXParams(&params);
                    params.nPortIndex = portIndex;

                    err = mOMXNode->getParameter(
                            (OMX_INDEXTYPE)OMX_IndexParamAudioAndroidAc3,
                            &params, sizeof(params));
                    if (err != OK) {
                        return err;
                    }

                    notify->setString("mime", MEDIA_MIMETYPE_AUDIO_AC3);
                    notify->setInt32("channel-count", params.nChannels);
                    notify->setInt32("sample-rate", params.nSampleRate);
                    break;
                }

                case OMX_AUDIO_CodingAndroidEAC3:
                {
                    OMX_AUDIO_PARAM_ANDROID_EAC3TYPE params;
                    InitOMXParams(&params);
                    params.nPortIndex = portIndex;

                    err = mOMXNode->getParameter(
                            (OMX_INDEXTYPE)OMX_IndexParamAudioAndroidEac3,
                            &params, sizeof(params));
                    if (err != OK) {
                        return err;
                    }

                    notify->setString("mime", MEDIA_MIMETYPE_AUDIO_EAC3);
                    notify->setInt32("channel-count", params.nChannels);
                    notify->setInt32("sample-rate", params.nSampleRate);
                    break;
                }

                case OMX_AUDIO_CodingAndroidAC4:
                {
                    OMX_AUDIO_PARAM_ANDROID_AC4TYPE params;
                    InitOMXParams(&params);
                    params.nPortIndex = portIndex;

                    err = mOMXNode->getParameter(
                            (OMX_INDEXTYPE)OMX_IndexParamAudioAndroidAc4,
                            &params, sizeof(params));
                    if (err != OK) {
                        return err;
                    }

                    notify->setString("mime", MEDIA_MIMETYPE_AUDIO_AC4);
                    notify->setInt32("channel-count", params.nChannels);
                    notify->setInt32("sample-rate", params.nSampleRate);
                    break;
                }

                case OMX_AUDIO_CodingAndroidOPUS:
                {
                    OMX_AUDIO_PARAM_ANDROID_OPUSTYPE params;
                    InitOMXParams(&params);
                    params.nPortIndex = portIndex;

                    err = mOMXNode->getParameter(
                            (OMX_INDEXTYPE)OMX_IndexParamAudioAndroidOpus,
                            &params, sizeof(params));
                    if (err != OK) {
                        return err;
                    }

                    notify->setString("mime", MEDIA_MIMETYPE_AUDIO_OPUS);
                    notify->setInt32("channel-count", params.nChannels);
                    notify->setInt32("sample-rate", params.nSampleRate);
                    break;
                }

                case OMX_AUDIO_CodingG711:
                {
                    OMX_AUDIO_PARAM_PCMMODETYPE params;
                    InitOMXParams(&params);
                    params.nPortIndex = portIndex;

                    err = mOMXNode->getParameter(
                            (OMX_INDEXTYPE)OMX_IndexParamAudioPcm, &params, sizeof(params));
                    if (err != OK) {
                        return err;
                    }

                    const char *mime = NULL;
                    if (params.ePCMMode == OMX_AUDIO_PCMModeMULaw) {
                        mime = MEDIA_MIMETYPE_AUDIO_G711_MLAW;
                    } else if (params.ePCMMode == OMX_AUDIO_PCMModeALaw) {
                        mime = MEDIA_MIMETYPE_AUDIO_G711_ALAW;
                    } else { // params.ePCMMode == OMX_AUDIO_PCMModeLinear
                        mime = MEDIA_MIMETYPE_AUDIO_RAW;
                    }
                    notify->setString("mime", mime);
                    notify->setInt32("channel-count", params.nChannels);
                    notify->setInt32("sample-rate", params.nSamplingRate);
                    notify->setInt32("pcm-encoding", kAudioEncodingPcm16bit);
                    break;
                }

                case OMX_AUDIO_CodingGSMFR:
                {
                    OMX_AUDIO_PARAM_PCMMODETYPE params;
                    InitOMXParams(&params);
                    params.nPortIndex = portIndex;

                    err = mOMXNode->getParameter(
                                OMX_IndexParamAudioPcm, &params, sizeof(params));
                    if (err != OK) {
                        return err;
                    }

                    notify->setString("mime", MEDIA_MIMETYPE_AUDIO_MSGSM);
                    notify->setInt32("channel-count", params.nChannels);
                    notify->setInt32("sample-rate", params.nSamplingRate);
                    break;
                }

                default:
                    ALOGE("Unsupported audio coding: %s(%d)\n",
                            asString(audioDef->eEncoding), audioDef->eEncoding);
                    return BAD_TYPE;
            }
            break;
        }

        default:
            ALOGE("Unsupported domain: %s(%d)", asString(def.eDomain), def.eDomain);
            return BAD_TYPE;
    }

    return getVendorParameters(portIndex, notify);
}

DescribeHDR10PlusInfoParams* ACodec::getHDR10PlusInfo(size_t paramSizeUsed) {
    if (mDescribeHDR10PlusInfoIndex == 0) {
        ALOGE("getHDR10PlusInfo: does not support DescribeHDR10PlusInfoParams");
        return nullptr;
    }

    size_t newSize = sizeof(DescribeHDR10PlusInfoParams) - 1 +
            ((paramSizeUsed > 0) ? paramSizeUsed : 512);
    if (mHdr10PlusScratchBuffer == nullptr
            || newSize > mHdr10PlusScratchBuffer->size()) {
        mHdr10PlusScratchBuffer = new ABuffer(newSize);
    }
    DescribeHDR10PlusInfoParams *config =
            (DescribeHDR10PlusInfoParams *)mHdr10PlusScratchBuffer->data();
    InitOMXParams(config);
    config->nSize = mHdr10PlusScratchBuffer->size();
    config->nPortIndex = 1;
    size_t paramSize = config->nSize - sizeof(DescribeHDR10PlusInfoParams) + 1;
    config->nParamSize = paramSize;
    config->nParamSizeUsed = 0;
    status_t err = mOMXNode->getConfig(
            (OMX_INDEXTYPE)mDescribeHDR10PlusInfoIndex,
            config, config->nSize);
    if (err != OK) {
        ALOGE("failed to get DescribeHDR10PlusInfoParams (err %d)", err);
        return nullptr;
    }
    if (config->nParamSize != paramSize) {
        ALOGE("DescribeHDR10PlusInfoParams alters nParamSize: %u vs %zu",
                config->nParamSize, paramSize);
        return nullptr;
    }
    if (paramSizeUsed > 0 && config->nParamSizeUsed != paramSizeUsed) {
        ALOGE("DescribeHDR10PlusInfoParams returns wrong nParamSizeUsed: %u vs %zu",
                config->nParamSizeUsed, paramSizeUsed);
        return nullptr;
    }
    return config;
}

void ACodec::onConfigUpdate(OMX_INDEXTYPE configIndex) {
    if (mDescribeHDR10PlusInfoIndex == 0
            || configIndex != mDescribeHDR10PlusInfoIndex) {
        // mDescribeHDR10PlusInfoIndex is the only update we recognize now
        return;
    }

    DescribeHDR10PlusInfoParams *config = getHDR10PlusInfo();
    if (config == nullptr) {
        return;
    }
    if (config->nParamSizeUsed > config->nParamSize) {
        // try again with the size specified
        config = getHDR10PlusInfo(config->nParamSizeUsed);
        if (config == nullptr) {
            return;
        }
    }

    mOutputFormat = mOutputFormat->dup(); // trigger an output format changed event
    mOutputFormat->setBuffer("hdr10-plus-info",
            ABuffer::CreateAsCopy(config->nValue, config->nParamSizeUsed));
}

void ACodec::onDataSpaceChanged(android_dataspace dataSpace, const ColorAspects &aspects) {
    // aspects are normally communicated in ColorAspects
    int32_t range, standard, transfer;
    convertCodecColorAspectsToPlatformAspects(aspects, &range, &standard, &transfer);

    // if some aspects are unspecified, use dataspace fields
    if (range == 0) {
        range = (dataSpace & HAL_DATASPACE_RANGE_MASK) >> HAL_DATASPACE_RANGE_SHIFT;
    }
    if (standard == 0) {
        standard = (dataSpace & HAL_DATASPACE_STANDARD_MASK) >> HAL_DATASPACE_STANDARD_SHIFT;
    }
    if (transfer == 0) {
        transfer = (dataSpace & HAL_DATASPACE_TRANSFER_MASK) >> HAL_DATASPACE_TRANSFER_SHIFT;
    }

    mOutputFormat = mOutputFormat->dup(); // trigger an output format changed event
    if (range != 0) {
        mOutputFormat->setInt32("color-range", range);
    }
    if (standard != 0) {
        mOutputFormat->setInt32("color-standard", standard);
    }
    if (transfer != 0) {
        mOutputFormat->setInt32("color-transfer", transfer);
    }

    ALOGD("dataspace changed to %#x (R:%d(%s), P:%d(%s), M:%d(%s), T:%d(%s)) "
          "(R:%d(%s), S:%d(%s), T:%d(%s))",
            dataSpace,
            aspects.mRange, asString(aspects.mRange),
            aspects.mPrimaries, asString(aspects.mPrimaries),
            aspects.mMatrixCoeffs, asString(aspects.mMatrixCoeffs),
            aspects.mTransfer, asString(aspects.mTransfer),
            range, asString((ColorRange)range),
            standard, asString((ColorStandard)standard),
            transfer, asString((ColorTransfer)transfer));
}

void ACodec::onOutputFormatChanged(sp<const AMessage> expectedFormat) {
    // store new output format, at the same time mark that this is no longer the first frame
    mOutputFormat = mBaseOutputFormat->dup();

    if (getPortFormat(kPortIndexOutput, mOutputFormat) != OK) {
        ALOGE("[%s] Failed to get port format to send format change", mComponentName.c_str());
        return;
    }

    if (expectedFormat != NULL) {
        sp<const AMessage> changes = expectedFormat->changesFrom(mOutputFormat);
        sp<const AMessage> to = mOutputFormat->changesFrom(expectedFormat);
        if (changes->countEntries() != 0 || to->countEntries() != 0) {
            ALOGW("[%s] BAD CODEC: Output format changed unexpectedly from (diff) %s to (diff) %s",
                    mComponentName.c_str(),
                    changes->debugString(4).c_str(), to->debugString(4).c_str());
        }
    }

    if (!mIsVideo && !mIsEncoder) {
        AudioEncoding pcmEncoding = kAudioEncodingPcm16bit;
        (void)mConfigFormat->findInt32("pcm-encoding", (int32_t*)&pcmEncoding);
        AudioEncoding codecPcmEncoding = kAudioEncodingPcm16bit;
        (void)mOutputFormat->findInt32("pcm-encoding", (int32_t*)&codecPcmEncoding);

        mConverter[kPortIndexOutput] = AudioConverter::Create(codecPcmEncoding, pcmEncoding);
        if (mConverter[kPortIndexOutput] != NULL) {
            mOutputFormat->setInt32("pcm-encoding", pcmEncoding);
        }
    }

    if (mTunneled) {
        sendFormatChange();
    }
}

void ACodec::sendFormatChange() {
    AString mime;
    CHECK(mOutputFormat->findString("mime", &mime));

    if (mime == MEDIA_MIMETYPE_AUDIO_RAW && (mEncoderDelay || mEncoderPadding)) {
        int32_t channelCount, sampleRate;
        CHECK(mOutputFormat->findInt32("channel-count", &channelCount));
        CHECK(mOutputFormat->findInt32("sample-rate", &sampleRate));
        if (mSampleRate != 0 && sampleRate != 0) {
            // avoiding 32-bit overflows in intermediate values
            mEncoderDelay = (int32_t)((((int64_t)mEncoderDelay) * sampleRate) / mSampleRate);
            mEncoderPadding = (int32_t)((((int64_t)mEncoderPadding) * sampleRate) / mSampleRate);
            mSampleRate = sampleRate;
        }
        if (mSkipCutBuffer != NULL) {
            size_t prevbufsize = mSkipCutBuffer->size();
            if (prevbufsize != 0) {
                ALOGW("Replacing SkipCutBuffer holding %zu bytes", prevbufsize);
            }
        }
        mSkipCutBuffer = new SkipCutBuffer(mEncoderDelay, mEncoderPadding, channelCount);
    }


    // mLastOutputFormat is not used when tunneled; doing this just to stay consistent
    mLastOutputFormat = mOutputFormat;
}

void ACodec::signalError(OMX_ERRORTYPE error, status_t internalError) {
    ALOGE("signalError(omxError %#x, internalError %d)", error, internalError);

    if (internalError == UNKNOWN_ERROR) { // find better error code
        const status_t omxStatus = statusFromOMXError(error);
        if (omxStatus != 0) {
            internalError = omxStatus;
        } else {
            ALOGW("Invalid OMX error %#x", error);
        }
    }

    mFatalError = true;
    mCallback->onError(internalError, ACTION_CODE_FATAL);
}

status_t ACodec::requestIDRFrame() {
    if (!mIsEncoder) {
        return ERROR_UNSUPPORTED;
    }

    OMX_CONFIG_INTRAREFRESHVOPTYPE params;
    InitOMXParams(&params);

    params.nPortIndex = kPortIndexOutput;
    params.IntraRefreshVOP = OMX_TRUE;

    return mOMXNode->setConfig(
            OMX_IndexConfigVideoIntraVOPRefresh,
            &params,
            sizeof(params));
}

////////////////////////////////////////////////////////////////////////////////

ACodec::BaseState::BaseState(ACodec *codec, const sp<AState> &parentState)
    : AState(parentState),
      mCodec(codec) {
}

ACodec::BaseState::PortMode ACodec::BaseState::getPortMode(
        OMX_U32 /* portIndex */) {
    return KEEP_BUFFERS;
}

void ACodec::BaseState::stateExited() {
    ++mCodec->mStateGeneration;
}

bool ACodec::BaseState::onMessageReceived(const sp<AMessage> &msg) {
    switch (msg->what()) {
        case kWhatInputBufferFilled:
        {
            onInputBufferFilled(msg);
            break;
        }

        case kWhatOutputBufferDrained:
        {
            onOutputBufferDrained(msg);
            break;
        }

        case ACodec::kWhatOMXMessageList:
        {
            return checkOMXMessage(msg) ? onOMXMessageList(msg) : true;
        }

        case ACodec::kWhatOMXMessageItem:
        {
            // no need to check as we already did it for kWhatOMXMessageList
            return onOMXMessage(msg);
        }

        case ACodec::kWhatOMXMessage:
        {
            return checkOMXMessage(msg) ? onOMXMessage(msg) : true;
        }

        case ACodec::kWhatSetSurface:
        {
            sp<AReplyToken> replyID;
            CHECK(msg->senderAwaitsResponse(&replyID));

            sp<RefBase> obj;
            CHECK(msg->findObject("surface", &obj));

            status_t err = mCodec->handleSetSurface(static_cast<Surface *>(obj.get()));

            sp<AMessage> response = new AMessage;
            response->setInt32("err", err);
            response->postReply(replyID);
            break;
        }

        case ACodec::kWhatCreateInputSurface:
        case ACodec::kWhatSetInputSurface:
        case ACodec::kWhatSignalEndOfInputStream:
        {
            // This may result in an app illegal state exception.
            ALOGE("Message 0x%x was not handled", msg->what());
            mCodec->signalError(OMX_ErrorUndefined, INVALID_OPERATION);
            return true;
        }

        case ACodec::kWhatOMXDied:
        {
            // This will result in kFlagSawMediaServerDie handling in MediaCodec.
            ALOGE("OMX/mediaserver died, signalling error!");
            mCodec->mGraphicBufferSource.clear();
            mCodec->signalError(OMX_ErrorResourcesLost, DEAD_OBJECT);
            break;
        }

        case ACodec::kWhatReleaseCodecInstance:
        {
            ALOGI("[%s] forcing the release of codec",
                    mCodec->mComponentName.c_str());
            status_t err = mCodec->mOMXNode->freeNode();
            ALOGE_IF("[%s] failed to release codec instance: err=%d",
                       mCodec->mComponentName.c_str(), err);
            mCodec->mCallback->onReleaseCompleted();

            mCodec->changeState(mCodec->mUninitializedState);
            break;
        }

        case ACodec::kWhatForceStateTransition:
        {
            ALOGV("Already transitioned --- ignore");
            break;
        }

        case kWhatCheckIfStuck: {
            ALOGV("No-op by default");
            break;
        }

        default:
            return false;
    }

    return true;
}

bool ACodec::BaseState::checkOMXMessage(const sp<AMessage> &msg) {
    // there is a possibility that this is an outstanding message for a
    // codec that we have already destroyed
    if (mCodec->mOMXNode == NULL) {
        ALOGI("ignoring message as already freed component: %s",
                msg->debugString().c_str());
        return false;
    }

    int32_t generation;
    CHECK(msg->findInt32("generation", (int32_t*)&generation));
    if (generation != mCodec->mNodeGeneration) {
        ALOGW("Unexpected message for component: %s, gen %u, cur %u",
                msg->debugString().c_str(), generation, mCodec->mNodeGeneration);
        return false;
    }
    return true;
}

bool ACodec::BaseState::onOMXMessageList(const sp<AMessage> &msg) {
    sp<RefBase> obj;
    CHECK(msg->findObject("messages", &obj));
    sp<MessageList> msgList = static_cast<MessageList *>(obj.get());

    bool receivedRenderedEvents = false;
    for (std::list<sp<AMessage>>::const_iterator it = msgList->getList().cbegin();
          it != msgList->getList().cend(); ++it) {
        (*it)->setWhat(ACodec::kWhatOMXMessageItem);
        mCodec->handleMessage(*it);
        int32_t type;
        CHECK((*it)->findInt32("type", &type));
        if (type == omx_message::FRAME_RENDERED) {
            receivedRenderedEvents = true;
        }
    }

    if (receivedRenderedEvents) {
        // NOTE: all buffers are rendered in this case
        mCodec->notifyOfRenderedFrames();
    }
    return true;
}

bool ACodec::BaseState::onOMXMessage(const sp<AMessage> &msg) {
    int32_t type;
    CHECK(msg->findInt32("type", &type));

    switch (type) {
        case omx_message::EVENT:
        {
            int32_t event, data1, data2;
            CHECK(msg->findInt32("event", &event));
            CHECK(msg->findInt32("data1", &data1));
            CHECK(msg->findInt32("data2", &data2));

            if (event == OMX_EventCmdComplete
                    && data1 == OMX_CommandFlush
                    && data2 == (int32_t)OMX_ALL) {
                // Use of this notification is not consistent across
                // implementations. We'll drop this notification and rely
                // on flush-complete notifications on the individual port
                // indices instead.

                return true;
            }

            return onOMXEvent(
                    static_cast<OMX_EVENTTYPE>(event),
                    static_cast<OMX_U32>(data1),
                    static_cast<OMX_U32>(data2));
        }

        case omx_message::EMPTY_BUFFER_DONE:
        {
            IOMX::buffer_id bufferID;
            int32_t fenceFd;

            CHECK(msg->findInt32("buffer", (int32_t*)&bufferID));
            CHECK(msg->findInt32("fence_fd", &fenceFd));

            return onOMXEmptyBufferDone(bufferID, fenceFd);
        }

        case omx_message::FILL_BUFFER_DONE:
        {
            IOMX::buffer_id bufferID;
            CHECK(msg->findInt32("buffer", (int32_t*)&bufferID));

            int32_t rangeOffset, rangeLength, flags, fenceFd;
            int64_t timeUs;

            CHECK(msg->findInt32("range_offset", &rangeOffset));
            CHECK(msg->findInt32("range_length", &rangeLength));
            CHECK(msg->findInt32("flags", &flags));
            CHECK(msg->findInt64("timestamp", &timeUs));
            CHECK(msg->findInt32("fence_fd", &fenceFd));

            return onOMXFillBufferDone(
                    bufferID,
                    (size_t)rangeOffset, (size_t)rangeLength,
                    (OMX_U32)flags,
                    timeUs,
                    fenceFd);
        }

        case omx_message::FRAME_RENDERED:
        {
            int64_t mediaTimeUs, systemNano;

            CHECK(msg->findInt64("media_time_us", &mediaTimeUs));
            CHECK(msg->findInt64("system_nano", &systemNano));

            return onOMXFrameRendered(
                    mediaTimeUs, systemNano);
        }

        default:
            ALOGE("Unexpected message type: %d", type);
            return false;
    }
}

bool ACodec::BaseState::onOMXFrameRendered(
        int64_t mediaTimeUs __unused, nsecs_t systemNano __unused) {
    // ignore outside of Executing and PortSettingsChanged states
    return true;
}

bool ACodec::BaseState::onOMXEvent(
        OMX_EVENTTYPE event, OMX_U32 data1, OMX_U32 data2) {
    if (event == OMX_EventDataSpaceChanged) {
        ColorAspects aspects = ColorUtils::unpackToColorAspects(data2);

        mCodec->onDataSpaceChanged((android_dataspace)data1, aspects);
        return true;
    }

    if (event != OMX_EventError) {
        ALOGV("[%s] EVENT(%d, 0x%08x, 0x%08x)",
             mCodec->mComponentName.c_str(), event, data1, data2);

        return false;
    }

    ALOGE("[%s] ERROR(0x%08x)", mCodec->mComponentName.c_str(), data1);

    // verify OMX component sends back an error we expect.
    OMX_ERRORTYPE omxError = (OMX_ERRORTYPE)data1;
    if (!isOMXError(omxError)) {
        ALOGW("Invalid OMX error %#x", omxError);
        omxError = OMX_ErrorUndefined;
    }
    mCodec->signalError(omxError);

    return true;
}

bool ACodec::BaseState::onOMXEmptyBufferDone(IOMX::buffer_id bufferID, int fenceFd) {
    ALOGV("[%s] onOMXEmptyBufferDone %u",
         mCodec->mComponentName.c_str(), bufferID);

    BufferInfo *info = mCodec->findBufferByID(kPortIndexInput, bufferID);
    BufferInfo::Status status = BufferInfo::getSafeStatus(info);
    if (status != BufferInfo::OWNED_BY_COMPONENT) {
        ALOGE("Wrong ownership in EBD: %s(%d) buffer #%u", _asString(status), status, bufferID);
        mCodec->dumpBuffers(kPortIndexInput);
        if (fenceFd >= 0) {
            ::close(fenceFd);
        }
        return false;
    }
    info->mStatus = BufferInfo::OWNED_BY_US;

    // input buffers cannot take fences, so wait for any fence now
    (void)mCodec->waitForFence(fenceFd, "onOMXEmptyBufferDone");
    fenceFd = -1;

    // still save fence for completeness
    info->setWriteFence(fenceFd, "onOMXEmptyBufferDone");

    // We're in "store-metadata-in-buffers" mode, the underlying
    // OMX component had access to data that's implicitly refcounted
    // by this "MediaBuffer" object. Now that the OMX component has
    // told us that it's done with the input buffer, we can decrement
    // the mediaBuffer's reference count.
    info->mData->meta()->setObject("mediaBufferHolder", sp<MediaBufferHolder>(nullptr));

    PortMode mode = getPortMode(kPortIndexInput);

    switch (mode) {
        case KEEP_BUFFERS:
            break;

        case RESUBMIT_BUFFERS:
            postFillThisBuffer(info);
            break;

        case FREE_BUFFERS:
        default:
            ALOGE("SHOULD NOT REACH HERE: cannot free empty output buffers");
            return false;
    }

    return true;
}

void ACodec::BaseState::postFillThisBuffer(BufferInfo *info) {
    if (mCodec->mPortEOS[kPortIndexInput]) {
        return;
    }

    CHECK_EQ((int)info->mStatus, (int)BufferInfo::OWNED_BY_US);

    info->mData->setFormat(mCodec->mInputFormat);
    mCodec->mBufferChannel->fillThisBuffer(info->mBufferID);
    info->mData.clear();
    info->mStatus = BufferInfo::OWNED_BY_UPSTREAM;
}

void ACodec::BaseState::onInputBufferFilled(const sp<AMessage> &msg) {
    IOMX::buffer_id bufferID;
    CHECK(msg->findInt32("buffer-id", (int32_t*)&bufferID));
    sp<MediaCodecBuffer> buffer;
    int32_t err = OK;
    bool eos = false;
    PortMode mode = getPortMode(kPortIndexInput);
    int32_t discarded = 0;
    if (msg->findInt32("discarded", &discarded) && discarded) {
        // these are unfilled buffers returned by client
        // buffers are returned on MediaCodec.flush
        mode = KEEP_BUFFERS;
    }
    sp<RefBase> obj;
    CHECK(msg->findObject("buffer", &obj));
    buffer = static_cast<MediaCodecBuffer *>(obj.get());

    int32_t tmp;
    if (buffer != NULL && buffer->meta()->findInt32("eos", &tmp) && tmp) {
        eos = true;
        err = ERROR_END_OF_STREAM;
    }

    BufferInfo *info = mCodec->findBufferByID(kPortIndexInput, bufferID);
    BufferInfo::Status status = BufferInfo::getSafeStatus(info);
    if (status != BufferInfo::OWNED_BY_UPSTREAM) {
        ALOGE("Wrong ownership in IBF: %s(%d) buffer #%u", _asString(status), status, bufferID);
        mCodec->dumpBuffers(kPortIndexInput);
        mCodec->signalError(OMX_ErrorUndefined, FAILED_TRANSACTION);
        return;
    }

    info->mStatus = BufferInfo::OWNED_BY_US;
    info->mData = buffer;

    switch (mode) {
        case KEEP_BUFFERS:
        {
            if (eos) {
                if (!mCodec->mPortEOS[kPortIndexInput]) {
                    mCodec->mPortEOS[kPortIndexInput] = true;
                    mCodec->mInputEOSResult = err;
                }
            }
            break;
        }

        case RESUBMIT_BUFFERS:
        {
            if (buffer != NULL && !mCodec->mPortEOS[kPortIndexInput]) {
                // Do not send empty input buffer w/o EOS to the component.
                if (buffer->size() == 0 && !eos) {
                    postFillThisBuffer(info);
                    break;
                }

                int64_t timeUs;
                CHECK(buffer->meta()->findInt64("timeUs", &timeUs));

                OMX_U32 flags = OMX_BUFFERFLAG_ENDOFFRAME;

                int32_t isCSD = 0;
                if (buffer->meta()->findInt32("csd", &isCSD) && isCSD != 0) {
                    if (mCodec->mIsLegacyVP9Decoder) {
                        ALOGV("[%s] is legacy VP9 decoder. Ignore %u codec specific data",
                            mCodec->mComponentName.c_str(), bufferID);
                        postFillThisBuffer(info);
                        break;
                    }
                    flags |= OMX_BUFFERFLAG_CODECCONFIG;
                }

                if (eos) {
                    flags |= OMX_BUFFERFLAG_EOS;
                }

                size_t size = buffer->size();
                size_t offset = buffer->offset();
                if (buffer->base() != info->mCodecData->base()) {
                    ALOGV("[%s] Needs to copy input data for buffer %u. (%p != %p)",
                         mCodec->mComponentName.c_str(),
                         bufferID,
                         buffer->base(), info->mCodecData->base());

                    sp<DataConverter> converter = mCodec->mConverter[kPortIndexInput];
                    if (converter == NULL || isCSD) {
                        converter = getCopyConverter();
                    }
                    status_t err = converter->convert(buffer, info->mCodecData);
                    if (err != OK) {
                        mCodec->signalError(OMX_ErrorUndefined, err);
                        return;
                    }
                    size = info->mCodecData->size();
                } else {
                    info->mCodecData->setRange(offset, size);
                }

                if (flags & OMX_BUFFERFLAG_CODECCONFIG) {
                    ALOGV("[%s] calling emptyBuffer %u w/ codec specific data",
                         mCodec->mComponentName.c_str(), bufferID);
                } else if (flags & OMX_BUFFERFLAG_EOS) {
                    ALOGV("[%s] calling emptyBuffer %u w/ EOS",
                         mCodec->mComponentName.c_str(), bufferID);
                } else {
#if TRACK_BUFFER_TIMING
                    ALOGI("[%s] calling emptyBuffer %u w/ time %lld us",
                         mCodec->mComponentName.c_str(), bufferID, (long long)timeUs);
#else
                    ALOGV("[%s] calling emptyBuffer %u w/ time %lld us",
                         mCodec->mComponentName.c_str(), bufferID, (long long)timeUs);
#endif
                }

#if TRACK_BUFFER_TIMING
                ACodec::BufferStats stats;
                stats.mEmptyBufferTimeUs = ALooper::GetNowUs();
                stats.mFillBufferDoneTimeUs = -1ll;
                mCodec->mBufferStats.add(timeUs, stats);
#endif

                if (mCodec->storingMetadataInDecodedBuffers()) {
                    // try to submit an output buffer for each input buffer
                    PortMode outputMode = getPortMode(kPortIndexOutput);

                    ALOGV("MetadataBuffersToSubmit=%u portMode=%s",
                            mCodec->mMetadataBuffersToSubmit,
                            (outputMode == FREE_BUFFERS ? "FREE" :
                             outputMode == KEEP_BUFFERS ? "KEEP" : "RESUBMIT"));
                    if (outputMode == RESUBMIT_BUFFERS) {
                        mCodec->submitOutputMetadataBuffer();
                    }
                }
                info->checkReadFence("onInputBufferFilled");

                status_t err2 = OK;
                switch (mCodec->mPortMode[kPortIndexInput]) {
                case IOMX::kPortModePresetByteBuffer:
                case IOMX::kPortModePresetANWBuffer:
                case IOMX::kPortModePresetSecureBuffer:
                    {
                        err2 = mCodec->mOMXNode->emptyBuffer(
                            bufferID, info->mCodecData, flags, timeUs, info->mFenceFd);
                    }
                    break;
#ifndef OMX_ANDROID_COMPILE_AS_32BIT_ON_64BIT_PLATFORMS
                case IOMX::kPortModeDynamicNativeHandle:
                    if (info->mCodecData->size() >= sizeof(VideoNativeHandleMetadata)) {
                        VideoNativeHandleMetadata *vnhmd =
                            (VideoNativeHandleMetadata*)info->mCodecData->base();
                        sp<NativeHandle> handle = NativeHandle::create(
                                vnhmd->pHandle, false /* ownsHandle */);
                        err2 = mCodec->mOMXNode->emptyBuffer(
                            bufferID, handle, flags, timeUs, info->mFenceFd);
                    }
                    break;
                case IOMX::kPortModeDynamicANWBuffer:
                    if (info->mCodecData->size() >= sizeof(VideoNativeMetadata)) {
                        VideoNativeMetadata *vnmd = (VideoNativeMetadata*)info->mCodecData->base();
                        sp<GraphicBuffer> graphicBuffer = GraphicBuffer::from(vnmd->pBuffer);
                        err2 = mCodec->mOMXNode->emptyBuffer(
                            bufferID, graphicBuffer, flags, timeUs, info->mFenceFd);
                    }
                    break;
#endif
                default:
                    ALOGW("Can't marshall %s data in %zu sized buffers in %zu-bit mode",
                            asString(mCodec->mPortMode[kPortIndexInput]),
                            info->mCodecData->size(),
                            sizeof(buffer_handle_t) * 8);
                    err2 = ERROR_UNSUPPORTED;
                    break;
                }

                info->mFenceFd = -1;
                if (err2 != OK) {
                    mCodec->signalError(OMX_ErrorUndefined, makeNoSideEffectStatus(err2));
                    return;
                }
                info->mStatus = BufferInfo::OWNED_BY_COMPONENT;
                // Hold the reference while component is using the buffer.
                info->mData = buffer;

                if (!eos && err == OK) {
                    getMoreInputDataIfPossible();
                } else {
                    ALOGV("[%s] Signalled EOS (%d) on the input port",
                         mCodec->mComponentName.c_str(), err);

                    mCodec->mPortEOS[kPortIndexInput] = true;
                    mCodec->mInputEOSResult = err;
                }
            } else if (!mCodec->mPortEOS[kPortIndexInput]) {
                if (err != OK && err != ERROR_END_OF_STREAM) {
                    ALOGV("[%s] Signalling EOS on the input port due to error %d",
                         mCodec->mComponentName.c_str(), err);
                } else {
                    ALOGV("[%s] Signalling EOS on the input port",
                         mCodec->mComponentName.c_str());
                }

                ALOGV("[%s] calling emptyBuffer %u signalling EOS",
                     mCodec->mComponentName.c_str(), bufferID);

                info->checkReadFence("onInputBufferFilled");
                status_t err2 = mCodec->mOMXNode->emptyBuffer(
                        bufferID, OMXBuffer::sPreset, OMX_BUFFERFLAG_EOS, 0, info->mFenceFd);
                info->mFenceFd = -1;
                if (err2 != OK) {
                    mCodec->signalError(OMX_ErrorUndefined, makeNoSideEffectStatus(err2));
                    return;
                }
                info->mStatus = BufferInfo::OWNED_BY_COMPONENT;

                mCodec->mPortEOS[kPortIndexInput] = true;
                mCodec->mInputEOSResult = err;
            }
            break;
        }

        case FREE_BUFFERS:
            break;

        default:
            ALOGE("invalid port mode: %d", mode);
            break;
    }
}

void ACodec::BaseState::getMoreInputDataIfPossible() {
    if (mCodec->mPortEOS[kPortIndexInput]) {
        return;
    }

    BufferInfo *eligible = NULL;

    for (size_t i = 0; i < mCodec->mBuffers[kPortIndexInput].size(); ++i) {
        BufferInfo *info = &mCodec->mBuffers[kPortIndexInput].editItemAt(i);

#if 0
        if (info->mStatus == BufferInfo::OWNED_BY_UPSTREAM) {
            // There's already a "read" pending.
            return;
        }
#endif

        if (info->mStatus == BufferInfo::OWNED_BY_US) {
            eligible = info;
        }
    }

    if (eligible == NULL) {
        return;
    }

    postFillThisBuffer(eligible);
}

bool ACodec::BaseState::onOMXFillBufferDone(
        IOMX::buffer_id bufferID,
        size_t rangeOffset, size_t rangeLength,
        OMX_U32 flags,
        int64_t timeUs,
        int fenceFd) {
    ALOGV("[%s] onOMXFillBufferDone %u time %" PRId64 " us, flags = 0x%08x",
         mCodec->mComponentName.c_str(), bufferID, timeUs, flags);

    ssize_t index;
    status_t err= OK;

#if TRACK_BUFFER_TIMING
    index = mCodec->mBufferStats.indexOfKey(timeUs);
    if (index >= 0) {
        ACodec::BufferStats *stats = &mCodec->mBufferStats.editValueAt(index);
        stats->mFillBufferDoneTimeUs = ALooper::GetNowUs();

        ALOGI("frame PTS %lld: %lld",
                timeUs,
                stats->mFillBufferDoneTimeUs - stats->mEmptyBufferTimeUs);

        mCodec->mBufferStats.removeItemsAt(index);
        stats = NULL;
    }
#endif

    BufferInfo *info =
        mCodec->findBufferByID(kPortIndexOutput, bufferID, &index);
    BufferInfo::Status status = BufferInfo::getSafeStatus(info);
    if (status != BufferInfo::OWNED_BY_COMPONENT) {
        ALOGE("Wrong ownership in FBD: %s(%d) buffer #%u", _asString(status), status, bufferID);
        mCodec->dumpBuffers(kPortIndexOutput);
        mCodec->signalError(OMX_ErrorUndefined, FAILED_TRANSACTION);
        if (fenceFd >= 0) {
            ::close(fenceFd);
        }
        return true;
    }

    info->mDequeuedAt = ++mCodec->mDequeueCounter;
    info->mStatus = BufferInfo::OWNED_BY_US;

    if (info->mRenderInfo != NULL) {
        // The fence for an emptied buffer must have signaled, but there still could be queued
        // or out-of-order dequeued buffers in the render queue prior to this buffer. Drop these,
        // as we will soon requeue this buffer to the surface. While in theory we could still keep
        // track of buffers that are requeued to the surface, it is better to add support to the
        // buffer-queue to notify us of released buffers and their fences (in the future).
        mCodec->notifyOfRenderedFrames(true /* dropIncomplete */);
    }

    // byte buffers cannot take fences, so wait for any fence now
    if (mCodec->mNativeWindow == NULL) {
        (void)mCodec->waitForFence(fenceFd, "onOMXFillBufferDone");
        fenceFd = -1;
    }
    info->setReadFence(fenceFd, "onOMXFillBufferDone");

    PortMode mode = getPortMode(kPortIndexOutput);

    switch (mode) {
        case KEEP_BUFFERS:
            break;

        case RESUBMIT_BUFFERS:
        {
            if (rangeLength == 0 && !((flags & OMX_BUFFERFLAG_EOS)
                    || mCodec->mPortEOS[kPortIndexOutput])) {
                ALOGV("[%s] calling fillBuffer %u",
                     mCodec->mComponentName.c_str(), info->mBufferID);

                err = mCodec->fillBuffer(info);
                if (err != OK) {
                    mCodec->signalError(OMX_ErrorUndefined, makeNoSideEffectStatus(err));
                    return true;
                }
                break;
            }

            sp<MediaCodecBuffer> buffer = info->mData;

            if (mCodec->mOutputFormat != mCodec->mLastOutputFormat && rangeLength > 0) {
                // pretend that output format has changed on the first frame (we used to do this)
                if (mCodec->mBaseOutputFormat == mCodec->mOutputFormat) {
                    mCodec->onOutputFormatChanged(mCodec->mOutputFormat);
                }
                mCodec->sendFormatChange();
            }

            sp<AMessage> updatedFormat = mCodec->mOutputFormat;
            if (mCodec->mIsVideo && (flags & OMX_BUFFERFLAG_EXTRADATA)) {
                updatedFormat = AVUtils::get()->fillExtradata(
                        mCodec->mBuffers[kPortIndexOutputExtradata].editItemAt(index).mCodecData,
                        mCodec->mOutputFormat);
            }
            buffer->setFormat(updatedFormat);

            if (mCodec->usingSecureBufferOnEncoderOutput()) {
                native_handle_t *handle = NULL;
                sp<SecureBuffer> secureBuffer = static_cast<SecureBuffer *>(buffer.get());
                if (secureBuffer != NULL) {
#ifdef OMX_ANDROID_COMPILE_AS_32BIT_ON_64BIT_PLATFORMS
                    // handle is only valid on 32-bit/mediaserver process
                    handle = NULL;
#else
                    handle = (native_handle_t *)secureBuffer->getDestinationPointer();
#endif
                }
                buffer->meta()->setPointer("handle", handle);
                buffer->meta()->setInt32("rangeOffset", rangeOffset);
                buffer->meta()->setInt32("rangeLength", rangeLength);
            } else if (buffer->base() == info->mCodecData->base()) {
                buffer->setRange(rangeOffset, rangeLength);
            } else {
                info->mCodecData->setRange(rangeOffset, rangeLength);
                // in this case we know that mConverter is not null
                status_t err = mCodec->mConverter[kPortIndexOutput]->convert(
                        info->mCodecData, buffer);
                if (err != OK) {
                    mCodec->signalError(OMX_ErrorUndefined, makeNoSideEffectStatus(err));
                    return true;
                }
            }
#if 0
            if (mCodec->mNativeWindow == NULL) {
                if (IsIDR(info->mData->data(), info->mData->size())) {
                    ALOGI("IDR frame");
                }
            }
#endif

            if (mCodec->mSkipCutBuffer != NULL) {
                mCodec->mSkipCutBuffer->submit(buffer);
            }
            buffer->meta()->setInt64("timeUs", timeUs);

            info->mData.clear();

            mCodec->mBufferChannel->drainThisBuffer(info->mBufferID, flags);

            info->mStatus = BufferInfo::OWNED_BY_DOWNSTREAM;

            if (flags & OMX_BUFFERFLAG_EOS) {
                ALOGV("[%s] saw output EOS", mCodec->mComponentName.c_str());

                mCodec->mCallback->onEos(mCodec->mInputEOSResult);
                mCodec->mPortEOS[kPortIndexOutput] = true;
            }
            break;
        }

        case FREE_BUFFERS:
            err = mCodec->freeBuffer(kPortIndexOutput, index);
            if (err != OK) {
                mCodec->signalError(OMX_ErrorUndefined, makeNoSideEffectStatus(err));
                return true;
            }
            break;

        default:
            ALOGE("Invalid port mode: %d", mode);
            return false;
    }

    return true;
}

void ACodec::BaseState::onOutputBufferDrained(const sp<AMessage> &msg) {
    IOMX::buffer_id bufferID;
    CHECK(msg->findInt32("buffer-id", (int32_t*)&bufferID));
    sp<RefBase> obj;
    CHECK(msg->findObject("buffer", &obj));
    sp<MediaCodecBuffer> buffer = static_cast<MediaCodecBuffer *>(obj.get());
    int32_t discarded = 0;
    msg->findInt32("discarded", &discarded);

    ssize_t index;
    BufferInfo *info = mCodec->findBufferByID(kPortIndexOutput, bufferID, &index);
    BufferInfo::Status status = BufferInfo::getSafeStatus(info);
    if (status != BufferInfo::OWNED_BY_DOWNSTREAM) {
        ALOGE("Wrong ownership in OBD: %s(%d) buffer #%u", _asString(status), status, bufferID);
        mCodec->dumpBuffers(kPortIndexOutput);
        mCodec->signalError(OMX_ErrorUndefined, FAILED_TRANSACTION);
        return;
    }

    int64_t timeUs = -1;
    buffer->meta()->findInt64("timeUs", &timeUs);
    bool skip = mCodec->getDSModeHint(msg, timeUs);

    info->mData = buffer;
    int32_t render;
    if (!skip && mCodec->mNativeWindow != NULL
            && msg->findInt32("render", &render) && render != 0
            && !discarded && buffer->size() != 0) {
        ATRACE_NAME("render");
        // The client wants this buffer to be rendered.

        android_native_rect_t crop;
        if (buffer->format()->findRect("crop", &crop.left, &crop.top, &crop.right, &crop.bottom)) {
            // NOTE: native window uses extended right-bottom coordinate
            ++crop.right;
            ++crop.bottom;
            if (memcmp(&crop, &mCodec->mLastNativeWindowCrop, sizeof(crop)) != 0) {
                mCodec->mLastNativeWindowCrop = crop;
                status_t err = native_window_set_crop(mCodec->mNativeWindow.get(), &crop);
                ALOGW_IF(err != NO_ERROR, "failed to set crop: %d", err);
            }
        }

        int32_t dataSpace;
        if (buffer->format()->findInt32("android._dataspace", &dataSpace)
                && dataSpace != mCodec->mLastNativeWindowDataSpace) {
            status_t err = native_window_set_buffers_data_space(
                    mCodec->mNativeWindow.get(), (android_dataspace)dataSpace);
            mCodec->mLastNativeWindowDataSpace = dataSpace;
            ALOGW_IF(err != NO_ERROR, "failed to set dataspace: %d", err);
        }
        if (buffer->format()->contains("hdr-static-info")) {
            HDRStaticInfo info;
            if (ColorUtils::getHDRStaticInfoFromFormat(buffer->format(), &info)
                && memcmp(&mCodec->mLastHDRStaticInfo, &info, sizeof(info))) {
                setNativeWindowHdrMetadata(mCodec->mNativeWindow.get(), &info);
                mCodec->mLastHDRStaticInfo = info;
            }
        }

        sp<ABuffer> hdr10PlusInfo;
        if (buffer->format()->findBuffer("hdr10-plus-info", &hdr10PlusInfo)
                && hdr10PlusInfo != nullptr && hdr10PlusInfo->size() > 0
                && hdr10PlusInfo != mCodec->mLastHdr10PlusBuffer) {
            native_window_set_buffers_hdr10_plus_metadata(mCodec->mNativeWindow.get(),
                    hdr10PlusInfo->size(), hdr10PlusInfo->data());
            mCodec->mLastHdr10PlusBuffer = hdr10PlusInfo;
        }

        // save buffers sent to the surface so we can get render time when they return
        int64_t mediaTimeUs = -1;
        buffer->meta()->findInt64("timeUs", &mediaTimeUs);
        if (mediaTimeUs >= 0) {
            mCodec->mRenderTracker.onFrameQueued(
                    mediaTimeUs, info->mGraphicBuffer, new Fence(::dup(info->mFenceFd)));
        }

        int64_t timestampNs = 0;
        if (!msg->findInt64("timestampNs", &timestampNs)) {
            // use media timestamp if client did not request a specific render timestamp
            if (buffer->meta()->findInt64("timeUs", &timestampNs)) {
                ALOGV("using buffer PTS of %lld", (long long)timestampNs);
                timestampNs *= 1000;
            }
        }

        status_t err;
        err = native_window_set_buffers_timestamp(mCodec->mNativeWindow.get(), timestampNs);
        ALOGW_IF(err != NO_ERROR, "failed to set buffer timestamp: %d", err);

        info->checkReadFence("onOutputBufferDrained before queueBuffer");
        err = mCodec->mNativeWindow->queueBuffer(
                    mCodec->mNativeWindow.get(), info->mGraphicBuffer.get(), info->mFenceFd);
        info->mFenceFd = -1;
        if (err == OK) {
            info->mStatus = BufferInfo::OWNED_BY_NATIVE_WINDOW;
        } else {
            ALOGE("queueBuffer failed in onOutputBufferDrained: %d", err);
            mCodec->signalError(OMX_ErrorUndefined, makeNoSideEffectStatus(err));
            info->mStatus = BufferInfo::OWNED_BY_US;
            // keeping read fence as write fence to avoid clobbering
            info->mIsReadFence = false;
        }
    } else {
        if (mCodec->mNativeWindow != NULL && (discarded || buffer->size() != 0)) {
            // move read fence into write fence to avoid clobbering
            info->mIsReadFence = false;
            ATRACE_NAME("frame-drop");
        }
        info->mStatus = BufferInfo::OWNED_BY_US;
    }

    PortMode mode = getPortMode(kPortIndexOutput);

    switch (mode) {
        case KEEP_BUFFERS:
        {
            // XXX fishy, revisit!!! What about the FREE_BUFFERS case below?

            if (info->mStatus == BufferInfo::OWNED_BY_NATIVE_WINDOW) {
                // We cannot resubmit the buffer we just rendered, dequeue
                // the spare instead.

                info = mCodec->dequeueBufferFromNativeWindow();
            }
            break;
        }

        case RESUBMIT_BUFFERS:
        {
            if (!mCodec->mPortEOS[kPortIndexOutput]) {
                if (info->mStatus == BufferInfo::OWNED_BY_NATIVE_WINDOW) {
                    // We cannot resubmit the buffer we just rendered, dequeue
                    // the spare instead.

                    info = mCodec->dequeueBufferFromNativeWindow();
                }

                if (info != NULL) {
                    ALOGV("[%s] calling fillBuffer %u",
                         mCodec->mComponentName.c_str(), info->mBufferID);
                    info->checkWriteFence("onOutputBufferDrained::RESUBMIT_BUFFERS");
                    status_t err = mCodec->fillBuffer(info);
                    if (err != OK) {
                        mCodec->signalError(OMX_ErrorUndefined, makeNoSideEffectStatus(err));
                    }
                }
            }
            break;
        }

        case FREE_BUFFERS:
        {
            status_t err = mCodec->freeBuffer(kPortIndexOutput, index);
            if (err != OK) {
                mCodec->signalError(OMX_ErrorUndefined, makeNoSideEffectStatus(err));
            }
            break;
        }

        default:
            ALOGE("Invalid port mode: %d", mode);
            return;
    }
}

////////////////////////////////////////////////////////////////////////////////

ACodec::UninitializedState::UninitializedState(ACodec *codec)
    : BaseState(codec) {
}

void ACodec::UninitializedState::stateEntered() {
    ALOGV("Now uninitialized");

    if (mDeathNotifier != NULL) {
        if (mCodec->mOMXNode != NULL) {
            auto tOmxNode = mCodec->mOMXNode->getHalInterface<IOmxNode>();
            if (tOmxNode) {
                tOmxNode->unlinkToDeath(mDeathNotifier);
            }
        }
        mDeathNotifier.clear();
    }

    mCodec->mUsingNativeWindow = false;
    mCodec->mNativeWindow.clear();
    mCodec->mNativeWindowUsageBits = 0;
    mCodec->mOMX.clear();
    mCodec->mOMXNode.clear();
    mCodec->mFlags = 0;
    mCodec->mPortMode[kPortIndexInput] = IOMX::kPortModePresetByteBuffer;
    mCodec->mPortMode[kPortIndexOutput] = IOMX::kPortModePresetByteBuffer;
    mCodec->mConverter[0].clear();
    mCodec->mConverter[1].clear();
    mCodec->mComponentName.clear();
}

bool ACodec::UninitializedState::onMessageReceived(const sp<AMessage> &msg) {
    bool handled = false;

    switch (msg->what()) {
        case ACodec::kWhatSetup:
        {
            onSetup(msg);

            handled = true;
            break;
        }

        case ACodec::kWhatAllocateComponent:
        {
            onAllocateComponent(msg);
            handled = true;
            break;
        }

        case ACodec::kWhatShutdown:
        {
            int32_t keepComponentAllocated;
            CHECK(msg->findInt32(
                        "keepComponentAllocated", &keepComponentAllocated));
            ALOGW_IF(keepComponentAllocated,
                     "cannot keep component allocated on shutdown in Uninitialized state");
            if (keepComponentAllocated) {
                mCodec->mCallback->onStopCompleted();
            } else {
                mCodec->mCallback->onReleaseCompleted();
            }
            handled = true;
            break;
        }

        case ACodec::kWhatFlush:
        {
            mCodec->mCallback->onFlushCompleted();
            handled = true;
            break;
        }

        case ACodec::kWhatReleaseCodecInstance:
        {
            // nothing to do, as we have already signaled shutdown
            handled = true;
            break;
        }

        default:
            return BaseState::onMessageReceived(msg);
    }

    return handled;
}

void ACodec::UninitializedState::onSetup(
        const sp<AMessage> &msg) {
    if (onAllocateComponent(msg)
            && mCodec->mLoadedState->onConfigureComponent(msg)) {
        mCodec->mLoadedState->onStart();
    }
}

bool ACodec::UninitializedState::onAllocateComponent(const sp<AMessage> &msg) {
    ALOGV("onAllocateComponent");

    CHECK(mCodec->mOMXNode == NULL);

    sp<AMessage> notify = new AMessage(kWhatOMXMessageList, mCodec);
    notify->setInt32("generation", mCodec->mNodeGeneration + 1);

    sp<RefBase> obj;
    CHECK(msg->findObject("codecInfo", &obj));
    sp<MediaCodecInfo> info = (MediaCodecInfo *)obj.get();
    AString owner = "default";
    AString componentName;
    CHECK(msg->findString("componentName", &componentName));

    //make sure if the component name contains qcom/qti, we don't return error
    //as these components are not present in media_codecs.xml and MediaCodecList won't find
    //these component by findCodecByName.
    //Video and Flac decoder are present in list so exclude them.
    if ((!(componentName.find("qcom", 0) > 0 || componentName.find("qti", 0) > 0) ||
          componentName.find("video", 0) > 0 || componentName.find("flac", 0) > 0) &&
          !(componentName.find("tme",0) > 0)) {
        if (info == nullptr) {
            ALOGE("Unexpected nullptr for codec information");
            mCodec->signalError(OMX_ErrorUndefined, UNKNOWN_ERROR);
            return false;
        }
        owner = (info->getOwnerName() == nullptr) ? "default" : info->getOwnerName();
    }

    sp<CodecObserver> observer = new CodecObserver(notify);
    sp<IOMX> omx;
    sp<IOMXNode> omxNode;

    status_t err = NAME_NOT_FOUND;
    OMXClient client;
    if (client.connect(owner.c_str()) != OK) {
        mCodec->signalError(OMX_ErrorUndefined, NO_INIT);
        return false;
    }
    omx = client.interface();

    pid_t tid = gettid();
    int prevPriority = androidGetThreadPriority(tid);
    androidSetThreadPriority(tid, ANDROID_PRIORITY_FOREGROUND);
    err = omx->allocateNode(componentName.c_str(), observer, &omxNode);
    androidSetThreadPriority(tid, prevPriority);

    if (err != OK) {
        ALOGE("Unable to instantiate codec '%s' with err %#x.", componentName.c_str(), err);

        mCodec->signalError((OMX_ERRORTYPE)err, makeNoSideEffectStatus(err));
        return false;
    }

    mDeathNotifier = new DeathNotifier(new AMessage(kWhatOMXDied, mCodec));
    auto tOmxNode = omxNode->getHalInterface<IOmxNode>();
    if (tOmxNode && !tOmxNode->linkToDeath(mDeathNotifier, 0)) {
        mDeathNotifier.clear();
    }

    ++mCodec->mNodeGeneration;

    mCodec->mComponentName = componentName;
    mCodec->mRenderTracker.setComponentName(componentName);
    mCodec->mFlags = 0;

    if (componentName.endsWith(".secure")) {
        mCodec->mFlags |= kFlagIsSecure;
        mCodec->mFlags |= kFlagIsGrallocUsageProtected;
        mCodec->mFlags |= kFlagPushBlankBuffersToNativeWindowOnShutdown;
    }

    mCodec->mOMX = omx;
    mCodec->mOMXNode = omxNode;
    mCodec->mCallback->onComponentAllocated(mCodec->mComponentName.c_str());
    mCodec->changeState(mCodec->mLoadedState);

    return true;
}

////////////////////////////////////////////////////////////////////////////////

ACodec::LoadedState::LoadedState(ACodec *codec)
    : BaseState(codec) {
}

void ACodec::LoadedState::stateEntered() {
    ALOGV("[%s] Now Loaded", mCodec->mComponentName.c_str());

    mCodec->mPortEOS[kPortIndexInput] =
        mCodec->mPortEOS[kPortIndexOutput] = false;

    mCodec->mInputEOSResult = OK;

    mCodec->mDequeueCounter = 0;
    mCodec->mMetadataBuffersToSubmit = 0;
    mCodec->mRepeatFrameDelayUs = -1LL;
    mCodec->mInputFormat.clear();
    mCodec->mOutputFormat.clear();
    mCodec->mBaseOutputFormat.clear();
    mCodec->mGraphicBufferSource.clear();

    if (mCodec->mShutdownInProgress) {
        bool keepComponentAllocated = mCodec->mKeepComponentAllocated;

        mCodec->mShutdownInProgress = false;
        mCodec->mKeepComponentAllocated = false;

        onShutdown(keepComponentAllocated);
    }
    mCodec->mExplicitShutdown = false;

    mCodec->processDeferredMessages();
}

void ACodec::LoadedState::onShutdown(bool keepComponentAllocated) {
    if (!keepComponentAllocated) {
        (void)mCodec->mOMXNode->freeNode();

        mCodec->changeState(mCodec->mUninitializedState);
    }

    if (mCodec->mExplicitShutdown) {
        if (keepComponentAllocated) {
            mCodec->mCallback->onStopCompleted();
        } else {
            mCodec->mCallback->onReleaseCompleted();
        }
        mCodec->mExplicitShutdown = false;
    }
}

bool ACodec::LoadedState::onMessageReceived(const sp<AMessage> &msg) {
    bool handled = false;

    switch (msg->what()) {
        case ACodec::kWhatConfigureComponent:
        {
            onConfigureComponent(msg);
            handled = true;
            break;
        }

        case ACodec::kWhatCreateInputSurface:
        {
            onCreateInputSurface(msg);
            handled = true;
            break;
        }

        case ACodec::kWhatSetInputSurface:
        {
            onSetInputSurface(msg);
            handled = true;
            break;
        }

        case ACodec::kWhatStart:
        {
            onStart();
            handled = true;
            break;
        }

        case ACodec::kWhatShutdown:
        {
            int32_t keepComponentAllocated;
            CHECK(msg->findInt32(
                        "keepComponentAllocated", &keepComponentAllocated));

            mCodec->mExplicitShutdown = true;
            onShutdown(keepComponentAllocated);

            handled = true;
            break;
        }

        case ACodec::kWhatFlush:
        {
            mCodec->mCallback->onFlushCompleted();
            handled = true;
            break;
        }

        default:
            return BaseState::onMessageReceived(msg);
    }

    return handled;
}

bool ACodec::LoadedState::onConfigureComponent(
        const sp<AMessage> &msg) {
    ALOGV("onConfigureComponent");

    CHECK(mCodec->mOMXNode != NULL);

    status_t err = OK;
    AString mime;
    if (!msg->findString("mime", &mime)) {
        err = BAD_VALUE;
    } else {
        err = mCodec->configureCodec(mime.c_str(), msg);
    }
    if (err != OK) {
        ALOGE("[%s] configureCodec returning error %d",
              mCodec->mComponentName.c_str(), err);

        mCodec->signalError(OMX_ErrorUndefined, makeNoSideEffectStatus(err));
        return false;
    }

    mCodec->mCallback->onComponentConfigured(mCodec->mInputFormat, mCodec->mOutputFormat);

    return true;
}

status_t ACodec::LoadedState::setupInputSurface() {
    if (mCodec->mGraphicBufferSource == NULL) {
        return BAD_VALUE;
    }

    android_dataspace dataSpace;
    status_t err =
        mCodec->setInitialColorAspectsForVideoEncoderSurfaceAndGetDataSpace(&dataSpace);
    if (err != OK) {
        ALOGE("Failed to get default data space");
        return err;
    }

    using hardware::media::omx::V1_0::utils::TWOmxNode;
    err = statusFromBinderStatus(
            mCodec->mGraphicBufferSource->configure(
                    new TWOmxNode(mCodec->mOMXNode),
                    static_cast<hardware::graphics::common::V1_0::Dataspace>(dataSpace)));
    if (err != OK) {
        ALOGE("[%s] Unable to configure for node (err %d)",
              mCodec->mComponentName.c_str(), err);
        return err;
    }

    if (mCodec->mRepeatFrameDelayUs > 0LL) {
        err = statusFromBinderStatus(
                mCodec->mGraphicBufferSource->setRepeatPreviousFrameDelayUs(
                        mCodec->mRepeatFrameDelayUs));

        if (err != OK) {
            ALOGE("[%s] Unable to configure option to repeat previous "
                  "frames (err %d)",
                  mCodec->mComponentName.c_str(), err);
            return err;
        }
    }

    if (mCodec->mIsVideo && mCodec->mMaxPtsGapUs != 0LL) {
        OMX_PARAM_U32TYPE maxPtsGapParams;
        InitOMXParams(&maxPtsGapParams);
        maxPtsGapParams.nPortIndex = kPortIndexInput;
        maxPtsGapParams.nU32 = (uint32_t)mCodec->mMaxPtsGapUs;

        err = mCodec->mOMXNode->setParameter(
                (OMX_INDEXTYPE)OMX_IndexParamMaxFrameDurationForBitrateControl,
                &maxPtsGapParams, sizeof(maxPtsGapParams));

        if (err != OK) {
            ALOGE("[%s] Unable to configure max timestamp gap (err %d)",
                    mCodec->mComponentName.c_str(), err);
            return err;
        }
    }

    if (mCodec->mMaxFps > 0 || mCodec->mMaxPtsGapUs < 0) {
        err = statusFromBinderStatus(
                mCodec->mGraphicBufferSource->setMaxFps(mCodec->mMaxFps));

        if (err != OK) {
            ALOGE("[%s] Unable to configure max fps (err %d)",
                    mCodec->mComponentName.c_str(), err);
            return err;
        }
    }

    if (mCodec->mCaptureFps > 0. && mCodec->mFps > 0.) {
        err = statusFromBinderStatus(
                mCodec->mGraphicBufferSource->setTimeLapseConfig(
                        mCodec->mFps, mCodec->mCaptureFps));

        if (err != OK) {
            ALOGE("[%s] Unable to configure time lapse (err %d)",
                    mCodec->mComponentName.c_str(), err);
            return err;
        }
    }

    if (mCodec->mCreateInputBuffersSuspended) {
        err = statusFromBinderStatus(
                mCodec->mGraphicBufferSource->setSuspend(true, -1));

        if (err != OK) {
            ALOGE("[%s] Unable to configure option to suspend (err %d)",
                  mCodec->mComponentName.c_str(), err);
            return err;
        }
    }

    uint32_t usageBits;
    if (mCodec->mOMXNode->getParameter(
            (OMX_INDEXTYPE)OMX_IndexParamConsumerUsageBits,
            &usageBits, sizeof(usageBits)) == OK) {
        mCodec->mInputFormat->setInt32(
                "using-sw-read-often", !!(usageBits & GRALLOC_USAGE_SW_READ_OFTEN));
    }

    sp<ABuffer> colorAspectsBuffer;
    if (mCodec->mInputFormat->findBuffer("android._color-aspects", &colorAspectsBuffer)) {
        if (colorAspectsBuffer->size() != sizeof(ColorAspects)) {
            return INVALID_OPERATION;
        }

        err = statusFromBinderStatus(
                mCodec->mGraphicBufferSource->setColorAspects(
                        hardware::media::omx::V1_0::utils::toHardwareColorAspects(
                                *(ColorAspects *)colorAspectsBuffer->base())));

        if (err != OK) {
            ALOGE("[%s] Unable to configure color aspects (err %d)",
                  mCodec->mComponentName.c_str(), err);
            return err;
        }
    }
    return OK;
}

void ACodec::LoadedState::onCreateInputSurface(
        const sp<AMessage> & /* msg */) {
    ALOGV("onCreateInputSurface");

    sp<IGraphicBufferProducer> bufferProducer;
    sp<HGraphicBufferSource> bufferSource;
    status_t err = mCodec->mOMX->createInputSurface(
            &bufferProducer, &bufferSource);
    mCodec->mGraphicBufferSource = bufferSource;

    if (err == OK) {
        err = setupInputSurface();
    }

    if (err == OK) {
        mCodec->mCallback->onInputSurfaceCreated(
                mCodec->mInputFormat,
                mCodec->mOutputFormat,
                new BufferProducerWrapper(bufferProducer));
    } else {
        // Can't use mCodec->signalError() here -- MediaCodec won't forward
        // the error through because it's in the "configured" state.  We
        // send a kWhatInputSurfaceCreated with an error value instead.
        ALOGE("[%s] onCreateInputSurface returning error %d",
                mCodec->mComponentName.c_str(), err);
        mCodec->mCallback->onInputSurfaceCreationFailed(err);
    }
}

void ACodec::LoadedState::onSetInputSurface(const sp<AMessage> &msg) {
    ALOGV("onSetInputSurface");

    sp<RefBase> obj;
    CHECK(msg->findObject("input-surface", &obj));
    if (obj == NULL) {
        ALOGE("[%s] NULL input surface", mCodec->mComponentName.c_str());
        mCodec->mCallback->onInputSurfaceDeclined(BAD_VALUE);
        return;
    }

    sp<PersistentSurface> surface = static_cast<PersistentSurface *>(obj.get());
    sp<HGraphicBufferSource> hgbs = HGraphicBufferSource::castFrom(surface->getHidlTarget());
    status_t err = BAD_VALUE;
    if (hgbs) {
        mCodec->mGraphicBufferSource = hgbs;
        err = setupInputSurface();
    }

    if (err == OK) {
        mCodec->mCallback->onInputSurfaceAccepted(
                mCodec->mInputFormat, mCodec->mOutputFormat);
    } else {
        // Can't use mCodec->signalError() here -- MediaCodec won't forward
        // the error through because it's in the "configured" state.  We
        // send a kWhatInputSurfaceAccepted with an error value instead.
        ALOGE("[%s] onSetInputSurface returning error %d",
                mCodec->mComponentName.c_str(), err);
        mCodec->mCallback->onInputSurfaceDeclined(err);
    }
}

void ACodec::LoadedState::onStart() {
    ALOGV("onStart");

    status_t err = mCodec->mOMXNode->sendCommand(OMX_CommandStateSet, OMX_StateIdle);
    if (err != OK) {
        mCodec->signalError(OMX_ErrorUndefined, makeNoSideEffectStatus(err));
    } else {
        mCodec->changeState(mCodec->mLoadedToIdleState);
    }
}

////////////////////////////////////////////////////////////////////////////////

ACodec::LoadedToIdleState::LoadedToIdleState(ACodec *codec)
    : BaseState(codec) {
}

void ACodec::LoadedToIdleState::stateEntered() {
    ALOGV("[%s] Now Loaded->Idle", mCodec->mComponentName.c_str());

    status_t err;
    if ((err = allocateBuffers()) != OK) {
        ALOGE("Failed to allocate buffers after transitioning to IDLE state "
             "(error 0x%08x)",
             err);

        mCodec->signalError(OMX_ErrorUndefined, makeNoSideEffectStatus(err));

        mCodec->mOMXNode->sendCommand(
                OMX_CommandStateSet, OMX_StateLoaded);
        if (mCodec->allYourBuffersAreBelongToUs(kPortIndexInput)) {
            mCodec->freeBuffersOnPort(kPortIndexInput);
        }
        if (mCodec->allYourBuffersAreBelongToUs(kPortIndexOutput)) {
            mCodec->freeBuffersOnPort(kPortIndexOutput);
        }
        if (mCodec->allYourBuffersAreBelongToUs(kPortIndexInputExtradata)) {
            mCodec->freeBuffersOnPort(kPortIndexInputExtradata);
        }
        if (mCodec->allYourBuffersAreBelongToUs(kPortIndexOutputExtradata)) {
            mCodec->freeBuffersOnPort(kPortIndexOutputExtradata);
        }

        mCodec->changeState(mCodec->mLoadedState);
    }
}

status_t ACodec::LoadedToIdleState::allocateBuffers() {
    status_t err = mCodec->allocateBuffersOnPort(kPortIndexInput);
    if (err != OK) {
        return err;
    }

    err = mCodec->allocateBuffersOnPort(kPortIndexOutput);
    if (err != OK) {
        return err;
    }
    err = mCodec->allocateBuffersOnPort(kPortIndexInputExtradata);
    err = mCodec->allocateBuffersOnPort(kPortIndexOutputExtradata);
    if (err != OK) {
        err = OK; // Ignore Extradata buffer allocation failure
    }

    mCodec->mCallback->onStartCompleted();

    return OK;
}

bool ACodec::LoadedToIdleState::onMessageReceived(const sp<AMessage> &msg) {
    switch (msg->what()) {
        case kWhatSetParameters:
        case kWhatShutdown:
        {
            mCodec->deferMessage(msg);
            return true;
        }

        case kWhatSignalEndOfInputStream:
        {
            mCodec->onSignalEndOfInputStream();
            return true;
        }

        case kWhatResume:
        {
            // We'll be active soon enough.
            return true;
        }

        case kWhatFlush:
        {
            // We haven't even started yet, so we're flushed alright...
            mCodec->mCallback->onFlushCompleted();
            return true;
        }

        default:
            return BaseState::onMessageReceived(msg);
    }
}

bool ACodec::LoadedToIdleState::onOMXEvent(
        OMX_EVENTTYPE event, OMX_U32 data1, OMX_U32 data2) {
    switch (event) {
        case OMX_EventCmdComplete:
        {
            status_t err = OK;
            if (data1 != (OMX_U32)OMX_CommandStateSet
                    || data2 != (OMX_U32)OMX_StateIdle) {
                ALOGE("Unexpected command completion in LoadedToIdleState: %s(%u) %s(%u)",
                        asString((OMX_COMMANDTYPE)data1), data1,
                        asString((OMX_STATETYPE)data2), data2);
                err = FAILED_TRANSACTION;
            }

            if (err == OK) {
                err = mCodec->mOMXNode->sendCommand(
                    OMX_CommandStateSet, OMX_StateExecuting);
            }

            if (err != OK) {
                mCodec->signalError(OMX_ErrorUndefined, makeNoSideEffectStatus(err));
            } else {
                mCodec->changeState(mCodec->mIdleToExecutingState);
            }

            return true;
        }

        default:
            return BaseState::onOMXEvent(event, data1, data2);
    }
}

////////////////////////////////////////////////////////////////////////////////

ACodec::IdleToExecutingState::IdleToExecutingState(ACodec *codec)
    : BaseState(codec) {
}

void ACodec::IdleToExecutingState::stateEntered() {
    ALOGV("[%s] Now Idle->Executing", mCodec->mComponentName.c_str());
}

bool ACodec::IdleToExecutingState::onMessageReceived(const sp<AMessage> &msg) {
    switch (msg->what()) {
        case kWhatSetParameters:
        case kWhatShutdown:
        {
            mCodec->deferMessage(msg);
            return true;
        }

        case kWhatResume:
        {
            // We'll be active soon enough.
            return true;
        }

        case kWhatFlush:
        {
            // We haven't even started yet, so we're flushed alright...
            mCodec->mCallback->onFlushCompleted();
            return true;
        }

        case kWhatSignalEndOfInputStream:
        {
            mCodec->onSignalEndOfInputStream();
            return true;
        }

        default:
            return BaseState::onMessageReceived(msg);
    }
}

bool ACodec::IdleToExecutingState::onOMXEvent(
        OMX_EVENTTYPE event, OMX_U32 data1, OMX_U32 data2) {
    switch (event) {
        case OMX_EventCmdComplete:
        {
            if (data1 != (OMX_U32)OMX_CommandStateSet
                    || data2 != (OMX_U32)OMX_StateExecuting) {
                ALOGE("Unexpected command completion in IdleToExecutingState: %s(%u) %s(%u)",
                        asString((OMX_COMMANDTYPE)data1), data1,
                        asString((OMX_STATETYPE)data2), data2);
                mCodec->signalError(OMX_ErrorUndefined, FAILED_TRANSACTION);
                return true;
            }

            mCodec->mExecutingState->resume();
            mCodec->changeState(mCodec->mExecutingState);

            return true;
        }

        default:
            return BaseState::onOMXEvent(event, data1, data2);
    }
}

////////////////////////////////////////////////////////////////////////////////

ACodec::ExecutingState::ExecutingState(ACodec *codec)
    : BaseState(codec),
      mActive(false) {
}

ACodec::BaseState::PortMode ACodec::ExecutingState::getPortMode(
        OMX_U32 /* portIndex */) {
    return RESUBMIT_BUFFERS;
}

void ACodec::ExecutingState::submitOutputMetaBuffers() {
    // submit as many buffers as there are input buffers with the codec
    // in case we are in port reconfiguring
    for (size_t i = 0; i < mCodec->mBuffers[kPortIndexInput].size(); ++i) {
        BufferInfo *info = &mCodec->mBuffers[kPortIndexInput].editItemAt(i);

        if (info->mStatus == BufferInfo::OWNED_BY_COMPONENT) {
            if (mCodec->submitOutputMetadataBuffer() != OK)
                break;
        }
    }

    // *** NOTE: THE FOLLOWING WORKAROUND WILL BE REMOVED ***
    mCodec->signalSubmitOutputMetadataBufferIfEOS_workaround();
}

void ACodec::ExecutingState::submitRegularOutputBuffers() {
    bool failed = false;
    for (size_t i = 0; i < mCodec->mBuffers[kPortIndexOutput].size(); ++i) {
        BufferInfo *info = &mCodec->mBuffers[kPortIndexOutput].editItemAt(i);

        if (mCodec->mNativeWindow != NULL) {
            if (info->mStatus != BufferInfo::OWNED_BY_US
                    && info->mStatus != BufferInfo::OWNED_BY_NATIVE_WINDOW) {
                ALOGE("buffers should be owned by us or the surface");
                failed = true;
                break;
            }

            if (info->mStatus == BufferInfo::OWNED_BY_NATIVE_WINDOW) {
                continue;
            }
        } else {
            if (info->mStatus != BufferInfo::OWNED_BY_US) {
                ALOGE("buffers should be owned by us");
                failed = true;
                break;
            }
        }

        ALOGV("[%s] calling fillBuffer %u", mCodec->mComponentName.c_str(), info->mBufferID);

        info->checkWriteFence("submitRegularOutputBuffers");
        status_t err = mCodec->fillBuffer(info);
        if (err != OK) {
            failed = true;
            break;
        }
    }

    if (failed) {
        mCodec->signalError(OMX_ErrorUndefined, FAILED_TRANSACTION);
    }
}

void ACodec::ExecutingState::submitOutputBuffers() {
    submitRegularOutputBuffers();
    if (mCodec->storingMetadataInDecodedBuffers()) {
        submitOutputMetaBuffers();
    }
}

void ACodec::ExecutingState::resume() {
    if (mActive) {
        ALOGV("[%s] We're already active, no need to resume.", mCodec->mComponentName.c_str());
        return;
    }

    submitOutputBuffers();

    // Post all available input buffers
    if (mCodec->mBuffers[kPortIndexInput].size() == 0u) {
        ALOGW("[%s] we don't have any input buffers to resume", mCodec->mComponentName.c_str());
    }

    for (size_t i = 0; i < mCodec->mBuffers[kPortIndexInput].size(); i++) {
        BufferInfo *info = &mCodec->mBuffers[kPortIndexInput].editItemAt(i);
        if (info->mStatus == BufferInfo::OWNED_BY_US) {
            postFillThisBuffer(info);
        }
    }

    mActive = true;
}

void ACodec::ExecutingState::stateEntered() {
    ALOGV("[%s] Now Executing", mCodec->mComponentName.c_str());
    mCodec->mRenderTracker.clear(systemTime(CLOCK_MONOTONIC));
    mCodec->processDeferredMessages();
}

bool ACodec::ExecutingState::onMessageReceived(const sp<AMessage> &msg) {
    bool handled = false;

    switch (msg->what()) {
        case kWhatShutdown:
        {
            int32_t keepComponentAllocated;
            CHECK(msg->findInt32(
                        "keepComponentAllocated", &keepComponentAllocated));

            mCodec->mShutdownInProgress = true;
            mCodec->mExplicitShutdown = true;
            mCodec->mKeepComponentAllocated = keepComponentAllocated;

            mActive = false;

            status_t err = mCodec->mOMXNode->sendCommand(
                    OMX_CommandStateSet, OMX_StateIdle);
            if (err != OK) {
                if (keepComponentAllocated) {
                    mCodec->signalError(OMX_ErrorUndefined, FAILED_TRANSACTION);
                }
                // TODO: do some recovery here.
            } else {
                mCodec->changeState(mCodec->mExecutingToIdleState);
            }

            handled = true;
            break;
        }

        case kWhatFlush:
        {
            ALOGV("[%s] ExecutingState flushing now "
                 "(codec owns %zu/%zu input, %zu/%zu output).",
                    mCodec->mComponentName.c_str(),
                    mCodec->countBuffersOwnedByComponent(kPortIndexInput),
                    mCodec->mBuffers[kPortIndexInput].size(),
                    mCodec->countBuffersOwnedByComponent(kPortIndexOutput),
                    mCodec->mBuffers[kPortIndexOutput].size());

            mActive = false;

            status_t err = mCodec->mOMXNode->sendCommand(OMX_CommandFlush, OMX_ALL);
            if (err != OK) {
                mCodec->signalError(OMX_ErrorUndefined, FAILED_TRANSACTION);
            } else {
                mCodec->changeState(mCodec->mFlushingState);
            }

            handled = true;
            break;
        }

        case kWhatResume:
        {
            resume();

            handled = true;
            break;
        }

        case kWhatRequestIDRFrame:
        {
            status_t err = mCodec->requestIDRFrame();
            if (err != OK) {
                ALOGW("Requesting an IDR frame failed.");
            }

            handled = true;
            break;
        }

        case kWhatSetParameters:
        {
            sp<AMessage> params;
            CHECK(msg->findMessage("params", &params));

            status_t err = mCodec->setParameters(params);

            sp<AMessage> reply;
            if (msg->findMessage("reply", &reply)) {
                reply->setInt32("err", err);
                reply->post();
            }

            handled = true;
            break;
        }

        case ACodec::kWhatSignalEndOfInputStream:
        {
            mCodec->onSignalEndOfInputStream();
            handled = true;
            break;
        }

        // *** NOTE: THE FOLLOWING WORKAROUND WILL BE REMOVED ***
        case kWhatSubmitOutputMetadataBufferIfEOS:
        {
            if (mCodec->mPortEOS[kPortIndexInput] &&
                    !mCodec->mPortEOS[kPortIndexOutput]) {
                status_t err = mCodec->submitOutputMetadataBuffer();
                if (err == OK) {
                    mCodec->signalSubmitOutputMetadataBufferIfEOS_workaround();
                }
            }
            return true;
        }

        default:
            handled = BaseState::onMessageReceived(msg);
            break;
    }

    return handled;
}

status_t ACodec::setParameters(const sp<AMessage> &params) {
    int32_t videoBitrate;
    if (params->findInt32("video-bitrate", &videoBitrate)) {
        OMX_VIDEO_CONFIG_BITRATETYPE configParams;
        InitOMXParams(&configParams);
        configParams.nPortIndex = kPortIndexOutput;
        configParams.nEncodeBitrate = videoBitrate;

        status_t err = mOMXNode->setConfig(
                OMX_IndexConfigVideoBitrate,
                &configParams,
                sizeof(configParams));

        if (err != OK) {
            ALOGE("setConfig(OMX_IndexConfigVideoBitrate, %d) failed w/ err %d",
                   videoBitrate, err);

            return err;
        }
    }

    int32_t nIFrameInterval = 0, nPFrames = 0, nBFrames = 0;
    if (params->findInt32(KEY_I_FRAME_INTERVAL, &nIFrameInterval)) {
        if (!params->findInt32(KEY_MAX_B_FRAMES, &nBFrames)) {
            sp<AMessage> format = new AMessage;
            getVendorParameters(kPortIndexOutput, format);
            format->findInt32("vendor.qti-ext-enc-intra-period.n-bframes", &nBFrames);
        }

        nPFrames = setPFramesSpacing(nIFrameInterval, mFps, nBFrames);

        sp<AMessage> updatedFormat = new AMessage;
        updatedFormat->setInt32("vendor.qti-ext-enc-intra-period.n-pframes", nPFrames);
        updatedFormat->setInt32("vendor.qti-ext-enc-intra-period.n-bframes", nBFrames);
        setVendorParameters(updatedFormat);
    }

    int64_t timeOffsetUs;
    if (params->findInt64(PARAMETER_KEY_OFFSET_TIME, &timeOffsetUs)) {
        if (mGraphicBufferSource == NULL) {
            ALOGE("[%s] Invalid to set input buffer time offset without surface",
                    mComponentName.c_str());
            return INVALID_OPERATION;
        }

        status_t err = statusFromBinderStatus(
                mGraphicBufferSource->setTimeOffsetUs(timeOffsetUs));

        if (err != OK) {
            ALOGE("[%s] Unable to set input buffer time offset (err %d)",
                mComponentName.c_str(),
                err);
            return err;
        }
    }

    int64_t skipFramesBeforeUs;
    if (params->findInt64("skip-frames-before", &skipFramesBeforeUs)) {
        if (mGraphicBufferSource == NULL) {
            ALOGE("[%s] Invalid to set start time without surface",
                    mComponentName.c_str());
            return INVALID_OPERATION;
        }

        status_t err = statusFromBinderStatus(
                mGraphicBufferSource->setStartTimeUs(skipFramesBeforeUs));

        if (err != OK) {
            ALOGE("Failed to set parameter 'skip-frames-before' (err %d)", err);
            return err;
        }
    }

    int32_t dropInputFrames;
    if (params->findInt32(PARAMETER_KEY_SUSPEND, &dropInputFrames)) {
        if (mGraphicBufferSource == NULL) {
            ALOGE("[%s] Invalid to set suspend without surface",
                    mComponentName.c_str());
            return INVALID_OPERATION;
        }

        int64_t suspendStartTimeUs = -1;
        (void) params->findInt64(PARAMETER_KEY_SUSPEND_TIME, &suspendStartTimeUs);
        status_t err = statusFromBinderStatus(
                mGraphicBufferSource->setSuspend(dropInputFrames != 0, suspendStartTimeUs));

        if (err != OK) {
            ALOGE("Failed to set parameter 'drop-input-frames' (err %d)", err);
            return err;
        }
    }

    int64_t stopTimeUs;
    if (params->findInt64("stop-time-us", &stopTimeUs)) {
        if (mGraphicBufferSource == NULL) {
            ALOGE("[%s] Invalid to set stop time without surface",
                    mComponentName.c_str());
            return INVALID_OPERATION;
        }
        status_t err = statusFromBinderStatus(
                mGraphicBufferSource->setStopTimeUs(stopTimeUs));

        if (err != OK) {
            ALOGE("Failed to set parameter 'stop-time-us' (err %d)", err);
            return err;
        }

        int64_t stopTimeOffsetUs;
        hardware::Return<void> trans = mGraphicBufferSource->getStopTimeOffsetUs(
                [&err, &stopTimeOffsetUs](auto status, auto result) {
                    err = static_cast<status_t>(status);
                    stopTimeOffsetUs = result;
                });
        if (!trans.isOk()) {
            err = trans.isDeadObject() ? DEAD_OBJECT : UNKNOWN_ERROR;
        }

        if (err != OK) {
            ALOGE("Failed to get stop time offset (err %d)", err);
            return err;
        }
        mInputFormat->setInt64("android._stop-time-offset-us", stopTimeOffsetUs);
    }

    int32_t dummy;
    if (params->findInt32("request-sync", &dummy)) {
        status_t err = requestIDRFrame();

        if (err != OK) {
            ALOGE("Requesting a sync frame failed w/ err %d", err);
            return err;
        }
    }

    int32_t rateInt = -1;
    float rateFloat = -1;
    if (!params->findFloat("operating-rate", &rateFloat)) {
        params->findInt32("operating-rate", &rateInt);
        rateFloat = (float) rateInt; // 16MHz (FLINTMAX) is OK for upper bound.
    }
    if (rateFloat > 0) {
        status_t err = setOperatingRate(rateFloat, mIsVideo);
        if (err != OK) {
            ALOGI("Failed to set parameter 'operating-rate' (err %d)", err);
        }
    }

    int32_t intraRefreshPeriod = 0;
    if (params->findInt32("intra-refresh-period", &intraRefreshPeriod)
            && intraRefreshPeriod > 0) {
        status_t err = setIntraRefreshPeriod(intraRefreshPeriod, false);
        if (err != OK) {
            ALOGI("[%s] failed setIntraRefreshPeriod. Failure is fine since this key is optional",
                    mComponentName.c_str());
            err = OK;
        }
    }

    int32_t lowLatency = 0;
    if (params->findInt32("low-latency", &lowLatency)) {
        status_t err = setLowLatency(lowLatency);
        if (err != OK) {
            return err;
        }
    }

    int32_t latency = 0;
    if (params->findInt32("latency", &latency) && latency > 0) {
        status_t err = setLatency(latency);
        if (err != OK) {
            ALOGI("[%s] failed setLatency. Failure is fine since this key is optional",
                    mComponentName.c_str());
            err = OK;
        }
    }

    int32_t presentationId = -1;
    if (params->findInt32("audio-presentation-presentation-id", &presentationId)) {
        int32_t programId = -1;
        params->findInt32("audio-presentation-program-id", &programId);
        status_t err = setAudioPresentation(presentationId, programId);
        if (err != OK) {
            ALOGI("[%s] failed setAudioPresentation. Failure is fine since this key is optional",
                    mComponentName.c_str());
            err = OK;
        }
    }

    sp<ABuffer> hdr10PlusInfo;
    if (params->findBuffer("hdr10-plus-info", &hdr10PlusInfo)
            && hdr10PlusInfo != nullptr && hdr10PlusInfo->size() > 0) {
        (void)setHdr10PlusInfo(hdr10PlusInfo);
    }

    // Ignore errors as failure is expected for codecs that aren't video encoders.
    (void)configureTemporalLayers(params, false /* inConfigure */, mOutputFormat);

    return setVendorParameters(params);
}

status_t ACodec::setHdr10PlusInfo(const sp<ABuffer> &hdr10PlusInfo) {
    if (mDescribeHDR10PlusInfoIndex == 0) {
        ALOGE("setHdr10PlusInfo: does not support DescribeHDR10PlusInfoParams");
        return ERROR_UNSUPPORTED;
    }
    size_t newSize = sizeof(DescribeHDR10PlusInfoParams) + hdr10PlusInfo->size() - 1;
    if (mHdr10PlusScratchBuffer == nullptr ||
            newSize > mHdr10PlusScratchBuffer->size()) {
        mHdr10PlusScratchBuffer = new ABuffer(newSize);
    }
    DescribeHDR10PlusInfoParams *config =
            (DescribeHDR10PlusInfoParams *)mHdr10PlusScratchBuffer->data();
    InitOMXParams(config);
    config->nPortIndex = 0;
    config->nSize = newSize;
    config->nParamSize = hdr10PlusInfo->size();
    config->nParamSizeUsed = hdr10PlusInfo->size();
    memcpy(config->nValue, hdr10PlusInfo->data(), hdr10PlusInfo->size());
    status_t err = mOMXNode->setConfig(
            (OMX_INDEXTYPE)mDescribeHDR10PlusInfoIndex,
            config, config->nSize);
    if (err != OK) {
        ALOGE("failed to set DescribeHDR10PlusInfoParams (err %d)", err);
    }
    return OK;
}

// Removes trailing tags matching |tag| from |key| (e.g. a settings name). |minLength| specifies
// the minimum number of characters to keep in |key| (even if it has trailing tags).
// (Used to remove trailing 'value' tags in settings names, e.g. to normalize
// 'vendor.settingsX.value' to 'vendor.settingsX')
static void removeTrailingTags(char *key, size_t minLength, const char *tag) {
    size_t length = strlen(key);
    size_t tagLength = strlen(tag);
    while (length > minLength + tagLength
            && !strcmp(key + length - tagLength, tag)
            && key[length - tagLength - 1] == '.') {
        length -= tagLength + 1;
        key[length] = '\0';
    }
}

/**
 * Struct encompassing a vendor extension config structure and a potential error status (in case
 * the structure is null). Used to iterate through vendor extensions.
 */
struct VendorExtension {
    OMX_CONFIG_ANDROID_VENDOR_EXTENSIONTYPE *config;  // structure does not own config
    status_t status;

    // create based on an error status
    VendorExtension(status_t s_ = NO_INIT) : config(nullptr), status(s_) { }

    // create based on a successfully retrieved config structure
    VendorExtension(OMX_CONFIG_ANDROID_VENDOR_EXTENSIONTYPE *c_) : config(c_), status(OK) { }
};

// class VendorExtensions;
/**
 * Forward iterator to enumerate vendor extensions supported by an OMX component.
 */
class VendorExtensionIterator {
//private:
    static constexpr size_t kLastIndex = ~(size_t)0; // last index marker

    sp<IOMXNode> mNode;                   // component
    size_t mIndex;                        // current android extension index
    std::unique_ptr<uint8_t[]> mBacking;  // current extension's backing
    VendorExtension mCurrent;             // current extension

    VendorExtensionIterator(const sp<IOMXNode> &node, size_t index)
        : mNode(node),
          mIndex(index) {
        mCurrent = retrieve();
    }

    friend class VendorExtensions;

public:
    // copy constructor
    VendorExtensionIterator(const VendorExtensionIterator &it)
        : VendorExtensionIterator(it.mNode, it.mIndex) { }

    // retrieves the current extension pointed to by this iterator
    VendorExtension retrieve() {
        if (mIndex == kLastIndex) {
            return NO_INIT;
        }

        // try with one param first, then retry if extension needs more than 1 param
        for (size_t paramSizeUsed = 1;; ) {
            if (paramSizeUsed > OMX_MAX_ANDROID_VENDOR_PARAMCOUNT) {
                return BAD_VALUE; // this prevents overflow in the following formula
            }

            size_t size = sizeof(OMX_CONFIG_ANDROID_VENDOR_EXTENSIONTYPE) +
                (paramSizeUsed - 1) * sizeof(OMX_CONFIG_ANDROID_VENDOR_EXTENSIONTYPE::param);
            mBacking.reset(new uint8_t[size]);
            if (!mBacking) {
                return NO_MEMORY;
            }

            OMX_CONFIG_ANDROID_VENDOR_EXTENSIONTYPE *config =
                reinterpret_cast<OMX_CONFIG_ANDROID_VENDOR_EXTENSIONTYPE *>(mBacking.get());

            InitOMXParams(config);
            config->nSize = size;
            config->nIndex = mIndex;
            config->nParamSizeUsed = paramSizeUsed;
            status_t err = mNode->getConfig(
                    (OMX_INDEXTYPE)OMX_IndexConfigAndroidVendorExtension, config, size);
            if (err == OK && config->nParamCount > paramSizeUsed && paramSizeUsed == 1) {
                // reallocate if we need a bigger config
                paramSizeUsed = config->nParamCount;
                continue;
            } else if (err == NOT_ENOUGH_DATA
                   || (err != OK && mIndex == 0)) {
                // stop iterator on no-more signal, or if index is not at all supported
                mIndex = kLastIndex;
                return NO_INIT;
            } else if (err != OK) {
                return err;
            } else if (paramSizeUsed != config->nParamSizeUsed) {
                return BAD_VALUE; // component shall not modify size of nParam
            }

            return config;
        }
    }

    // returns extension pointed to by this iterator
    VendorExtension operator*() {
        return mCurrent;
    }

    // prefix increment: move to next extension
    VendorExtensionIterator &operator++() { // prefix
        if (mIndex != kLastIndex) {
            ++mIndex;
            mCurrent = retrieve();
        }
        return *this;
    }

    // iterator equality operators
    bool operator==(const VendorExtensionIterator &o) {
        return mNode == o.mNode && mIndex == o.mIndex;
    }

    bool operator!=(const VendorExtensionIterator &o) {
        return !(*this == o);
    }
};

/**
 * Iterable container for vendor extensions provided by a component
 */
class VendorExtensions {
//private:
    sp<IOMXNode> mNode;

public:
    VendorExtensions(const sp<IOMXNode> &node)
        : mNode(node) {
    }

    VendorExtensionIterator begin() {
        return VendorExtensionIterator(mNode, 0);
    }

    VendorExtensionIterator end() {
        return VendorExtensionIterator(mNode, VendorExtensionIterator::kLastIndex);
    }
};

status_t ACodec::setVendorParameters(const sp<AMessage> &params) {
    std::map<std::string, std::string> vendorKeys; // maps reduced name to actual name
    constexpr char prefix[] = "vendor.";
    constexpr size_t prefixLength = sizeof(prefix) - 1;
    // longest possible vendor param name
    char reducedKey[OMX_MAX_STRINGNAME_SIZE + OMX_MAX_STRINGVALUE_SIZE];

    // identify all vendor keys to speed up search later and to detect vendor keys
    for (size_t i = params->countEntries(); i; --i) {
        AMessage::Type keyType;
        const char* key = params->getEntryNameAt(i - 1, &keyType);
        if (key != nullptr && !strncmp(key, prefix, prefixLength)
                // it is safe to limit format keys to the max vendor param size as we only
                // shorten parameter names by removing any trailing 'value' tags, and we
                // already remove the vendor prefix.
                && strlen(key + prefixLength) < sizeof(reducedKey)
                && (keyType == AMessage::kTypeInt32
                        || keyType == AMessage::kTypeInt64
                        || keyType == AMessage::kTypeString)) {
            strcpy(reducedKey, key + prefixLength);
            removeTrailingTags(reducedKey, 0, "value");
            auto existingKey = vendorKeys.find(reducedKey);
            if (existingKey != vendorKeys.end()) {
                ALOGW("[%s] vendor parameter '%s' aliases parameter '%s'",
                        mComponentName.c_str(), key, existingKey->second.c_str());
                // ignore for now
            }
            vendorKeys.emplace(reducedKey, key);
        }
    }

    // don't bother component if we don't have vendor extensions as they may not have implemented
    // the android vendor extension support, which will lead to unnecessary OMX failure logs.
    if (vendorKeys.empty()) {
        return OK;
    }

    char key[sizeof(OMX_CONFIG_ANDROID_VENDOR_EXTENSIONTYPE::cName) +
            sizeof(OMX_CONFIG_ANDROID_VENDOR_PARAMTYPE::cKey)];

    status_t finalError = OK;

    // don't try again if component does not have vendor extensions
    if (mVendorExtensionsStatus == kExtensionsNone) {
        return OK;
    }

    for (VendorExtension ext : VendorExtensions(mOMXNode)) {
        OMX_CONFIG_ANDROID_VENDOR_EXTENSIONTYPE *config = ext.config;
        if (config == nullptr) {
            return ext.status;
        }

        mVendorExtensionsStatus = kExtensionsExist;

        config->cName[sizeof(config->cName) - 1] = '\0'; // null-terminate name
        strcpy(key, (const char *)config->cName);
        size_t nameLength = strlen(key);
        key[nameLength] = '.';

        // don't set vendor extension if client has not provided any of its parameters
        // or if client simply unsets parameters that are already unset
        bool needToSet = false;
        for (size_t paramIndex = 0; paramIndex < config->nParamCount; ++paramIndex) {
            // null-terminate param key
            config->param[paramIndex].cKey[sizeof(config->param[0].cKey) - 1] = '\0';
            strcpy(key + nameLength + 1, (const char *)config->param[paramIndex].cKey);
            removeTrailingTags(key, nameLength, "value");
            auto existingKey = vendorKeys.find(key);

            // don't touch (e.g. change) parameters that are not specified by client
            if (existingKey == vendorKeys.end()) {
                continue;
            }

            bool wasSet = config->param[paramIndex].bSet;
            switch (config->param[paramIndex].eValueType) {
            case OMX_AndroidVendorValueInt32:
            {
                int32_t value;
                config->param[paramIndex].bSet =
                    (OMX_BOOL)params->findInt32(existingKey->second.c_str(), &value);
                if (config->param[paramIndex].bSet) {
                    config->param[paramIndex].nInt32 = value;
                }
                break;
            }
            case OMX_AndroidVendorValueInt64:
            {
                int64_t value;
                config->param[paramIndex].bSet =
                    (OMX_BOOL)params->findAsInt64(existingKey->second.c_str(), &value);
                if (config->param[paramIndex].bSet) {
                    config->param[paramIndex].nInt64 = value;
                }
                break;
            }
            case OMX_AndroidVendorValueString:
            {
                AString value;
                config->param[paramIndex].bSet =
                    (OMX_BOOL)params->findString(existingKey->second.c_str(), &value);
                if (config->param[paramIndex].bSet) {
                    size_t dstSize = sizeof(config->param[paramIndex].cString);
                    strncpy((char *)config->param[paramIndex].cString, value.c_str(), dstSize - 1);
                    // null terminate value
                    config->param[paramIndex].cString[dstSize - 1] = '\0';
                }
                break;
            }
            default:
                ALOGW("[%s] vendor parameter '%s' is not a supported value",
                        mComponentName.c_str(), key);
                continue;
            }
            if (config->param[paramIndex].bSet || wasSet) {
                needToSet = true;
            }
        }

        if (needToSet) {
            status_t err = mOMXNode->setConfig(
                    (OMX_INDEXTYPE)OMX_IndexConfigAndroidVendorExtension,
                    config, config->nSize);
            if (err != OK) {
                key[nameLength] = '\0';
                ALOGW("[%s] failed to set vendor extension '%s'", mComponentName.c_str(), key);
                // try to set each extension, and return first failure
                if (finalError == OK) {
                    finalError = err;
                }
            }
        }
    }

    if (mVendorExtensionsStatus == kExtensionsUnchecked) {
        mVendorExtensionsStatus = kExtensionsNone;
    }

    return finalError;
}

status_t ACodec::getVendorParameters(OMX_U32 portIndex, sp<AMessage> &format) {
    constexpr char prefix[] = "vendor.";
    constexpr size_t prefixLength = sizeof(prefix) - 1;
    char key[sizeof(OMX_CONFIG_ANDROID_VENDOR_EXTENSIONTYPE::cName) +
            sizeof(OMX_CONFIG_ANDROID_VENDOR_PARAMTYPE::cKey) + prefixLength];
    strcpy(key, prefix);

    // don't try again if component does not have vendor extensions
    if (mVendorExtensionsStatus == kExtensionsNone) {
        return OK;
    }

    for (VendorExtension ext : VendorExtensions(mOMXNode)) {
        OMX_CONFIG_ANDROID_VENDOR_EXTENSIONTYPE *config = ext.config;
        if (config == nullptr) {
            return ext.status;
        }

        mVendorExtensionsStatus = kExtensionsExist;

        if (config->eDir != (portIndex == kPortIndexInput ? OMX_DirInput : OMX_DirOutput)) {
            continue;
        }

        config->cName[sizeof(config->cName) - 1] = '\0'; // null-terminate name
        strcpy(key + prefixLength, (const char *)config->cName);
        size_t nameLength = strlen(key);
        key[nameLength] = '.';

        for (size_t paramIndex = 0; paramIndex < config->nParamCount; ++paramIndex) {
            // null-terminate param key
            config->param[paramIndex].cKey[sizeof(config->param[0].cKey) - 1] = '\0';
            strcpy(key + nameLength + 1, (const char *)config->param[paramIndex].cKey);
            removeTrailingTags(key, nameLength, "value");
            if (config->param[paramIndex].bSet) {
                switch (config->param[paramIndex].eValueType) {
                case OMX_AndroidVendorValueInt32:
                {
                    format->setInt32(key, config->param[paramIndex].nInt32);
                    break;
                }
                case OMX_AndroidVendorValueInt64:
                {
                    format->setInt64(key, config->param[paramIndex].nInt64);
                    break;
                }
                case OMX_AndroidVendorValueString:
                {
                    config->param[paramIndex].cString[OMX_MAX_STRINGVALUE_SIZE - 1] = '\0';
                    format->setString(key, (const char *)config->param[paramIndex].cString);
                    break;
                }
                default:
                    ALOGW("vendor parameter %s is not a supported value", key);
                    continue;
                }
            }
        }
    }

    if (mVendorExtensionsStatus == kExtensionsUnchecked) {
        mVendorExtensionsStatus = kExtensionsNone;
    }

    return OK;
}

void ACodec::onSignalEndOfInputStream() {
    status_t err = INVALID_OPERATION;
    if (mGraphicBufferSource != NULL) {
        err = statusFromBinderStatus(mGraphicBufferSource->signalEndOfInputStream());
    }
    mCallback->onSignaledInputEOS(err);
}

sp<IOMXObserver> ACodec::createObserver() {
    sp<AMessage> notify = new AMessage(kWhatOMXMessageList, this);
    notify->setInt32("generation", this->mNodeGeneration + 1);
    sp<CodecObserver> observer = new CodecObserver(notify);
    return observer;
}

void ACodec::forceStateTransition(int generation) {
    if (generation != mStateGeneration) {
        ALOGV("Ignoring stale force state transition message: #%d (now #%d)",
                generation, mStateGeneration);
        return;
    }
    ALOGE("State machine stuck");
    // Error must have already been signalled to the client.

    // Deferred messages will be handled at LoadedState at the end of the
    // transition.
    mShutdownInProgress = true;
    // No shutdown complete callback at the end of the transition.
    mExplicitShutdown = false;
    mKeepComponentAllocated = true;

    status_t err = mOMXNode->sendCommand(OMX_CommandStateSet, OMX_StateIdle);
    if (err != OK) {
        // TODO: do some recovery here.
    } else {
        changeState(mExecutingToIdleState);
    }
}

bool ACodec::ExecutingState::onOMXFrameRendered(int64_t mediaTimeUs, nsecs_t systemNano) {
    mCodec->onFrameRendered(mediaTimeUs, systemNano);
    return true;
}

bool ACodec::ExecutingState::onOMXEvent(
        OMX_EVENTTYPE event, OMX_U32 data1, OMX_U32 data2) {
    switch (event) {
        case OMX_EventPortSettingsChanged:
        {
            CHECK_EQ(data1, (OMX_U32)kPortIndexOutput);

            mCodec->onOutputFormatChanged();

            if (data2 == 0 || data2 == OMX_IndexParamPortDefinition) {
                mCodec->mMetadataBuffersToSubmit = 0;
                CHECK_EQ(mCodec->mOMXNode->sendCommand(
                            OMX_CommandPortDisable, kPortIndexOutput),
                         (status_t)OK);

                mCodec->freeOutputBuffersNotOwnedByComponent();

                mCodec->changeState(mCodec->mOutputPortSettingsChangedState);
            } else if (data2 != OMX_IndexConfigCommonOutputCrop
                    && data2 != OMX_IndexConfigAndroidIntraRefresh) {
                ALOGV("[%s] OMX_EventPortSettingsChanged 0x%08x",
                     mCodec->mComponentName.c_str(), data2);
            }

            return true;
        }

        case OMX_EventConfigUpdate:
        {
            CHECK_EQ(data1, (OMX_U32)kPortIndexOutput);

            mCodec->onConfigUpdate((OMX_INDEXTYPE)data2);

            return true;
        }

        case OMX_EventBufferFlag:
        {
            return true;
        }

        default:
            return BaseState::onOMXEvent(event, data1, data2);
    }
}

////////////////////////////////////////////////////////////////////////////////

ACodec::OutputPortSettingsChangedState::OutputPortSettingsChangedState(
        ACodec *codec)
    : BaseState(codec) {
}

ACodec::BaseState::PortMode ACodec::OutputPortSettingsChangedState::getPortMode(
        OMX_U32 portIndex) {
    if (portIndex == kPortIndexOutput) {
        return FREE_BUFFERS;
    }

    CHECK_EQ(portIndex, (OMX_U32)kPortIndexInput);

    return RESUBMIT_BUFFERS;
}

bool ACodec::OutputPortSettingsChangedState::onMessageReceived(
        const sp<AMessage> &msg) {
    bool handled = false;

    switch (msg->what()) {
        case kWhatFlush:
        case kWhatShutdown: {
            if (mCodec->mFatalError) {
                sp<AMessage> msg = new AMessage(ACodec::kWhatForceStateTransition, mCodec);
                msg->setInt32("generation", mCodec->mStateGeneration);
                msg->post(3000000);
            }
            FALLTHROUGH_INTENDED;
        }
        case kWhatResume:
        case kWhatSetParameters:
        {
            if (msg->what() == kWhatResume) {
                ALOGV("[%s] Deferring resume", mCodec->mComponentName.c_str());
            }

            mCodec->deferMessage(msg);
            handled = true;
            break;
        }

        case kWhatForceStateTransition:
        {
            int32_t generation = 0;
            CHECK(msg->findInt32("generation", &generation));
            mCodec->forceStateTransition(generation);

            handled = true;
            break;
        }

        case kWhatCheckIfStuck:
        {
            int32_t generation = 0;
            CHECK(msg->findInt32("generation", &generation));
            if (generation == mCodec->mStateGeneration) {
                mCodec->signalError(OMX_ErrorUndefined, TIMED_OUT);
            }

            handled = true;
            break;
        }

        default:
            handled = BaseState::onMessageReceived(msg);
            break;
    }

    return handled;
}

void ACodec::OutputPortSettingsChangedState::stateEntered() {
    ALOGV("[%s] Now handling output port settings change",
         mCodec->mComponentName.c_str());

    // If we haven't transitioned after 3 seconds, we're probably stuck.
    sp<AMessage> msg = new AMessage(ACodec::kWhatCheckIfStuck, mCodec);
    msg->setInt32("generation", mCodec->mStateGeneration);
    msg->post(3000000);
}

bool ACodec::OutputPortSettingsChangedState::onOMXFrameRendered(
        int64_t mediaTimeUs, nsecs_t systemNano) {
    mCodec->onFrameRendered(mediaTimeUs, systemNano);
    return true;
}

bool ACodec::OutputPortSettingsChangedState::onOMXEvent(
        OMX_EVENTTYPE event, OMX_U32 data1, OMX_U32 data2) {
    switch (event) {
        case OMX_EventCmdComplete:
        {
            if (data1 == (OMX_U32)OMX_CommandPortDisable) {
                if (data2 != (OMX_U32)kPortIndexOutput) {
                    ALOGW("ignoring EventCmdComplete CommandPortDisable for port %u", data2);
                    return false;
                }

                ALOGV("[%s] Output port now disabled.", mCodec->mComponentName.c_str());

                status_t err = OK;
                if (!mCodec->mBuffers[kPortIndexOutput].isEmpty()) {
                    ALOGE("disabled port should be empty, but has %zu buffers",
                            mCodec->mBuffers[kPortIndexOutput].size());
                    err = FAILED_TRANSACTION;
                } else {
                    mCodec->mAllocator[kPortIndexOutput].clear();
                }

                if (err == OK) {
                    err = mCodec->mOMXNode->sendCommand(
                            OMX_CommandPortEnable, kPortIndexOutput);
                }

                // Clear the RenderQueue in which queued GraphicBuffers hold the
                // actual buffer references in order to free them early.
                mCodec->mRenderTracker.clear(systemTime(CLOCK_MONOTONIC));

                if (err == OK) {
                    err = mCodec->allocateBuffersOnPort(kPortIndexOutput);
                    ALOGE_IF(err != OK, "Failed to allocate output port buffers after port "
                            "reconfiguration: (%d)", err);
                    mCodec->mCallback->onOutputBuffersChanged();
                }

                if (err != OK) {
                    mCodec->signalError(OMX_ErrorUndefined, makeNoSideEffectStatus(err));
                    ALOGE("Error occurred while disabling the output port");
                }

                return true;
            } else if (data1 == (OMX_U32)OMX_CommandPortEnable) {
                if (data2 != (OMX_U32)kPortIndexOutput) {
                    ALOGW("ignoring EventCmdComplete OMX_CommandPortEnable for port %u", data2);
                    return false;
                }

                ALOGV("[%s] Output port now reenabled.", mCodec->mComponentName.c_str());

                if (mCodec->mExecutingState->active()) {
                    mCodec->mExecutingState->submitOutputBuffers();
                }

                mCodec->changeState(mCodec->mExecutingState);

                return true;
            }

            return false;
        }

        default:
            return BaseState::onOMXEvent(event, data1, data2);
    }
}

////////////////////////////////////////////////////////////////////////////////

ACodec::ExecutingToIdleState::ExecutingToIdleState(ACodec *codec)
    : BaseState(codec),
      mComponentNowIdle(false) {
}

bool ACodec::ExecutingToIdleState::onMessageReceived(const sp<AMessage> &msg) {
    bool handled = false;

    switch (msg->what()) {
        case kWhatFlush:
        {
            // Don't send me a flush request if you previously wanted me
            // to shutdown.
            ALOGW("Ignoring flush request in ExecutingToIdleState");
            break;
        }

        case kWhatShutdown:
        {
            mCodec->deferMessage(msg);
            handled = true;
            break;
        }

        default:
            handled = BaseState::onMessageReceived(msg);
            break;
    }

    return handled;
}

void ACodec::ExecutingToIdleState::stateEntered() {
    ALOGV("[%s] Now Executing->Idle", mCodec->mComponentName.c_str());

    mComponentNowIdle = false;
    mCodec->mLastOutputFormat.clear();
}

bool ACodec::ExecutingToIdleState::onOMXEvent(
        OMX_EVENTTYPE event, OMX_U32 data1, OMX_U32 data2) {
    switch (event) {
        case OMX_EventCmdComplete:
        {
            if (data1 != (OMX_U32)OMX_CommandStateSet
                    || data2 != (OMX_U32)OMX_StateIdle) {
                ALOGE("Unexpected command completion in ExecutingToIdleState: %s(%u) %s(%u)",
                        asString((OMX_COMMANDTYPE)data1), data1,
                        asString((OMX_STATETYPE)data2), data2);
                mCodec->signalError(OMX_ErrorUndefined, FAILED_TRANSACTION);
                return true;
            }

            mComponentNowIdle = true;

            changeStateIfWeOwnAllBuffers();

            return true;
        }

        case OMX_EventPortSettingsChanged:
        case OMX_EventBufferFlag:
        {
            // We're shutting down and don't care about this anymore.
            return true;
        }

        default:
            return BaseState::onOMXEvent(event, data1, data2);
    }
}

void ACodec::ExecutingToIdleState::changeStateIfWeOwnAllBuffers() {
    if (mComponentNowIdle && mCodec->allYourBuffersAreBelongToUs()) {
        status_t err = mCodec->mOMXNode->sendCommand(
                OMX_CommandStateSet, OMX_StateLoaded);
        if (err == OK) {
            err = mCodec->freeBuffersOnPort(kPortIndexInput);
            status_t err2 = mCodec->freeBuffersOnPort(kPortIndexOutput);
            if (err == OK) {
                err = err2;
            }
            status_t err3 = mCodec->freeBuffersOnPort(kPortIndexInputExtradata);
            if (err == OK) {
                err = err3;
            }
            status_t err4 = mCodec->freeBuffersOnPort(kPortIndexOutputExtradata);
            if (err == OK) {
                err = err4;
            }

        }

        if ((mCodec->mFlags & kFlagPushBlankBuffersToNativeWindowOnShutdown)
                && mCodec->mNativeWindow != NULL) {
            // We push enough 1x1 blank buffers to ensure that one of
            // them has made it to the display.  This allows the OMX
            // component teardown to zero out any protected buffers
            // without the risk of scanning out one of those buffers.
            pushBlankBuffersToNativeWindow(mCodec->mNativeWindow.get());
        }

        if (err != OK) {
            mCodec->signalError(OMX_ErrorUndefined, FAILED_TRANSACTION);
            return;
        }

        mCodec->changeState(mCodec->mIdleToLoadedState);
    }
}

void ACodec::ExecutingToIdleState::onInputBufferFilled(
        const sp<AMessage> &msg) {
    BaseState::onInputBufferFilled(msg);

    changeStateIfWeOwnAllBuffers();
}

void ACodec::ExecutingToIdleState::onOutputBufferDrained(
        const sp<AMessage> &msg) {
    BaseState::onOutputBufferDrained(msg);

    changeStateIfWeOwnAllBuffers();
}

////////////////////////////////////////////////////////////////////////////////

ACodec::IdleToLoadedState::IdleToLoadedState(ACodec *codec)
    : BaseState(codec) {
}

bool ACodec::IdleToLoadedState::onMessageReceived(const sp<AMessage> &msg) {
    bool handled = false;

    switch (msg->what()) {
        case kWhatShutdown:
        {
            mCodec->deferMessage(msg);
            handled = true;
            break;
        }

        case kWhatFlush:
        {
            // Don't send me a flush request if you previously wanted me
            // to shutdown.
            ALOGE("Got flush request in IdleToLoadedState");
            break;
        }

        default:
            handled = BaseState::onMessageReceived(msg);
            break;
    }

    return handled;
}

void ACodec::IdleToLoadedState::stateEntered() {
    ALOGV("[%s] Now Idle->Loaded", mCodec->mComponentName.c_str());
}

bool ACodec::IdleToLoadedState::onOMXEvent(
        OMX_EVENTTYPE event, OMX_U32 data1, OMX_U32 data2) {
    switch (event) {
        case OMX_EventCmdComplete:
        {
            if (data1 != (OMX_U32)OMX_CommandStateSet
                    || data2 != (OMX_U32)OMX_StateLoaded) {
                ALOGE("Unexpected command completion in IdleToLoadedState: %s(%u) %s(%u)",
                        asString((OMX_COMMANDTYPE)data1), data1,
                        asString((OMX_STATETYPE)data2), data2);
                mCodec->signalError(OMX_ErrorUndefined, FAILED_TRANSACTION);
                return true;
            }

            mCodec->changeState(mCodec->mLoadedState);

            return true;
        }

        default:
            return BaseState::onOMXEvent(event, data1, data2);
    }
}

////////////////////////////////////////////////////////////////////////////////

ACodec::FlushingState::FlushingState(ACodec *codec)
    : BaseState(codec) {
}

void ACodec::FlushingState::stateEntered() {
    ALOGV("[%s] Now Flushing", mCodec->mComponentName.c_str());

    mFlushComplete[kPortIndexInput] = mFlushComplete[kPortIndexOutput] = false;

    // If we haven't transitioned after 3 seconds, we're probably stuck.
    sp<AMessage> msg = new AMessage(ACodec::kWhatCheckIfStuck, mCodec);
    msg->setInt32("generation", mCodec->mStateGeneration);
    msg->post(3000000);
}

bool ACodec::FlushingState::onMessageReceived(const sp<AMessage> &msg) {
    bool handled = false;

    switch (msg->what()) {
        case kWhatShutdown:
        {
            mCodec->deferMessage(msg);
            if (mCodec->mFatalError) {
                sp<AMessage> msg = new AMessage(ACodec::kWhatForceStateTransition, mCodec);
                msg->setInt32("generation", mCodec->mStateGeneration);
                msg->post(3000000);
            }
            handled = true;
            break;
        }

        case kWhatFlush:
        {
            // We're already doing this right now.
            handled = true;
            break;
        }

        case kWhatForceStateTransition:
        {
            int32_t generation = 0;
            CHECK(msg->findInt32("generation", &generation));
            mCodec->forceStateTransition(generation);

            handled = true;
            break;
        }

        case kWhatCheckIfStuck:
        {
            int32_t generation = 0;
            CHECK(msg->findInt32("generation", &generation));
            if (generation == mCodec->mStateGeneration) {
                mCodec->signalError(OMX_ErrorUndefined, TIMED_OUT);
            }

            handled = true;
            break;
        }

        default:
            handled = BaseState::onMessageReceived(msg);
            break;
    }

    return handled;
}

bool ACodec::FlushingState::onOMXEvent(
        OMX_EVENTTYPE event, OMX_U32 data1, OMX_U32 data2) {
    ALOGV("[%s] FlushingState onOMXEvent(%u,%d)",
            mCodec->mComponentName.c_str(), event, (OMX_S32)data1);

    switch (event) {
        case OMX_EventCmdComplete:
        {
            if (data1 != (OMX_U32)OMX_CommandFlush) {
                ALOGE("unexpected EventCmdComplete %s(%d) data2:%d in FlushingState",
                        asString((OMX_COMMANDTYPE)data1), data1, data2);
                mCodec->signalError(OMX_ErrorUndefined, FAILED_TRANSACTION);
                return true;
            }

            if (data2 == kPortIndexInput || data2 == kPortIndexOutput) {
                if (mFlushComplete[data2]) {
                    ALOGW("Flush already completed for %s port",
                            data2 == kPortIndexInput ? "input" : "output");
                    return true;
                }
                mFlushComplete[data2] = true;

                if (mFlushComplete[kPortIndexInput] && mFlushComplete[kPortIndexOutput]) {
                    changeStateIfWeOwnAllBuffers();
                }
            } else if (data2 == OMX_ALL) {
                if (!mFlushComplete[kPortIndexInput] || !mFlushComplete[kPortIndexOutput]) {
                    ALOGW("received flush complete event for OMX_ALL before ports have been"
                            "flushed (%d/%d)",
                            mFlushComplete[kPortIndexInput], mFlushComplete[kPortIndexOutput]);
                    return false;
                }

                changeStateIfWeOwnAllBuffers();
            } else {
                ALOGW("data2 not OMX_ALL but %u in EventCmdComplete CommandFlush", data2);
            }

            return true;
        }

        case OMX_EventPortSettingsChanged:
        {
            sp<AMessage> msg = new AMessage(kWhatOMXMessage, mCodec);
            msg->setInt32("type", omx_message::EVENT);
            msg->setInt32("generation", mCodec->mNodeGeneration);
            msg->setInt32("event", event);
            msg->setInt32("data1", data1);
            msg->setInt32("data2", data2);

            ALOGV("[%s] Deferring OMX_EventPortSettingsChanged",
                 mCodec->mComponentName.c_str());

            mCodec->deferMessage(msg);

            return true;
        }

        default:
            return BaseState::onOMXEvent(event, data1, data2);
    }

    return true;
}

void ACodec::FlushingState::onOutputBufferDrained(const sp<AMessage> &msg) {
    BaseState::onOutputBufferDrained(msg);

    changeStateIfWeOwnAllBuffers();
}

void ACodec::FlushingState::onInputBufferFilled(const sp<AMessage> &msg) {
    BaseState::onInputBufferFilled(msg);

    changeStateIfWeOwnAllBuffers();
}

void ACodec::FlushingState::changeStateIfWeOwnAllBuffers() {
    if (mFlushComplete[kPortIndexInput]
            && mFlushComplete[kPortIndexOutput]
            && mCodec->allYourBuffersAreBelongToUs()) {
        // We now own all buffers except possibly those still queued with
        // the native window for rendering. Let's get those back as well.
        mCodec->waitUntilAllPossibleNativeWindowBuffersAreReturnedToUs();

        mCodec->mRenderTracker.clear(systemTime(CLOCK_MONOTONIC));

        mCodec->mCallback->onFlushCompleted();

        mCodec->mPortEOS[kPortIndexInput] =
            mCodec->mPortEOS[kPortIndexOutput] = false;

        mCodec->mInputEOSResult = OK;

        if (mCodec->mSkipCutBuffer != NULL) {
            mCodec->mSkipCutBuffer->clear();
        }

        mCodec->changeState(mCodec->mExecutingState);
    }
}

status_t ACodec::queryCapabilities(
        const char* owner, const char* name, const char* mime, bool isEncoder,
        MediaCodecInfo::CapabilitiesWriter* caps) {
    const char *role = AVUtils::get()->getComponentRole(isEncoder, mime);
    if (role == NULL) {
        return BAD_VALUE;
    }

    OMXClient client;
    status_t err = client.connect(owner);
    if (err != OK) {
        return err;
    }

    sp<IOMX> omx = client.interface();
    sp<CodecObserver> observer = new CodecObserver(new AMessage);
    sp<IOMXNode> omxNode;

    err = omx->allocateNode(name, observer, &omxNode);
    if (err != OK) {
        client.disconnect();
        return err;
    }

    err = SetComponentRole(omxNode, role);
    if (err != OK) {
        omxNode->freeNode();
        client.disconnect();
        return err;
    }

    bool isVideo = strncasecmp(mime, "video/", 6) == 0;
    bool isImage = strncasecmp(mime, "image/", 6) == 0;

    if (isVideo || isImage) {
        OMX_VIDEO_PARAM_PROFILELEVELTYPE param;
        InitOMXParams(&param);
        param.nPortIndex = isEncoder ? kPortIndexOutput : kPortIndexInput;

        for (OMX_U32 index = 0; index <= kMaxIndicesToCheck; ++index) {
            param.nProfileIndex = index;
            status_t err = omxNode->getParameter(
                    OMX_IndexParamVideoProfileLevelQuerySupported,
                    &param, sizeof(param));
            if (err != OK) {
                break;
            }
            caps->addProfileLevel(param.eProfile, param.eLevel);

            // AVC components may not list the constrained profiles explicitly, but
            // decoders that support a profile also support its constrained version.
            // Encoders must explicitly support constrained profiles.
            if (!isEncoder && strcasecmp(mime, MEDIA_MIMETYPE_VIDEO_AVC) == 0) {
                if (param.eProfile == OMX_VIDEO_AVCProfileHigh) {
                    caps->addProfileLevel(OMX_VIDEO_AVCProfileConstrainedHigh, param.eLevel);
                } else if (param.eProfile == OMX_VIDEO_AVCProfileBaseline) {
                    caps->addProfileLevel(OMX_VIDEO_AVCProfileConstrainedBaseline, param.eLevel);
                }
            }

            if (index == kMaxIndicesToCheck) {
                ALOGW("[%s] stopping checking profiles after %u: %x/%x",
                        name, index,
                        param.eProfile, param.eLevel);
            }
        }

        // Color format query
        // return colors in the order reported by the OMX component
        // prefix "flexible" standard ones with the flexible equivalent
        OMX_VIDEO_PARAM_PORTFORMATTYPE portFormat;
        InitOMXParams(&portFormat);
        portFormat.nPortIndex = isEncoder ? kPortIndexInput : kPortIndexOutput;
        for (OMX_U32 index = 0; index <= kMaxIndicesToCheck; ++index) {
            portFormat.nIndex = index;
            status_t err = omxNode->getParameter(
                    OMX_IndexParamVideoPortFormat,
                    &portFormat, sizeof(portFormat));
            if (err != OK) {
                break;
            }

            OMX_U32 flexibleEquivalent;
            if (IsFlexibleColorFormat(
                    omxNode, portFormat.eColorFormat, false /* usingNativeWindow */,
                    &flexibleEquivalent)) {
                caps->addColorFormat(flexibleEquivalent);
            }
            caps->addColorFormat(portFormat.eColorFormat);

            if (index == kMaxIndicesToCheck) {
                ALOGW("[%s] stopping checking formats after %u: %s(%x)",
                        name, index,
                        asString(portFormat.eColorFormat), portFormat.eColorFormat);
            }
        }
    } else if (strcasecmp(mime, MEDIA_MIMETYPE_AUDIO_AAC) == 0) {
        // More audio codecs if they have profiles.
        OMX_AUDIO_PARAM_ANDROID_PROFILETYPE param;
        InitOMXParams(&param);
        param.nPortIndex = isEncoder ? kPortIndexOutput : kPortIndexInput;
        for (OMX_U32 index = 0; index <= kMaxIndicesToCheck; ++index) {
            param.nProfileIndex = index;
            status_t err = omxNode->getParameter(
                    (OMX_INDEXTYPE)OMX_IndexParamAudioProfileQuerySupported,
                    &param, sizeof(param));
            if (err != OK) {
                break;
            }
            // For audio, level is ignored.
            caps->addProfileLevel(param.eProfile, 0 /* level */);

            if (index == kMaxIndicesToCheck) {
                ALOGW("[%s] stopping checking profiles after %u: %x",
                        name, index,
                        param.eProfile);
            }
        }

        // NOTE: Without Android extensions, OMX does not provide a way to query
        // AAC profile support
        if (param.nProfileIndex == 0) {
            ALOGW("component %s doesn't support profile query.", name);
        }
    }

    if (isVideo && !isEncoder) {
        native_handle_t *sidebandHandle = NULL;
        if (omxNode->configureVideoTunnelMode(
                kPortIndexOutput, OMX_TRUE, 0, &sidebandHandle) == OK) {
            // tunneled playback includes adaptive playback
        } else {
            // tunneled playback is not supported
            caps->removeDetail(MediaCodecInfo::Capabilities::FEATURE_TUNNELED_PLAYBACK);
            if (omxNode->setPortMode(
                    kPortIndexOutput, IOMX::kPortModeDynamicANWBuffer) != OK &&
                    omxNode->prepareForAdaptivePlayback(
                        kPortIndexOutput, OMX_TRUE,
                        1280 /* width */, 720 /* height */) != OK) {
                // adaptive playback is not supported
                caps->removeDetail(MediaCodecInfo::Capabilities::FEATURE_ADAPTIVE_PLAYBACK);
            }
        }
    }

    if (isVideo && isEncoder) {
        OMX_VIDEO_CONFIG_ANDROID_INTRAREFRESHTYPE params;
        InitOMXParams(&params);
        params.nPortIndex = kPortIndexOutput;

        OMX_VIDEO_PARAM_INTRAREFRESHTYPE fallbackParams;
        InitOMXParams(&fallbackParams);
        fallbackParams.nPortIndex = kPortIndexOutput;
        fallbackParams.eRefreshMode = OMX_VIDEO_IntraRefreshCyclic;

        if (omxNode->getConfig(
                (OMX_INDEXTYPE)OMX_IndexConfigAndroidIntraRefresh,
                &params, sizeof(params)) != OK &&
                omxNode->getParameter(
                    OMX_IndexParamVideoIntraRefresh, &fallbackParams,
                    sizeof(fallbackParams)) != OK) {
            // intra refresh is not supported
            caps->removeDetail(MediaCodecInfo::Capabilities::FEATURE_INTRA_REFRESH);
        }
    }

    omxNode->freeNode();
    client.disconnect();
    return OK;
}

// These are supposed be equivalent to the logic in
// "audio_channel_out_mask_from_count".
//static
status_t ACodec::getOMXChannelMapping(size_t numChannels, OMX_AUDIO_CHANNELTYPE map[]) {
    switch (numChannels) {
        case 1:
            map[0] = OMX_AUDIO_ChannelCF;
            break;
        case 2:
            map[0] = OMX_AUDIO_ChannelLF;
            map[1] = OMX_AUDIO_ChannelRF;
            break;
        case 3:
            map[0] = OMX_AUDIO_ChannelLF;
            map[1] = OMX_AUDIO_ChannelRF;
            map[2] = OMX_AUDIO_ChannelCF;
            break;
        case 4:
            map[0] = OMX_AUDIO_ChannelLF;
            map[1] = OMX_AUDIO_ChannelRF;
            map[2] = OMX_AUDIO_ChannelLR;
            map[3] = OMX_AUDIO_ChannelRR;
            break;
        case 5:
            map[0] = OMX_AUDIO_ChannelLF;
            map[1] = OMX_AUDIO_ChannelRF;
            map[2] = OMX_AUDIO_ChannelCF;
            map[3] = OMX_AUDIO_ChannelLR;
            map[4] = OMX_AUDIO_ChannelRR;
            break;
        case 6:
            map[0] = OMX_AUDIO_ChannelLF;
            map[1] = OMX_AUDIO_ChannelRF;
            map[2] = OMX_AUDIO_ChannelCF;
            map[3] = OMX_AUDIO_ChannelLFE;
            map[4] = OMX_AUDIO_ChannelLR;
            map[5] = OMX_AUDIO_ChannelRR;
            break;
        case 7:
            map[0] = OMX_AUDIO_ChannelLF;
            map[1] = OMX_AUDIO_ChannelRF;
            map[2] = OMX_AUDIO_ChannelCF;
            map[3] = OMX_AUDIO_ChannelLFE;
            map[4] = OMX_AUDIO_ChannelLR;
            map[5] = OMX_AUDIO_ChannelRR;
            map[6] = OMX_AUDIO_ChannelCS;
            break;
        case 8:
            map[0] = OMX_AUDIO_ChannelLF;
            map[1] = OMX_AUDIO_ChannelRF;
            map[2] = OMX_AUDIO_ChannelCF;
            map[3] = OMX_AUDIO_ChannelLFE;
            map[4] = OMX_AUDIO_ChannelLR;
            map[5] = OMX_AUDIO_ChannelRR;
            map[6] = OMX_AUDIO_ChannelLS;
            map[7] = OMX_AUDIO_ChannelRS;
            break;
        default:
            return -EINVAL;
    }

    return OK;
}

}  // namespace android<|MERGE_RESOLUTION|>--- conflicted
+++ resolved
@@ -1322,11 +1322,7 @@
     OMX_U32 bufferCount, bufferSize, minUndequeuedBuffers;
     status_t err = configureOutputBuffersFromNativeWindow(
             &bufferCount, &bufferSize, &minUndequeuedBuffers,
-<<<<<<< HEAD
-            mFlags & kFlagIsSecure /* preregister */);
-=======
             mFlags & kFlagPreregisterMetadataBuffers /* preregister */);
->>>>>>> 4c5826b1
     if (err != OK)
         return err;
     mNumUndequeuedBuffers = minUndequeuedBuffers;
