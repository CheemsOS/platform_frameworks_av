cc_library_headers {
    name: "libstagefright_headers",
    export_include_dirs: ["include"],
    vendor_available: true,
}

cc_library_static {
    name: "libstagefright_esds",

    srcs: ["ESDS.cpp"],

    cflags: [
        "-Werror",
        "-Wall",
    ],
    sanitize: {
        misc_undefined: [
            "signed-integer-overflow",
        ],
        cfi: true,
        diag: {
            cfi: true,
        },
    },

    shared_libs: ["libmedia"],
}

cc_library_static {
    name: "libstagefright_metadatautils",

    srcs: ["MetaDataUtils.cpp"],

    cflags: [
        "-Werror",
        "-Wall",
    ],
    sanitize: {
        misc_undefined: [
            "signed-integer-overflow",
        ],
        cfi: true,
        diag: {
            cfi: true,
        },
    },

    shared_libs: ["libmedia"],
}

cc_library_shared {
    name: "libstagefright_codecbase",

    export_include_dirs: ["include"],

    srcs: [
        "CodecBase.cpp",
        "FrameRenderTracker.cpp",
        "MediaCodecListWriter.cpp",
    ],

    cflags: [
        "-Werror",
        "-Wall",
    ],

    shared_libs: [
        "libgui",
        "liblog",
        "libmedia_omx",
        "libstagefright_foundation",
        "libui",
        "libutils",
        "android.hardware.cas.native@1.0",
    ],

    sanitize: {
        cfi: true,
        misc_undefined: [
            "unsigned-integer-overflow",
            "signed-integer-overflow",
        ],
        diag: {
            cfi: true,
        },
    },
}

cc_library_shared {
    name: "libstagefright",

    srcs: [
        "AACWriter.cpp",
        "ACodec.cpp",
        "ACodecBufferChannel.cpp",
        "AHierarchicalStateMachine.cpp",
        "AMRWriter.cpp",
        "AudioPlayer.cpp",
        "AudioPresentationInfo.cpp",
        "AudioSource.cpp",
        "BufferImpl.cpp",
        "CallbackDataSource.cpp",
        "CallbackMediaSource.cpp",
        "CameraSource.cpp",
        "CameraSourceTimeLapse.cpp",
        "DataConverter.cpp",
        "DataSourceFactory.cpp",
        "DataURISource.cpp",
        "ClearFileSource.cpp",
        "FileSource.cpp",
        "FrameDecoder.cpp",
        "HTTPBase.cpp",
        "HevcUtils.cpp",
        "InterfaceUtils.cpp",
        "JPEGSource.cpp",
        "MPEG2TSWriter.cpp",
        "MPEG4Writer.cpp",
        "MediaAdapter.cpp",
        "MediaClock.cpp",
        "MediaCodec.cpp",
        "MediaCodecList.cpp",
        "MediaCodecListOverrides.cpp",
        "MediaCodecSource.cpp",
        "MediaExtractor.cpp",
        "MediaExtractorFactory.cpp",
        "MediaSync.cpp",
        "MediaTrack.cpp",
        "http/ClearMediaHTTP.cpp",
        "http/MediaHTTP.cpp",
        "MediaMuxer.cpp",
        "NuCachedSource2.cpp",
        "NuMediaExtractor.cpp",
        "OMXClient.cpp",
        "OmxInfoBuilder.cpp",
        "RemoteMediaExtractor.cpp",
        "RemoteMediaSource.cpp",
        "SimpleDecodingSource.cpp",
        "SkipCutBuffer.cpp",
        "StagefrightMediaScanner.cpp",
        "StagefrightMetadataRetriever.cpp",
        "StagefrightPluginLoader.cpp",
        "SurfaceUtils.cpp",
        "Utils.cpp",
        "ThrottledSource.cpp",
        "VideoFrameScheduler.cpp",
    ],

    shared_libs: [
        "libaudioutils",
        "libbinder",
        "libcamera_client",
        "libcutils",
        "libcrypto",
        "libdl",
        "libdrmframework",
        "libgui",
        "libion",
        "liblog",
        "libmedia",
        "libmedia_omx",
        "libaudioclient",
        "libmediaextractor",
        "libmediametrics",
        "libmediautils",
        "libnetd_client",
        "libui",
        "libutils",
        "libmedia_helper",
        "libstagefright_codecbase",
        "libstagefright_foundation",
        "libstagefright_omx_utils",
        "libstagefright_xmlparser",
        "libRScpp",
        "libhidlallocatorutils",
        "libhidlbase",
        "libhidlmemory",
        "libziparchive",
        "android.hidl.allocator@1.0",
        "android.hidl.memory@1.0",
        "android.hardware.cas.native@1.0",
        "android.hardware.media.omx@1.0",
        "android.hardware.graphics.allocator@2.0",
        "android.hardware.graphics.mapper@2.0",
    ],

    static_libs: [
        "libstagefright_color_conversion",
        "libyuv_static",
        "libstagefright_mediafilter",
        "libstagefright_webm",
        "libstagefright_timedtext",
        "libvpx",
        "libwebm",
        "libstagefright_esds",
        "libstagefright_id3",
        "libFLAC",
    ],

    whole_static_libs: [
        "libavextensions"
    ],

    export_shared_lib_headers: [
        "libmedia",
        "android.hidl.allocator@1.0",
    ],

    export_include_dirs: [
        "include",

    ],

    include_dirs: [
        "frameworks/av/media/libavextensions",
        "frameworks/av/media/libmediaextractor",
        "frameworks/av/media/libstagefright/mpeg2ts",
    ],

    cflags: [
        "-Wno-multichar",
        "-Werror",
        "-Wno-error=deprecated-declarations",
        "-Wall",
    ],

    version_script: "exports.lds",

    product_variables: {
        debuggable: {
            // enable experiments only in userdebug and eng builds
            cflags: ["-DENABLE_STAGEFRIGHT_EXPERIMENTS"],
        },
    },

    sanitize: {
        cfi: true,
        misc_undefined: [
            "unsigned-integer-overflow",
            "signed-integer-overflow",
        ],
        diag: {
            cfi: true,
        },
    },
}

cc_library_static {
    name: "libstagefright_player2",

    srcs: [
        "CallbackDataSource.cpp",
        "CallbackMediaSource.cpp",
        "ClearDataSourceFactory.cpp",
        "ClearFileSource.cpp",
        "DataURISource.cpp",
        "HTTPBase.cpp",
        "HevcUtils.cpp",
        "InterfaceUtils.cpp",
        "MediaClock.cpp",
        "MediaExtractor.cpp",
        "MediaExtractorFactory.cpp",
        "NdkUtils.cpp",
        "NuCachedSource2.cpp",
        "RemoteMediaExtractor.cpp",
        "RemoteMediaSource.cpp",
        "Utils.cpp",
        "VideoFrameScheduler.cpp",
        "http/ClearMediaHTTP.cpp",
    ],

    shared_libs: [
        "libbinder",
        "libcutils",
        "libgui",
        "liblog",
        "libaudioclient",
        "libmediaextractor",
        "libmediametrics",
        "libmediautils",
        "libnetd_client",
        "libui",
        "libutils",
        "libmedia_helper",
        "libstagefright_foundation",
        "libdl",
        "libhidlmemory",
        "libcrypto",
        "libstagefright_omx",
        "libziparchive",
    ],

    static_libs: [
        "libstagefright_esds",
<<<<<<< HEAD
        "libstagefright_id3",
        "libstagefright_mpeg2support",
        "libstagefright_timedtext",
        "libavextensions",
=======
        "libmedia_player2_util",
>>>>>>> 770baddf
    ],

    header_libs:[
        "media_plugin_headers",
    ],

    export_include_dirs: [
        "include",
    ],

    include_dirs: [
        "frameworks/av/media/libavextensions",
        "frameworks/av/media/libmediaextractor",
        "frameworks/av/media/libstagefright/mpeg2ts",
    ],

    cflags: [
        "-Wno-multichar",
        "-Werror",
        "-Wno-error=deprecated-declarations",
        "-Wall",
    ],

    product_variables: {
        debuggable: {
            // enable experiments only in userdebug and eng builds
            cflags: ["-DENABLE_STAGEFRIGHT_EXPERIMENTS"],
        },
    },

    sanitize: {
        cfi: true,
        misc_undefined: [
            "unsigned-integer-overflow",
            "signed-integer-overflow",
        ],
        diag: {
            cfi: true,
        },
    },
}

subdirs = [
    "codec2",
    "codecs/*",
    "colorconversion",
    "filters",
    "flac/dec",
    "foundation",
    "http",
    "httplive",
    "id3",
    "mpeg2ts",
    "omx",
    "rtsp",
    "tests",
    "timedtext",
    "webm",
    "xmlparser",
]<|MERGE_RESOLUTION|>--- conflicted
+++ resolved
@@ -291,14 +291,11 @@
 
     static_libs: [
         "libstagefright_esds",
-<<<<<<< HEAD
         "libstagefright_id3",
         "libstagefright_mpeg2support",
         "libstagefright_timedtext",
         "libavextensions",
-=======
         "libmedia_player2_util",
->>>>>>> 770baddf
     ],
 
     header_libs:[
