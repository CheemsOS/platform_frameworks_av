/*
 * Copyright (C) 2011 The Android Open Source Project
 *
 * Licensed under the Apache License, Version 2.0 (the "License");
 * you may not use this file except in compliance with the License.
 * You may obtain a copy of the License at
 *
 *      http://www.apache.org/licenses/LICENSE-2.0
 *
 * Unless required by applicable law or agreed to in writing, software
 * distributed under the License is distributed on an "AS IS" BASIS,
 * WITHOUT WARRANTIES OR CONDITIONS OF ANY KIND, either express or implied.
 * See the License for the specific language governing permissions and
 * limitations under the License.
 */

//#define LOG_NDEBUG 0
#define LOG_TAG "SoftVorbis"
#include <utils/Log.h>

#include "SoftVorbis.h"

#include <media/stagefright/foundation/ADebug.h>
#include <media/stagefright/MediaDefs.h>

static int kDefaultChannelCount = 1;
static int kDefaultSamplingRate = 48000;

extern "C" {
    #include <Tremolo/codec_internal.h>

    int _vorbis_unpack_books(vorbis_info *vi,oggpack_buffer *opb);
    int _vorbis_unpack_info(vorbis_info *vi,oggpack_buffer *opb);
    int _vorbis_unpack_comment(vorbis_comment *vc,oggpack_buffer *opb);
}

namespace android {

template<class T>
static void InitOMXParams(T *params) {
    params->nSize = sizeof(T);
    params->nVersion.s.nVersionMajor = 1;
    params->nVersion.s.nVersionMinor = 0;
    params->nVersion.s.nRevision = 0;
    params->nVersion.s.nStep = 0;
}

SoftVorbis::SoftVorbis(
        const char *name,
        const OMX_CALLBACKTYPE *callbacks,
        OMX_PTR appData,
        OMX_COMPONENTTYPE **component)
    : SimpleSoftOMXComponent(name, callbacks, appData, component),
      mInputBufferCount(0),
      mState(NULL),
      mVi(NULL),
      mAnchorTimeUs(0),
      mNumFramesOutput(0),
      mNumFramesLeftOnPage(-1),
      mSawInputEos(false),
      mSignalledOutputEos(false),
      mSignalledError(false),
      mOutputPortSettingsChange(NONE) {
    initPorts();
    CHECK_EQ(initDecoder(), (status_t)OK);
}

SoftVorbis::~SoftVorbis() {
    if (mState != NULL) {
        vorbis_dsp_clear(mState);
        delete mState;
        mState = NULL;
    }

    if (mVi != NULL) {
        vorbis_info_clear(mVi);
        delete mVi;
        mVi = NULL;
    }
}

void SoftVorbis::initPorts() {
    OMX_PARAM_PORTDEFINITIONTYPE def;
    InitOMXParams(&def);

    def.nPortIndex = 0;
    def.eDir = OMX_DirInput;
    def.nBufferCountMin = kNumBuffers;
    def.nBufferCountActual = def.nBufferCountMin;
    def.nBufferSize = kMaxNumSamplesPerBuffer * sizeof(int16_t);
    def.bEnabled = OMX_TRUE;
    def.bPopulated = OMX_FALSE;
    def.eDomain = OMX_PortDomainAudio;
    def.bBuffersContiguous = OMX_FALSE;
    def.nBufferAlignment = 1;

    def.format.audio.cMIMEType =
        const_cast<char *>(MEDIA_MIMETYPE_AUDIO_VORBIS);

    def.format.audio.pNativeRender = NULL;
    def.format.audio.bFlagErrorConcealment = OMX_FALSE;
    def.format.audio.eEncoding = OMX_AUDIO_CodingVORBIS;

    addPort(def);

    def.nPortIndex = 1;
    def.eDir = OMX_DirOutput;
    def.nBufferCountMin = kNumBuffers;
    def.nBufferCountActual = def.nBufferCountMin;
    def.nBufferSize = kMaxNumSamplesPerBuffer * sizeof(int16_t);
    def.bEnabled = OMX_TRUE;
    def.bPopulated = OMX_FALSE;
    def.eDomain = OMX_PortDomainAudio;
    def.bBuffersContiguous = OMX_FALSE;
    def.nBufferAlignment = 2;

    def.format.audio.cMIMEType = const_cast<char *>("audio/raw");
    def.format.audio.pNativeRender = NULL;
    def.format.audio.bFlagErrorConcealment = OMX_FALSE;
    def.format.audio.eEncoding = OMX_AUDIO_CodingPCM;

    addPort(def);
}

status_t SoftVorbis::initDecoder() {
    return OK;
}

OMX_ERRORTYPE SoftVorbis::internalGetParameter(
        OMX_INDEXTYPE index, OMX_PTR params) {
    switch (index) {
        case OMX_IndexParamAudioPortFormat:
        {
            OMX_AUDIO_PARAM_PORTFORMATTYPE *formatParams =
                (OMX_AUDIO_PARAM_PORTFORMATTYPE *)params;

            if (!isValidOMXParam(formatParams)) {
                return OMX_ErrorBadParameter;
            }

            if (formatParams->nPortIndex > 1) {
                return OMX_ErrorUndefined;
            }

            if (formatParams->nIndex > 0) {
                return OMX_ErrorNoMore;
            }

            formatParams->eEncoding =
                (formatParams->nPortIndex == 0)
                    ? OMX_AUDIO_CodingVORBIS : OMX_AUDIO_CodingPCM;

            return OMX_ErrorNone;
        }

        case OMX_IndexParamAudioVorbis:
        {
            OMX_AUDIO_PARAM_VORBISTYPE *vorbisParams =
                (OMX_AUDIO_PARAM_VORBISTYPE *)params;

            if (!isValidOMXParam(vorbisParams)) {
                return OMX_ErrorBadParameter;
            }

            if (vorbisParams->nPortIndex != 0) {
                return OMX_ErrorUndefined;
            }

            vorbisParams->nBitRate = 0;
            vorbisParams->nMinBitRate = 0;
            vorbisParams->nMaxBitRate = 0;
            vorbisParams->nAudioBandWidth = 0;
            vorbisParams->nQuality = 3;
            vorbisParams->bManaged = OMX_FALSE;
            vorbisParams->bDownmix = OMX_FALSE;

            if (!isConfigured()) {
                vorbisParams->nChannels = kDefaultChannelCount;
                vorbisParams->nSampleRate = kDefaultSamplingRate;
            } else {
                vorbisParams->nChannels = mVi->channels;
                vorbisParams->nSampleRate = mVi->rate;
                vorbisParams->nBitRate = mVi->bitrate_nominal;
                vorbisParams->nMinBitRate = mVi->bitrate_lower;
                vorbisParams->nMaxBitRate = mVi->bitrate_upper;
            }
            return OMX_ErrorNone;
        }

        case OMX_IndexParamAudioPcm:
        {
            OMX_AUDIO_PARAM_PCMMODETYPE *pcmParams =
                (OMX_AUDIO_PARAM_PCMMODETYPE *)params;

            if (!isValidOMXParam(pcmParams)) {
                return OMX_ErrorBadParameter;
            }

            if (pcmParams->nPortIndex != 1) {
                return OMX_ErrorUndefined;
            }

            pcmParams->eNumData = OMX_NumericalDataSigned;
            pcmParams->eEndian = OMX_EndianBig;
            pcmParams->bInterleaved = OMX_TRUE;
            pcmParams->nBitPerSample = 16;
            pcmParams->ePCMMode = OMX_AUDIO_PCMModeLinear;
            pcmParams->eChannelMapping[0] = OMX_AUDIO_ChannelLF;
            pcmParams->eChannelMapping[1] = OMX_AUDIO_ChannelRF;

            if (!isConfigured()) {
                pcmParams->nChannels = kDefaultChannelCount;
                pcmParams->nSamplingRate = kDefaultSamplingRate;
            } else {
                pcmParams->nChannels = mVi->channels;
                pcmParams->nSamplingRate = mVi->rate;
            }

            return OMX_ErrorNone;
        }

        default:
            return SimpleSoftOMXComponent::internalGetParameter(index, params);
    }
}

OMX_ERRORTYPE SoftVorbis::internalSetParameter(
        OMX_INDEXTYPE index, const OMX_PTR params) {
    switch (index) {
        case OMX_IndexParamStandardComponentRole:
        {
            const OMX_PARAM_COMPONENTROLETYPE *roleParams =
                (const OMX_PARAM_COMPONENTROLETYPE *)params;

            if (!isValidOMXParam(roleParams)) {
                return OMX_ErrorBadParameter;
            }

            if (strncmp((const char *)roleParams->cRole,
                        "audio_decoder.vorbis",
                        OMX_MAX_STRINGNAME_SIZE - 1)) {
                return OMX_ErrorUndefined;
            }

            return OMX_ErrorNone;
        }

        case OMX_IndexParamAudioPortFormat:
        {
            const OMX_AUDIO_PARAM_PORTFORMATTYPE *formatParams =
                (const OMX_AUDIO_PARAM_PORTFORMATTYPE *)params;

            if (!isValidOMXParam(formatParams)) {
                return OMX_ErrorBadParameter;
            }

            if (formatParams->nPortIndex > 1) {
                return OMX_ErrorUndefined;
            }

            if ((formatParams->nPortIndex == 0
                        && formatParams->eEncoding != OMX_AUDIO_CodingVORBIS)
                || (formatParams->nPortIndex == 1
                        && formatParams->eEncoding != OMX_AUDIO_CodingPCM)) {
                return OMX_ErrorUndefined;
            }

            return OMX_ErrorNone;
        }

        case OMX_IndexParamAudioVorbis:
        {
            const OMX_AUDIO_PARAM_VORBISTYPE *vorbisParams =
                (const OMX_AUDIO_PARAM_VORBISTYPE *)params;

            if (!isValidOMXParam(vorbisParams)) {
                return OMX_ErrorBadParameter;
            }

            if (vorbisParams->nPortIndex != 0) {
                return OMX_ErrorUndefined;
            }

            return OMX_ErrorNone;
        }

        default:
            return SimpleSoftOMXComponent::internalSetParameter(index, params);
    }
}

bool SoftVorbis::isConfigured() const {
    return (mState != NULL && mVi != NULL);
}

static void makeBitReader(
        const void *data, size_t size,
        ogg_buffer *buf, ogg_reference *ref, oggpack_buffer *bits) {
    buf->data = (uint8_t *)data;
    buf->size = size;
    buf->refcount = 1;
    buf->ptr.owner = NULL;

    ref->buffer = buf;
    ref->begin = 0;
    ref->length = size;
    ref->next = NULL;

    oggpack_readinit(bits, ref);
}

void SoftVorbis::handleEOS() {
    List<BufferInfo *> &inQueue = getPortQueue(0);
    List<BufferInfo *> &outQueue = getPortQueue(1);

    CHECK(!inQueue.empty() && !outQueue.empty());

    mSawInputEos = true;

    BufferInfo *outInfo = *outQueue.begin();
    OMX_BUFFERHEADERTYPE *outHeader = outInfo->mHeader;
    outHeader->nFilledLen = 0;
    outHeader->nFlags = OMX_BUFFERFLAG_EOS;

    outQueue.erase(outQueue.begin());
    outInfo->mOwnedByUs = false;
    notifyFillBufferDone(outHeader);
    mSignalledOutputEos = true;

    BufferInfo *inInfo = *inQueue.begin();
    OMX_BUFFERHEADERTYPE *inHeader = inInfo->mHeader;
    inQueue.erase(inQueue.begin());
    inInfo->mOwnedByUs = false;
    notifyEmptyBufferDone(inHeader);
    ++mInputBufferCount;
}

void SoftVorbis::onQueueFilled(OMX_U32 /* portIndex */) {
    List<BufferInfo *> &inQueue = getPortQueue(0);
    List<BufferInfo *> &outQueue = getPortQueue(1);

    if (mSignalledError || mOutputPortSettingsChange != NONE) {
        return;
    }

    while (!mSignalledOutputEos && (!inQueue.empty() || mSawInputEos) && !outQueue.empty()) {
        BufferInfo *inInfo = NULL;
        OMX_BUFFERHEADERTYPE *inHeader = NULL;
        if (!inQueue.empty()) {
            inInfo = *inQueue.begin();
            inHeader = inInfo->mHeader;
        }

        BufferInfo *outInfo = *outQueue.begin();
        OMX_BUFFERHEADERTYPE *outHeader = outInfo->mHeader;

        int32_t numPageSamples = 0;

        if (inHeader) {
            // Assume the very first 2 buffers are always codec config (in this case mState is NULL)
            // After flush, handle CSD
            if (mInputBufferCount < 2 &&
                    (mState == NULL || (inHeader->nFlags & OMX_BUFFERFLAG_CODECCONFIG))) {
                const uint8_t *data = inHeader->pBuffer + inHeader->nOffset;
                size_t size = inHeader->nFilledLen;

                if ((inHeader->nFlags & OMX_BUFFERFLAG_EOS) && size == 0) {
                    handleEOS();
                    return;
                }

                if (size < 7) {
                    ALOGE("Too small input buffer: %zu bytes", size);
                    android_errorWriteLog(0x534e4554, "27833616");
                    notify(OMX_EventError, OMX_ErrorUndefined, 0, NULL);
                    mSignalledError = true;
                    return;
                }

                ogg_buffer buf;
                ogg_reference ref;
                oggpack_buffer bits;

                makeBitReader((const uint8_t *)data + 7, size - 7, &buf, &ref, &bits);

                // Assume very first frame is identification header - or reset identification
                // header after flush, but allow only specifying setup header after flush if
                // identification header was already set up.
                if (mInputBufferCount == 0 &&
                        (mVi == NULL || data[0] == 1 /* identification header */)) {
                    // remove any prior state
                    if (mVi != NULL) {
                        // also clear mState as it may refer to the old mVi
                        if (mState != NULL) {
                            vorbis_dsp_clear(mState);
                            delete mState;
                            mState = NULL;
                        }
                        vorbis_info_clear(mVi);
                        delete mVi;
                        mVi = NULL;
                    }

                    CHECK(mVi == NULL);
                    mVi = new vorbis_info;
                    vorbis_info_init(mVi);

                    int ret = _vorbis_unpack_info(mVi, &bits);
                    if (ret != 0) {
                        notify(OMX_EventError, OMX_ErrorUndefined, ret, NULL);
                        mSignalledError = true;
                        return;
                    }
                } else {
                    // remove any prior state
                    if (mState != NULL) {
                        vorbis_dsp_clear(mState);
                        delete mState;
                        mState = NULL;
                    }

                    int ret = _vorbis_unpack_books(mVi, &bits);
                    if (ret != 0 || mState != NULL) {
                        notify(OMX_EventError, OMX_ErrorUndefined, ret, NULL);
                        mSignalledError = true;
                        return;
                    }

                    CHECK(mState == NULL);
                    mState = new vorbis_dsp_state;
                    CHECK_EQ(0, vorbis_dsp_init(mState, mVi));

                    if (mVi->rate != kDefaultSamplingRate ||
                            mVi->channels != kDefaultChannelCount) {
                        ALOGV("vorbis: rate/channels changed: %ld/%d", mVi->rate, mVi->channels);
                        notify(OMX_EventPortSettingsChanged, 1, 0, NULL);
                        mOutputPortSettingsChange = AWAITING_DISABLED;
                    }
                    mInputBufferCount = 1;
                }

                if (inHeader->nFlags & OMX_BUFFERFLAG_EOS) {
                    handleEOS();
                    return;
                }

                inQueue.erase(inQueue.begin());
                inInfo->mOwnedByUs = false;
                notifyEmptyBufferDone(inHeader);
                ++mInputBufferCount;

                continue;
            }

            if (inHeader->nFlags & OMX_BUFFERFLAG_EOS) {
                mSawInputEos = true;
            }

            if (inHeader->nFilledLen || !mSawInputEos) {
                if (inHeader->nFilledLen < sizeof(numPageSamples)) {
                    notify(OMX_EventError, OMX_ErrorBadParameter, 0, NULL);
                    mSignalledError = true;
                    ALOGE("onQueueFilled, input header has nFilledLen %u, expected %zu",
                            inHeader->nFilledLen, sizeof(numPageSamples));
                    return;
                }
                memcpy(&numPageSamples,
                       inHeader->pBuffer + inHeader->nOffset + inHeader->nFilledLen - 4,
                       sizeof(numPageSamples));

                if (inHeader->nOffset == 0) {
                    mAnchorTimeUs = inHeader->nTimeStamp;
                    mNumFramesOutput = 0;
                }

                inHeader->nFilledLen -= sizeof(numPageSamples);;
            }
        }

        if (numPageSamples >= 0) {
            mNumFramesLeftOnPage = numPageSamples;
        }

        ogg_buffer buf;
        buf.data = inHeader ? inHeader->pBuffer + inHeader->nOffset : NULL;
        buf.size = inHeader ? inHeader->nFilledLen : 0;
        buf.refcount = 1;
        buf.ptr.owner = NULL;

        ogg_reference ref;
        ref.buffer = &buf;
        ref.begin = 0;
        ref.length = buf.size;
        ref.next = NULL;

        ogg_packet pack;
        pack.packet = &ref;
        pack.bytes = ref.length;
        pack.b_o_s = 0;
        pack.e_o_s = 0;
        pack.granulepos = 0;
        pack.packetno = 0;

        int numFrames = 0;

        outHeader->nFlags = 0;

        if (mState == nullptr || mVi == nullptr) {
            notify(OMX_EventError, OMX_ErrorStreamCorrupt, 0, NULL);
            mSignalledError = true;
            ALOGE("onQueueFilled, input does not have CSD");
            return;
        }

        int err = vorbis_dsp_synthesis(mState, &pack, 1);
        if (err != 0) {
            // FIXME temporary workaround for log spam
#if !defined(__arm__) && !defined(__aarch64__)
            ALOGV("vorbis_dsp_synthesis returned %d", err);
#else
            ALOGW("vorbis_dsp_synthesis returned %d", err);
#endif
        } else {
            size_t numSamplesPerBuffer = kMaxNumSamplesPerBuffer;
            if (numSamplesPerBuffer > outHeader->nAllocLen / sizeof(int16_t)) {
                numSamplesPerBuffer = outHeader->nAllocLen / sizeof(int16_t);
                android_errorWriteLog(0x534e4554, "27833616");
            }
            numFrames = vorbis_dsp_pcmout(
                    mState, (int16_t *)outHeader->pBuffer,
                    (numSamplesPerBuffer / mVi->channels));

            if (numFrames < 0) {
                ALOGE("vorbis_dsp_pcmout returned %d", numFrames);
                numFrames = 0;
            }
        }

        if (mNumFramesLeftOnPage >= 0) {
            if (numFrames > mNumFramesLeftOnPage) {
                ALOGV("discarding %d frames at end of page",
                     numFrames - mNumFramesLeftOnPage);
                numFrames = mNumFramesLeftOnPage;
                if (mSawInputEos) {
                    outHeader->nFlags = OMX_BUFFERFLAG_EOS;
                    mSignalledOutputEos = true;
                }
            }
            mNumFramesLeftOnPage -= numFrames;
        }

        outHeader->nFilledLen = numFrames * sizeof(int16_t) * mVi->channels;
        outHeader->nOffset = 0;

        outHeader->nTimeStamp =
            mAnchorTimeUs
                + (mNumFramesOutput * 1000000LL) / mVi->rate;

        mNumFramesOutput += numFrames;

        if (inHeader) {
            inInfo->mOwnedByUs = false;
            inQueue.erase(inQueue.begin());
            notifyEmptyBufferDone(inHeader);
            ++mInputBufferCount;
        }

        outInfo->mOwnedByUs = false;
        outQueue.erase(outQueue.begin());
        notifyFillBufferDone(outHeader);
    }
}

void SoftVorbis::onPortFlushCompleted(OMX_U32 portIndex) {
<<<<<<< HEAD
    if (portIndex == 0 && mState != NULL) {
        // Make sure that the next buffer output does not still
        // depend on fragments from the last one decoded.

=======
    if (portIndex == 0) {
>>>>>>> c1aabf30
        mInputBufferCount = 0;
        mNumFramesOutput = 0;
        mSawInputEos = false;
        mSignalledOutputEos = false;
        mNumFramesLeftOnPage = -1;
        if (mState != NULL) {
            // Make sure that the next buffer output does not still
            // depend on fragments from the last one decoded.
            vorbis_dsp_restart(mState);
        }
    }
}

void SoftVorbis::onReset() {
    mInputBufferCount = 0;
    mNumFramesOutput = 0;
    if (mState != NULL) {
        vorbis_dsp_clear(mState);
        delete mState;
        mState = NULL;
    }

    if (mVi != NULL) {
        vorbis_info_clear(mVi);
        delete mVi;
        mVi = NULL;
    }

    mSawInputEos = false;
    mSignalledOutputEos = false;
    mSignalledError = false;
    mNumFramesLeftOnPage = -1;
    mOutputPortSettingsChange = NONE;
}

void SoftVorbis::onPortEnableCompleted(OMX_U32 portIndex, bool enabled) {
    if (portIndex != 1) {
        return;
    }

    switch (mOutputPortSettingsChange) {
        case NONE:
            break;

        case AWAITING_DISABLED:
        {
            CHECK(!enabled);
            mOutputPortSettingsChange = AWAITING_ENABLED;
            break;
        }

        default:
        {
            CHECK_EQ((int)mOutputPortSettingsChange, (int)AWAITING_ENABLED);
            CHECK(enabled);
            mOutputPortSettingsChange = NONE;
            break;
        }
    }
}

}  // namespace android

android::SoftOMXComponent *createSoftOMXComponent(
        const char *name, const OMX_CALLBACKTYPE *callbacks,
        OMX_PTR appData, OMX_COMPONENTTYPE **component) {
    return new android::SoftVorbis(name, callbacks, appData, component);
}<|MERGE_RESOLUTION|>--- conflicted
+++ resolved
@@ -572,14 +572,7 @@
 }
 
 void SoftVorbis::onPortFlushCompleted(OMX_U32 portIndex) {
-<<<<<<< HEAD
-    if (portIndex == 0 && mState != NULL) {
-        // Make sure that the next buffer output does not still
-        // depend on fragments from the last one decoded.
-
-=======
     if (portIndex == 0) {
->>>>>>> c1aabf30
         mInputBufferCount = 0;
         mNumFramesOutput = 0;
         mSawInputEos = false;
