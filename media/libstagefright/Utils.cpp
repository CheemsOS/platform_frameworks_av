
/*
 * Copyright (C) 2009 The Android Open Source Project
 *
 * Licensed under the Apache License, Version 2.0 (the "License");
 * you may not use this file except in compliance with the License.
 * You may obtain a copy of the License at
 *
 *      http://www.apache.org/licenses/LICENSE-2.0
 *
 * Unless required by applicable law or agreed to in writing, software
 * distributed under the License is distributed on an "AS IS" BASIS,
 * WITHOUT WARRANTIES OR CONDITIONS OF ANY KIND, either express or implied.
 * See the License for the specific language governing permissions and
 * limitations under the License.
 */

//#define LOG_NDEBUG 0
#define LOG_TAG "Utils"
#include <utils/Log.h>
#include <ctype.h>
#include <stdio.h>
#include <sys/stat.h>

#include <utility>
#include <vector>

#include "include/ESDS.h"
#include "include/HevcUtils.h"

#include <cutils/properties.h>
#include <media/openmax/OMX_Audio.h>
#include <media/openmax/OMX_Video.h>
#include <media/openmax/OMX_VideoExt.h>
#include <media/stagefright/CodecBase.h>
#include <media/stagefright/foundation/ABuffer.h>
#include <media/stagefright/foundation/ADebug.h>
#include <media/stagefright/foundation/ALookup.h>
#include <media/stagefright/foundation/AMessage.h>
#include <media/stagefright/foundation/ByteUtils.h>
#include <media/stagefright/MetaData.h>
#include <media/stagefright/MediaDefs.h>
#include <media/AudioSystem.h>
#include <media/MediaPlayerInterface.h>
#include <media/stagefright/Utils.h>
#include <media/AudioParameter.h>
#include <system/audio.h>

#include <stagefright/AVExtensions.h>

namespace android {

static status_t copyNALUToABuffer(sp<ABuffer> *buffer, const uint8_t *ptr, size_t length) {
    if (((*buffer)->size() + 4 + length) > ((*buffer)->capacity() - (*buffer)->offset())) {
        sp<ABuffer> tmpBuffer = new (std::nothrow) ABuffer((*buffer)->size() + 4 + length + 1024);
        if (tmpBuffer.get() == NULL || tmpBuffer->base() == NULL) {
            return NO_MEMORY;
        }
        memcpy(tmpBuffer->data(), (*buffer)->data(), (*buffer)->size());
        tmpBuffer->setRange(0, (*buffer)->size());
        (*buffer) = tmpBuffer;
    }

    memcpy((*buffer)->data() + (*buffer)->size(), "\x00\x00\x00\x01", 4);
    memcpy((*buffer)->data() + (*buffer)->size() + 4, ptr, length);
    (*buffer)->setRange((*buffer)->offset(), (*buffer)->size() + 4 + length);
    return OK;
}

#if 0
static void convertMetaDataToMessageInt32(
        const sp<MetaData> &meta, sp<AMessage> &msg, uint32_t key, const char *name) {
    int32_t value;
    if (meta->findInt32(key, &value)) {
        msg->setInt32(name, value);
    }
}
#endif

static void convertMetaDataToMessageColorAspects(const MetaDataBase *meta, sp<AMessage> &msg) {
    // 0 values are unspecified
    int32_t range = 0;
    int32_t primaries = 0;
    int32_t transferFunction = 0;
    int32_t colorMatrix = 0;
    meta->findInt32(kKeyColorRange, &range);
    meta->findInt32(kKeyColorPrimaries, &primaries);
    meta->findInt32(kKeyTransferFunction, &transferFunction);
    meta->findInt32(kKeyColorMatrix, &colorMatrix);
    ColorAspects colorAspects;
    memset(&colorAspects, 0, sizeof(colorAspects));
    colorAspects.mRange = (ColorAspects::Range)range;
    colorAspects.mPrimaries = (ColorAspects::Primaries)primaries;
    colorAspects.mTransfer = (ColorAspects::Transfer)transferFunction;
    colorAspects.mMatrixCoeffs = (ColorAspects::MatrixCoeffs)colorMatrix;

    int32_t rangeMsg, standardMsg, transferMsg;
    if (CodecBase::convertCodecColorAspectsToPlatformAspects(
            colorAspects, &rangeMsg, &standardMsg, &transferMsg) != OK) {
        return;
    }

    // save specified values to msg
    if (rangeMsg != 0) {
        msg->setInt32("color-range", rangeMsg);
    }
    if (standardMsg != 0) {
        msg->setInt32("color-standard", standardMsg);
    }
    if (transferMsg != 0) {
        msg->setInt32("color-transfer", transferMsg);
    }
}

static bool isHdr(const sp<AMessage> &format) {
    // if CSD specifies HDR transfer(s), we assume HDR. Otherwise, if it specifies non-HDR
    // transfers, we must assume non-HDR. This is because CSD trumps any color-transfer key
    // in the format.
    int32_t isHdr;
    if (format->findInt32("android._is-hdr", &isHdr)) {
        return isHdr;
    }

    // if user/container supplied HDR static info without transfer set, assume true
    if (format->contains("hdr-static-info") && !format->contains("color-transfer")) {
        return true;
    }
    // otherwise, verify that an HDR transfer function is set
    int32_t transfer;
    if (format->findInt32("color-transfer", &transfer)) {
        return transfer == ColorUtils::kColorTransferST2084
                || transfer == ColorUtils::kColorTransferHLG;
    }
    return false;
}

static void parseAacProfileFromCsd(const sp<ABuffer> &csd, sp<AMessage> &format) {
    if (csd->size() < 2) {
        return;
    }

    uint16_t audioObjectType = U16_AT((uint8_t*)csd->data());
    if ((audioObjectType & 0xF800) == 0xF800) {
        audioObjectType = 32 + ((audioObjectType >> 5) & 0x3F);
    } else {
        audioObjectType >>= 11;
    }

    const static ALookup<uint16_t, OMX_AUDIO_AACPROFILETYPE> profiles {
        { 1,  OMX_AUDIO_AACObjectMain     },
        { 2,  OMX_AUDIO_AACObjectLC       },
        { 3,  OMX_AUDIO_AACObjectSSR      },
        { 4,  OMX_AUDIO_AACObjectLTP      },
        { 5,  OMX_AUDIO_AACObjectHE       },
        { 6,  OMX_AUDIO_AACObjectScalable },
        { 17, OMX_AUDIO_AACObjectERLC     },
        { 23, OMX_AUDIO_AACObjectLD       },
        { 29, OMX_AUDIO_AACObjectHE_PS    },
        { 39, OMX_AUDIO_AACObjectELD      },
        { 42, OMX_AUDIO_AACObjectXHE      },
    };

    OMX_AUDIO_AACPROFILETYPE profile;
    if (profiles.map(audioObjectType, &profile)) {
        format->setInt32("profile", profile);
    }
}

static void parseAvcProfileLevelFromAvcc(const uint8_t *ptr, size_t size, sp<AMessage> &format) {
    if (size < 4 || ptr[0] != 1) {  // configurationVersion == 1
        return;
    }
    const uint8_t profile = ptr[1];
    const uint8_t constraints = ptr[2];
    const uint8_t level = ptr[3];

    const static ALookup<uint8_t, OMX_VIDEO_AVCLEVELTYPE> levels {
        {  9, OMX_VIDEO_AVCLevel1b }, // technically, 9 is only used for High+ profiles
        { 10, OMX_VIDEO_AVCLevel1  },
        { 11, OMX_VIDEO_AVCLevel11 }, // prefer level 1.1 for the value 11
        { 11, OMX_VIDEO_AVCLevel1b },
        { 12, OMX_VIDEO_AVCLevel12 },
        { 13, OMX_VIDEO_AVCLevel13 },
        { 20, OMX_VIDEO_AVCLevel2  },
        { 21, OMX_VIDEO_AVCLevel21 },
        { 22, OMX_VIDEO_AVCLevel22 },
        { 30, OMX_VIDEO_AVCLevel3  },
        { 31, OMX_VIDEO_AVCLevel31 },
        { 32, OMX_VIDEO_AVCLevel32 },
        { 40, OMX_VIDEO_AVCLevel4  },
        { 41, OMX_VIDEO_AVCLevel41 },
        { 42, OMX_VIDEO_AVCLevel42 },
        { 50, OMX_VIDEO_AVCLevel5  },
        { 51, OMX_VIDEO_AVCLevel51 },
        { 52, OMX_VIDEO_AVCLevel52 },
        { 60, OMX_VIDEO_AVCLevel6  },
        { 61, OMX_VIDEO_AVCLevel61 },
        { 62, OMX_VIDEO_AVCLevel62 },
    };
    const static ALookup<uint8_t, OMX_VIDEO_AVCPROFILETYPE> profiles {
        { 66, OMX_VIDEO_AVCProfileBaseline },
        { 77, OMX_VIDEO_AVCProfileMain     },
        { 88, OMX_VIDEO_AVCProfileExtended },
        { 100, OMX_VIDEO_AVCProfileHigh    },
        { 110, OMX_VIDEO_AVCProfileHigh10  },
        { 122, OMX_VIDEO_AVCProfileHigh422 },
        { 244, OMX_VIDEO_AVCProfileHigh444 },
    };

    // set profile & level if they are recognized
    OMX_VIDEO_AVCPROFILETYPE codecProfile;
    OMX_VIDEO_AVCLEVELTYPE codecLevel;
    if (profiles.map(profile, &codecProfile)) {
        if (profile == 66 && (constraints & 0x40)) {
            codecProfile = (OMX_VIDEO_AVCPROFILETYPE)OMX_VIDEO_AVCProfileConstrainedBaseline;
        } else if (profile == 100 && (constraints & 0x0C) == 0x0C) {
            codecProfile = (OMX_VIDEO_AVCPROFILETYPE)OMX_VIDEO_AVCProfileConstrainedHigh;
        }
        format->setInt32("profile", codecProfile);
        if (levels.map(level, &codecLevel)) {
            // for 9 && 11 decide level based on profile and constraint_set3 flag
            if (level == 11 && (profile == 66 || profile == 77 || profile == 88)) {
                codecLevel = (constraints & 0x10) ? OMX_VIDEO_AVCLevel1b : OMX_VIDEO_AVCLevel11;
            }
            format->setInt32("level", codecLevel);
        }
    }
}

static void parseH263ProfileLevelFromD263(const uint8_t *ptr, size_t size, sp<AMessage> &format) {
    if (size < 7) {
        return;
    }

    const uint8_t profile = ptr[6];
    const uint8_t level = ptr[5];

    const static ALookup<uint8_t, OMX_VIDEO_H263PROFILETYPE> profiles {
        { 0, OMX_VIDEO_H263ProfileBaseline },
        { 1, OMX_VIDEO_H263ProfileH320Coding },
        { 2, OMX_VIDEO_H263ProfileBackwardCompatible },
        { 3, OMX_VIDEO_H263ProfileISWV2 },
        { 4, OMX_VIDEO_H263ProfileISWV3 },
        { 5, OMX_VIDEO_H263ProfileHighCompression },
        { 6, OMX_VIDEO_H263ProfileInternet },
        { 7, OMX_VIDEO_H263ProfileInterlace },
        { 8, OMX_VIDEO_H263ProfileHighLatency },
    };

    const static ALookup<uint8_t, OMX_VIDEO_H263LEVELTYPE> levels {
        { 10, OMX_VIDEO_H263Level10 },
        { 20, OMX_VIDEO_H263Level20 },
        { 30, OMX_VIDEO_H263Level30 },
        { 40, OMX_VIDEO_H263Level40 },
        { 45, OMX_VIDEO_H263Level45 },
        { 50, OMX_VIDEO_H263Level50 },
        { 60, OMX_VIDEO_H263Level60 },
        { 70, OMX_VIDEO_H263Level70 },
    };

    // set profile & level if they are recognized
    OMX_VIDEO_H263PROFILETYPE codecProfile;
    OMX_VIDEO_H263LEVELTYPE codecLevel;
    if (profiles.map(profile, &codecProfile)) {
        format->setInt32("profile", codecProfile);
        if (levels.map(level, &codecLevel)) {
            format->setInt32("level", codecLevel);
        }
    }
}

static void parseHevcProfileLevelFromHvcc(const uint8_t *ptr, size_t size, sp<AMessage> &format) {
    if (size < 13 || ptr[0] != 1) {  // configurationVersion == 1
        return;
    }

    const uint8_t profile = ptr[1] & 0x1F;
    const uint8_t tier = (ptr[1] & 0x20) >> 5;
    const uint8_t level = ptr[12];

    const static ALookup<std::pair<uint8_t, uint8_t>, OMX_VIDEO_HEVCLEVELTYPE> levels {
        { { 0, 30  }, OMX_VIDEO_HEVCMainTierLevel1  },
        { { 0, 60  }, OMX_VIDEO_HEVCMainTierLevel2  },
        { { 0, 63  }, OMX_VIDEO_HEVCMainTierLevel21 },
        { { 0, 90  }, OMX_VIDEO_HEVCMainTierLevel3  },
        { { 0, 93  }, OMX_VIDEO_HEVCMainTierLevel31 },
        { { 0, 120 }, OMX_VIDEO_HEVCMainTierLevel4  },
        { { 0, 123 }, OMX_VIDEO_HEVCMainTierLevel41 },
        { { 0, 150 }, OMX_VIDEO_HEVCMainTierLevel5  },
        { { 0, 153 }, OMX_VIDEO_HEVCMainTierLevel51 },
        { { 0, 156 }, OMX_VIDEO_HEVCMainTierLevel52 },
        { { 0, 180 }, OMX_VIDEO_HEVCMainTierLevel6  },
        { { 0, 183 }, OMX_VIDEO_HEVCMainTierLevel61 },
        { { 0, 186 }, OMX_VIDEO_HEVCMainTierLevel62 },
        { { 1, 30  }, OMX_VIDEO_HEVCHighTierLevel1  },
        { { 1, 60  }, OMX_VIDEO_HEVCHighTierLevel2  },
        { { 1, 63  }, OMX_VIDEO_HEVCHighTierLevel21 },
        { { 1, 90  }, OMX_VIDEO_HEVCHighTierLevel3  },
        { { 1, 93  }, OMX_VIDEO_HEVCHighTierLevel31 },
        { { 1, 120 }, OMX_VIDEO_HEVCHighTierLevel4  },
        { { 1, 123 }, OMX_VIDEO_HEVCHighTierLevel41 },
        { { 1, 150 }, OMX_VIDEO_HEVCHighTierLevel5  },
        { { 1, 153 }, OMX_VIDEO_HEVCHighTierLevel51 },
        { { 1, 156 }, OMX_VIDEO_HEVCHighTierLevel52 },
        { { 1, 180 }, OMX_VIDEO_HEVCHighTierLevel6  },
        { { 1, 183 }, OMX_VIDEO_HEVCHighTierLevel61 },
        { { 1, 186 }, OMX_VIDEO_HEVCHighTierLevel62 },
    };

    const static ALookup<uint8_t, OMX_VIDEO_HEVCPROFILETYPE> profiles {
        { 1, OMX_VIDEO_HEVCProfileMain   },
        { 2, OMX_VIDEO_HEVCProfileMain10 },
        // use Main for Main Still Picture decoding
        { 3, OMX_VIDEO_HEVCProfileMain },
    };

    // set profile & level if they are recognized
    OMX_VIDEO_HEVCPROFILETYPE codecProfile;
    OMX_VIDEO_HEVCLEVELTYPE codecLevel;
    if (!profiles.map(profile, &codecProfile)) {
        if (ptr[2] & 0x40 /* general compatibility flag 1 */) {
            // Note that this case covers Main Still Picture too
            codecProfile = OMX_VIDEO_HEVCProfileMain;
        } else if (ptr[2] & 0x20 /* general compatibility flag 2 */) {
            codecProfile = OMX_VIDEO_HEVCProfileMain10;
        } else {
            return;
        }
    }

    // bump to HDR profile
    if (isHdr(format) && codecProfile == OMX_VIDEO_HEVCProfileMain10) {
        codecProfile = OMX_VIDEO_HEVCProfileMain10HDR10;
    }

    format->setInt32("profile", codecProfile);
    if (levels.map(std::make_pair(tier, level), &codecLevel)) {
        format->setInt32("level", codecLevel);
    }
}

static void parseMpeg2ProfileLevelFromHeader(
        const uint8_t *data, size_t size, sp<AMessage> &format) {
    // find sequence extension
    const uint8_t *seq = (const uint8_t*)memmem(data, size, "\x00\x00\x01\xB5", 4);
    if (seq != NULL && seq + 5 < data + size) {
        const uint8_t start_code = seq[4] >> 4;
        if (start_code != 1 /* sequence extension ID */) {
            return;
        }
        const uint8_t indication = ((seq[4] & 0xF) << 4) | ((seq[5] & 0xF0) >> 4);

        const static ALookup<uint8_t, OMX_VIDEO_MPEG2PROFILETYPE> profiles {
            { 0x50, OMX_VIDEO_MPEG2ProfileSimple  },
            { 0x40, OMX_VIDEO_MPEG2ProfileMain    },
            { 0x30, OMX_VIDEO_MPEG2ProfileSNR     },
            { 0x20, OMX_VIDEO_MPEG2ProfileSpatial },
            { 0x10, OMX_VIDEO_MPEG2ProfileHigh    },
        };

        const static ALookup<uint8_t, OMX_VIDEO_MPEG2LEVELTYPE> levels {
            { 0x0A, OMX_VIDEO_MPEG2LevelLL  },
            { 0x08, OMX_VIDEO_MPEG2LevelML  },
            { 0x06, OMX_VIDEO_MPEG2LevelH14 },
            { 0x04, OMX_VIDEO_MPEG2LevelHL  },
            { 0x02, OMX_VIDEO_MPEG2LevelHP  },
        };

        const static ALookup<uint8_t,
                std::pair<OMX_VIDEO_MPEG2PROFILETYPE, OMX_VIDEO_MPEG2LEVELTYPE>> escapes {
            /* unsupported
            { 0x8E, { XXX_MPEG2ProfileMultiView, OMX_VIDEO_MPEG2LevelLL  } },
            { 0x8D, { XXX_MPEG2ProfileMultiView, OMX_VIDEO_MPEG2LevelML  } },
            { 0x8B, { XXX_MPEG2ProfileMultiView, OMX_VIDEO_MPEG2LevelH14 } },
            { 0x8A, { XXX_MPEG2ProfileMultiView, OMX_VIDEO_MPEG2LevelHL  } }, */
            { 0x85, { OMX_VIDEO_MPEG2Profile422, OMX_VIDEO_MPEG2LevelML  } },
            { 0x82, { OMX_VIDEO_MPEG2Profile422, OMX_VIDEO_MPEG2LevelHL  } },
        };

        OMX_VIDEO_MPEG2PROFILETYPE profile;
        OMX_VIDEO_MPEG2LEVELTYPE level;
        std::pair<OMX_VIDEO_MPEG2PROFILETYPE, OMX_VIDEO_MPEG2LEVELTYPE> profileLevel;
        if (escapes.map(indication, &profileLevel)) {
            format->setInt32("profile", profileLevel.first);
            format->setInt32("level", profileLevel.second);
        } else if (profiles.map(indication & 0x70, &profile)) {
            format->setInt32("profile", profile);
            if (levels.map(indication & 0xF, &level)) {
                format->setInt32("level", level);
            }
        }
    }
}

static void parseMpeg2ProfileLevelFromEsds(ESDS &esds, sp<AMessage> &format) {
    // esds seems to only contain the profile for MPEG-2
    uint8_t objType;
    if (esds.getObjectTypeIndication(&objType) == OK) {
        const static ALookup<uint8_t, OMX_VIDEO_MPEG2PROFILETYPE> profiles{
            { 0x60, OMX_VIDEO_MPEG2ProfileSimple  },
            { 0x61, OMX_VIDEO_MPEG2ProfileMain    },
            { 0x62, OMX_VIDEO_MPEG2ProfileSNR     },
            { 0x63, OMX_VIDEO_MPEG2ProfileSpatial },
            { 0x64, OMX_VIDEO_MPEG2ProfileHigh    },
            { 0x65, OMX_VIDEO_MPEG2Profile422     },
        };

        OMX_VIDEO_MPEG2PROFILETYPE profile;
        if (profiles.map(objType, &profile)) {
            format->setInt32("profile", profile);
        }
    }
}

static void parseMpeg4ProfileLevelFromCsd(const sp<ABuffer> &csd, sp<AMessage> &format) {
    const uint8_t *data = csd->data();
    // find visual object sequence
    const uint8_t *seq = (const uint8_t*)memmem(data, csd->size(), "\x00\x00\x01\xB0", 4);
    if (seq != NULL && seq + 4 < data + csd->size()) {
        const uint8_t indication = seq[4];

        const static ALookup<uint8_t,
                std::pair<OMX_VIDEO_MPEG4PROFILETYPE, OMX_VIDEO_MPEG4LEVELTYPE>> table {
            { 0b00000001, { OMX_VIDEO_MPEG4ProfileSimple,            OMX_VIDEO_MPEG4Level1  } },
            { 0b00000010, { OMX_VIDEO_MPEG4ProfileSimple,            OMX_VIDEO_MPEG4Level2  } },
            { 0b00000011, { OMX_VIDEO_MPEG4ProfileSimple,            OMX_VIDEO_MPEG4Level3  } },
            { 0b00000100, { OMX_VIDEO_MPEG4ProfileSimple,            OMX_VIDEO_MPEG4Level4a } },
            { 0b00000101, { OMX_VIDEO_MPEG4ProfileSimple,            OMX_VIDEO_MPEG4Level5  } },
            { 0b00000110, { OMX_VIDEO_MPEG4ProfileSimple,            OMX_VIDEO_MPEG4Level6  } },
            { 0b00001000, { OMX_VIDEO_MPEG4ProfileSimple,            OMX_VIDEO_MPEG4Level0  } },
            { 0b00001001, { OMX_VIDEO_MPEG4ProfileSimple,            OMX_VIDEO_MPEG4Level0b } },
            { 0b00010000, { OMX_VIDEO_MPEG4ProfileSimpleScalable,    OMX_VIDEO_MPEG4Level0  } },
            { 0b00010001, { OMX_VIDEO_MPEG4ProfileSimpleScalable,    OMX_VIDEO_MPEG4Level1  } },
            { 0b00010010, { OMX_VIDEO_MPEG4ProfileSimpleScalable,    OMX_VIDEO_MPEG4Level2  } },
            /* unsupported
            { 0b00011101, { XXX_MPEG4ProfileSimpleScalableER,        OMX_VIDEO_MPEG4Level0  } },
            { 0b00011110, { XXX_MPEG4ProfileSimpleScalableER,        OMX_VIDEO_MPEG4Level1  } },
            { 0b00011111, { XXX_MPEG4ProfileSimpleScalableER,        OMX_VIDEO_MPEG4Level2  } }, */
            { 0b00100001, { OMX_VIDEO_MPEG4ProfileCore,              OMX_VIDEO_MPEG4Level1  } },
            { 0b00100010, { OMX_VIDEO_MPEG4ProfileCore,              OMX_VIDEO_MPEG4Level2  } },
            { 0b00110010, { OMX_VIDEO_MPEG4ProfileMain,              OMX_VIDEO_MPEG4Level2  } },
            { 0b00110011, { OMX_VIDEO_MPEG4ProfileMain,              OMX_VIDEO_MPEG4Level3  } },
            { 0b00110100, { OMX_VIDEO_MPEG4ProfileMain,              OMX_VIDEO_MPEG4Level4  } },
            /* deprecated
            { 0b01000010, { OMX_VIDEO_MPEG4ProfileNbit,              OMX_VIDEO_MPEG4Level2  } }, */
            { 0b01010001, { OMX_VIDEO_MPEG4ProfileScalableTexture,   OMX_VIDEO_MPEG4Level1  } },
            { 0b01100001, { OMX_VIDEO_MPEG4ProfileSimpleFace,        OMX_VIDEO_MPEG4Level1  } },
            { 0b01100010, { OMX_VIDEO_MPEG4ProfileSimpleFace,        OMX_VIDEO_MPEG4Level2  } },
            { 0b01100011, { OMX_VIDEO_MPEG4ProfileSimpleFBA,         OMX_VIDEO_MPEG4Level1  } },
            { 0b01100100, { OMX_VIDEO_MPEG4ProfileSimpleFBA,         OMX_VIDEO_MPEG4Level2  } },
            { 0b01110001, { OMX_VIDEO_MPEG4ProfileBasicAnimated,     OMX_VIDEO_MPEG4Level1  } },
            { 0b01110010, { OMX_VIDEO_MPEG4ProfileBasicAnimated,     OMX_VIDEO_MPEG4Level2  } },
            { 0b10000001, { OMX_VIDEO_MPEG4ProfileHybrid,            OMX_VIDEO_MPEG4Level1  } },
            { 0b10000010, { OMX_VIDEO_MPEG4ProfileHybrid,            OMX_VIDEO_MPEG4Level2  } },
            { 0b10010001, { OMX_VIDEO_MPEG4ProfileAdvancedRealTime,  OMX_VIDEO_MPEG4Level1  } },
            { 0b10010010, { OMX_VIDEO_MPEG4ProfileAdvancedRealTime,  OMX_VIDEO_MPEG4Level2  } },
            { 0b10010011, { OMX_VIDEO_MPEG4ProfileAdvancedRealTime,  OMX_VIDEO_MPEG4Level3  } },
            { 0b10010100, { OMX_VIDEO_MPEG4ProfileAdvancedRealTime,  OMX_VIDEO_MPEG4Level4  } },
            { 0b10100001, { OMX_VIDEO_MPEG4ProfileCoreScalable,      OMX_VIDEO_MPEG4Level1  } },
            { 0b10100010, { OMX_VIDEO_MPEG4ProfileCoreScalable,      OMX_VIDEO_MPEG4Level2  } },
            { 0b10100011, { OMX_VIDEO_MPEG4ProfileCoreScalable,      OMX_VIDEO_MPEG4Level3  } },
            { 0b10110001, { OMX_VIDEO_MPEG4ProfileAdvancedCoding,    OMX_VIDEO_MPEG4Level1  } },
            { 0b10110010, { OMX_VIDEO_MPEG4ProfileAdvancedCoding,    OMX_VIDEO_MPEG4Level2  } },
            { 0b10110011, { OMX_VIDEO_MPEG4ProfileAdvancedCoding,    OMX_VIDEO_MPEG4Level3  } },
            { 0b10110100, { OMX_VIDEO_MPEG4ProfileAdvancedCoding,    OMX_VIDEO_MPEG4Level4  } },
            { 0b11000001, { OMX_VIDEO_MPEG4ProfileAdvancedCore,      OMX_VIDEO_MPEG4Level1  } },
            { 0b11000010, { OMX_VIDEO_MPEG4ProfileAdvancedCore,      OMX_VIDEO_MPEG4Level2  } },
            { 0b11010001, { OMX_VIDEO_MPEG4ProfileAdvancedScalable,  OMX_VIDEO_MPEG4Level1  } },
            { 0b11010010, { OMX_VIDEO_MPEG4ProfileAdvancedScalable,  OMX_VIDEO_MPEG4Level2  } },
            { 0b11010011, { OMX_VIDEO_MPEG4ProfileAdvancedScalable,  OMX_VIDEO_MPEG4Level3  } },
            /* unsupported
            { 0b11100001, { XXX_MPEG4ProfileSimpleStudio,            OMX_VIDEO_MPEG4Level1  } },
            { 0b11100010, { XXX_MPEG4ProfileSimpleStudio,            OMX_VIDEO_MPEG4Level2  } },
            { 0b11100011, { XXX_MPEG4ProfileSimpleStudio,            OMX_VIDEO_MPEG4Level3  } },
            { 0b11100100, { XXX_MPEG4ProfileSimpleStudio,            OMX_VIDEO_MPEG4Level4  } },
            { 0b11100101, { XXX_MPEG4ProfileCoreStudio,              OMX_VIDEO_MPEG4Level1  } },
            { 0b11100110, { XXX_MPEG4ProfileCoreStudio,              OMX_VIDEO_MPEG4Level2  } },
            { 0b11100111, { XXX_MPEG4ProfileCoreStudio,              OMX_VIDEO_MPEG4Level3  } },
            { 0b11101000, { XXX_MPEG4ProfileCoreStudio,              OMX_VIDEO_MPEG4Level4  } },
            { 0b11101011, { XXX_MPEG4ProfileSimpleStudio,            OMX_VIDEO_MPEG4Level5  } },
            { 0b11101100, { XXX_MPEG4ProfileSimpleStudio,            OMX_VIDEO_MPEG4Level6  } }, */
            { 0b11110000, { OMX_VIDEO_MPEG4ProfileAdvancedSimple,    OMX_VIDEO_MPEG4Level0  } },
            { 0b11110001, { OMX_VIDEO_MPEG4ProfileAdvancedSimple,    OMX_VIDEO_MPEG4Level1  } },
            { 0b11110010, { OMX_VIDEO_MPEG4ProfileAdvancedSimple,    OMX_VIDEO_MPEG4Level2  } },
            { 0b11110011, { OMX_VIDEO_MPEG4ProfileAdvancedSimple,    OMX_VIDEO_MPEG4Level3  } },
            { 0b11110100, { OMX_VIDEO_MPEG4ProfileAdvancedSimple,    OMX_VIDEO_MPEG4Level4  } },
            { 0b11110101, { OMX_VIDEO_MPEG4ProfileAdvancedSimple,    OMX_VIDEO_MPEG4Level5  } },
            { 0b11110111, { OMX_VIDEO_MPEG4ProfileAdvancedSimple,    OMX_VIDEO_MPEG4Level3b } },
            /* deprecated
            { 0b11111000, { XXX_MPEG4ProfileFineGranularityScalable, OMX_VIDEO_MPEG4Level0  } },
            { 0b11111001, { XXX_MPEG4ProfileFineGranularityScalable, OMX_VIDEO_MPEG4Level1  } },
            { 0b11111010, { XXX_MPEG4ProfileFineGranularityScalable, OMX_VIDEO_MPEG4Level2  } },
            { 0b11111011, { XXX_MPEG4ProfileFineGranularityScalable, OMX_VIDEO_MPEG4Level3  } },
            { 0b11111100, { XXX_MPEG4ProfileFineGranularityScalable, OMX_VIDEO_MPEG4Level4  } },
            { 0b11111101, { XXX_MPEG4ProfileFineGranularityScalable, OMX_VIDEO_MPEG4Level5  } }, */
        };

        std::pair<OMX_VIDEO_MPEG4PROFILETYPE, OMX_VIDEO_MPEG4LEVELTYPE> profileLevel;
        if (table.map(indication, &profileLevel)) {
            format->setInt32("profile", profileLevel.first);
            format->setInt32("level", profileLevel.second);
        }
    }
}

static void parseVp9ProfileLevelFromCsd(const sp<ABuffer> &csd, sp<AMessage> &format) {
    const uint8_t *data = csd->data();
    size_t remaining = csd->size();

    while (remaining >= 2) {
        const uint8_t id = data[0];
        const uint8_t length = data[1];
        remaining -= 2;
        data += 2;
        if (length > remaining) {
            break;
        }
        switch (id) {
            case 1 /* profileId */:
                if (length >= 1) {
                    const static ALookup<uint8_t, OMX_VIDEO_VP9PROFILETYPE> profiles {
                        { 0, OMX_VIDEO_VP9Profile0 },
                        { 1, OMX_VIDEO_VP9Profile1 },
                        { 2, OMX_VIDEO_VP9Profile2 },
                        { 3, OMX_VIDEO_VP9Profile3 },
                    };

                    const static ALookup<OMX_VIDEO_VP9PROFILETYPE, OMX_VIDEO_VP9PROFILETYPE> toHdr {
                        { OMX_VIDEO_VP9Profile2, OMX_VIDEO_VP9Profile2HDR },
                        { OMX_VIDEO_VP9Profile3, OMX_VIDEO_VP9Profile3HDR },
                    };

                    OMX_VIDEO_VP9PROFILETYPE profile;
                    if (profiles.map(data[0], &profile)) {
                        // convert to HDR profile
                        if (isHdr(format)) {
                            toHdr.lookup(profile, &profile);
                        }

                        format->setInt32("profile", profile);
                    }
                }
                break;
            case 2 /* levelId */:
                if (length >= 1) {
                    const static ALookup<uint8_t, OMX_VIDEO_VP9LEVELTYPE> levels {
                        { 10, OMX_VIDEO_VP9Level1  },
                        { 11, OMX_VIDEO_VP9Level11 },
                        { 20, OMX_VIDEO_VP9Level2  },
                        { 21, OMX_VIDEO_VP9Level21 },
                        { 30, OMX_VIDEO_VP9Level3  },
                        { 31, OMX_VIDEO_VP9Level31 },
                        { 40, OMX_VIDEO_VP9Level4  },
                        { 41, OMX_VIDEO_VP9Level41 },
                        { 50, OMX_VIDEO_VP9Level5  },
                        { 51, OMX_VIDEO_VP9Level51 },
                        { 52, OMX_VIDEO_VP9Level52 },
                        { 60, OMX_VIDEO_VP9Level6  },
                        { 61, OMX_VIDEO_VP9Level61 },
                        { 62, OMX_VIDEO_VP9Level62 },
                    };

                    OMX_VIDEO_VP9LEVELTYPE level;
                    if (levels.map(data[0], &level)) {
                        format->setInt32("level", level);
                    }
                }
                break;
            default:
                break;
        }
        remaining -= length;
        data += length;
    }
}


static std::vector<std::pair<const char *, uint32_t>> stringMappings {
    {
        { "album", kKeyAlbum },
        { "albumartist", kKeyAlbumArtist },
        { "artist", kKeyArtist },
        { "author", kKeyAuthor },
        { "cdtracknum", kKeyCDTrackNumber },
        { "compilation", kKeyCompilation },
        { "composer", kKeyComposer },
        { "date", kKeyDate },
        { "discnum", kKeyDiscNumber },
        { "genre", kKeyGenre },
        { "location", kKeyLocation },
        { "lyricist", kKeyWriter },
        { "title", kKeyTitle },
        { "year", kKeyYear },
    }
};

static std::vector<std::pair<const char *, uint32_t>> int64Mappings {
    {
        { "exif-offset", kKeyExifOffset },
        { "exif-size", kKeyExifSize },
    }
};

static std::vector<std::pair<const char *, uint32_t>> int32Mappings {
    {
        { "loop", kKeyAutoLoop },
        { "time-scale", kKeyTimeScale },
        { "crypto-mode", kKeyCryptoMode },
        { "crypto-default-iv-size", kKeyCryptoDefaultIVSize },
        { "crypto-encrypted-byte-block", kKeyEncryptedByteBlock },
        { "crypto-skip-byte-block", kKeySkipByteBlock },
        { "max-bitrate", kKeyMaxBitRate },
        { "pcm-big-endian", kKeyPcmBigEndian },
        { "temporal-layer-count", kKeyTemporalLayerCount },
        { "thumbnail-width", kKeyThumbnailWidth },
        { "thumbnail-height", kKeyThumbnailHeight },
    }
};

static std::vector<std::pair<const char *, uint32_t>> bufferMappings {
    {
        { "albumart", kKeyAlbumArt },
        { "pssh", kKeyPssh },
        { "crypto-iv", kKeyCryptoIV },
        { "crypto-key", kKeyCryptoKey },
        { "icc-profile", kKeyIccProfile },
        { "text-format-data", kKeyTextFormatData },
    }
};

void convertMessageToMetaDataFromMappings(const sp<AMessage> &msg, sp<MetaData> &meta) {
    for (auto elem : stringMappings) {
        AString value;
        if (msg->findString(elem.first, &value)) {
            meta->setCString(elem.second, value.c_str());
        }
    }

    for (auto elem : int64Mappings) {
        int64_t value;
        if (msg->findInt64(elem.first, &value)) {
            meta->setInt64(elem.second, value);
        }
    }

    for (auto elem : int32Mappings) {
        int32_t value;
        if (msg->findInt32(elem.first, &value)) {
            meta->setInt32(elem.second, value);
        }
    }

    for (auto elem : bufferMappings) {
        sp<ABuffer> value;
        if (msg->findBuffer(elem.first, &value)) {
            meta->setData(elem.second,
                    MetaDataBase::Type::TYPE_NONE, value->data(), value->size());
        }
    }
}

void convertMetaDataToMessageFromMappings(const MetaDataBase *meta, sp<AMessage> format) {
    for (auto elem : stringMappings) {
        const char *value;
        if (meta->findCString(elem.second, &value)) {
            format->setString(elem.first, value, strlen(value));
        }
    }

    for (auto elem : int64Mappings) {
        int64_t value;
        if (meta->findInt64(elem.second, &value)) {
            format->setInt64(elem.first, value);
        }
    }

    for (auto elem : int32Mappings) {
        int32_t value;
        if (meta->findInt32(elem.second, &value)) {
            format->setInt32(elem.first, value);
        }
    }

    for (auto elem : bufferMappings) {
        uint32_t type;
        const void* data;
        size_t size;
        if (meta->findData(elem.second, &type, &data, &size)) {
            sp<ABuffer> buf = ABuffer::CreateAsCopy(data, size);
            format->setBuffer(elem.first, buf);
        }
    }
}

status_t convertMetaDataToMessage(
        const sp<MetaData> &meta, sp<AMessage> *format) {
    return convertMetaDataToMessage(meta.get(), format);
}

status_t convertMetaDataToMessage(
        const MetaDataBase *meta, sp<AMessage> *format) {

    format->clear();

    if (meta == NULL) {
        ALOGE("convertMetaDataToMessage: NULL input");
        return BAD_VALUE;
    }

    const char *mime;
    if (!meta->findCString(kKeyMIMEType, &mime)) {
        return BAD_VALUE;
    }

    sp<AMessage> msg = new AMessage;
    msg->setString("mime", mime);

    convertMetaDataToMessageFromMappings(meta, msg);

    uint32_t type;
    const void *data;
    size_t size;
    if (meta->findData(kKeyCASessionID, &type, &data, &size)) {
        sp<ABuffer> buffer = new (std::nothrow) ABuffer(size);
        if (buffer.get() == NULL || buffer->base() == NULL) {
            return NO_MEMORY;
        }

        msg->setBuffer("ca-session-id", buffer);
        memcpy(buffer->data(), data, size);
    }

    int32_t systemId;
    if (meta->findInt32(kKeyCASystemID, &systemId)) {
        msg->setInt32("ca-system-id", systemId);
    }

    if (!strncasecmp("video/scrambled", mime, 15)
            || !strncasecmp("audio/scrambled", mime, 15)) {

        *format = msg;
        return OK;
    }

    int64_t durationUs;
    if (meta->findInt64(kKeyDuration, &durationUs)) {
        msg->setInt64("durationUs", durationUs);
    }

    int32_t avgBitRate = 0;
    if (meta->findInt32(kKeyBitRate, &avgBitRate) && avgBitRate > 0) {
        msg->setInt32("bitrate", avgBitRate);
    }

    int32_t maxBitRate;
    if (meta->findInt32(kKeyMaxBitRate, &maxBitRate)
            && maxBitRate > 0 && maxBitRate >= avgBitRate) {
        msg->setInt32("max-bitrate", maxBitRate);
    }

    int32_t isSync;
    if (meta->findInt32(kKeyIsSyncFrame, &isSync) && isSync != 0) {
        msg->setInt32("is-sync-frame", 1);
    }

    // this only needs to be translated from meta to message as it is an extractor key
    int32_t trackID;
    if (meta->findInt32(kKeyTrackID, &trackID)) {
        msg->setInt32("track-id", trackID);
    }

    const char *lang;
    if (meta->findCString(kKeyMediaLanguage, &lang)) {
        msg->setString("language", lang);
    }

    if (!strncasecmp("video/", mime, 6) ||
            !strncasecmp("image/", mime, 6)) {
        int32_t width, height;
        if (!meta->findInt32(kKeyWidth, &width)
                || !meta->findInt32(kKeyHeight, &height)) {
            return BAD_VALUE;
        }

        msg->setInt32("width", width);
        msg->setInt32("height", height);

        int32_t displayWidth, displayHeight;
        if (meta->findInt32(kKeyDisplayWidth, &displayWidth)
                && meta->findInt32(kKeyDisplayHeight, &displayHeight)) {
            msg->setInt32("display-width", displayWidth);
            msg->setInt32("display-height", displayHeight);
        }

        int32_t sarWidth, sarHeight;
        if (meta->findInt32(kKeySARWidth, &sarWidth)
                && meta->findInt32(kKeySARHeight, &sarHeight)) {
            msg->setInt32("sar-width", sarWidth);
            msg->setInt32("sar-height", sarHeight);
        }

        if (!strncasecmp("image/", mime, 6)) {
            int32_t tileWidth, tileHeight, gridRows, gridCols;
            if (meta->findInt32(kKeyTileWidth, &tileWidth)
                    && meta->findInt32(kKeyTileHeight, &tileHeight)
                    && meta->findInt32(kKeyGridRows, &gridRows)
                    && meta->findInt32(kKeyGridCols, &gridCols)) {
                msg->setInt32("tile-width", tileWidth);
                msg->setInt32("tile-height", tileHeight);
                msg->setInt32("grid-rows", gridRows);
                msg->setInt32("grid-cols", gridCols);
            }
            int32_t isPrimary;
            if (meta->findInt32(kKeyTrackIsDefault, &isPrimary) && isPrimary) {
                msg->setInt32("is-default", 1);
            }
        }

        int32_t colorFormat;
        if (meta->findInt32(kKeyColorFormat, &colorFormat)) {
            msg->setInt32("color-format", colorFormat);
        }

        int32_t cropLeft, cropTop, cropRight, cropBottom;
        if (meta->findRect(kKeyCropRect,
                           &cropLeft,
                           &cropTop,
                           &cropRight,
                           &cropBottom)) {
            msg->setRect("crop", cropLeft, cropTop, cropRight, cropBottom);
        }

        int32_t rotationDegrees;
        if (meta->findInt32(kKeyRotation, &rotationDegrees)) {
            msg->setInt32("rotation-degrees", rotationDegrees);
        }

        uint32_t type;
        const void *data;
        size_t size;
        if (meta->findData(kKeyHdrStaticInfo, &type, &data, &size)
                && type == 'hdrS' && size == sizeof(HDRStaticInfo)) {
            ColorUtils::setHDRStaticInfoIntoFormat(*(HDRStaticInfo*)data, msg);
        }

        convertMetaDataToMessageColorAspects(meta, msg);
    } else if (!strncasecmp("audio/", mime, 6)) {
        int32_t numChannels, sampleRate;
        if (!meta->findInt32(kKeyChannelCount, &numChannels)
                || !meta->findInt32(kKeySampleRate, &sampleRate)) {
            return BAD_VALUE;
        }

        msg->setInt32("channel-count", numChannels);
        msg->setInt32("sample-rate", sampleRate);

        int32_t bitsPerSample;
        if (meta->findInt32(kKeyBitsPerSample, &bitsPerSample)) {
            msg->setInt32("bits-per-sample", bitsPerSample);
        }

        int32_t channelMask;
        if (meta->findInt32(kKeyChannelMask, &channelMask)) {
            msg->setInt32("channel-mask", channelMask);
        }

        int32_t delay = 0;
        if (meta->findInt32(kKeyEncoderDelay, &delay)) {
            msg->setInt32("encoder-delay", delay);
        }
        int32_t padding = 0;
        if (meta->findInt32(kKeyEncoderPadding, &padding)) {
            msg->setInt32("encoder-padding", padding);
        }

        int32_t isADTS;
        if (meta->findInt32(kKeyIsADTS, &isADTS)) {
            msg->setInt32("is-adts", isADTS);
        }

        int32_t aacProfile = -1;
        if (meta->findInt32(kKeyAACAOT, &aacProfile)) {
            msg->setInt32("aac-profile", aacProfile);
        }

        int32_t pcmEncoding;
        if (meta->findInt32(kKeyPcmEncoding, &pcmEncoding)) {
            msg->setInt32("pcm-encoding", pcmEncoding);
        }
    }

    int32_t maxInputSize;
    if (meta->findInt32(kKeyMaxInputSize, &maxInputSize)) {
        msg->setInt32("max-input-size", maxInputSize);
    }

    int32_t maxWidth;
    if (meta->findInt32(kKeyMaxWidth, &maxWidth)) {
        msg->setInt32("max-width", maxWidth);
    }

    int32_t maxHeight;
    if (meta->findInt32(kKeyMaxHeight, &maxHeight)) {
        msg->setInt32("max-height", maxHeight);
    }

    int32_t rotationDegrees;
    if (meta->findInt32(kKeyRotation, &rotationDegrees)) {
        msg->setInt32("rotation-degrees", rotationDegrees);
    }

    int32_t fps;
    if (meta->findInt32(kKeyFrameRate, &fps) && fps > 0) {
        msg->setInt32("frame-rate", fps);
    }

    if (meta->findData(kKeyAVCC, &type, &data, &size)) {
        // Parse the AVCDecoderConfigurationRecord

        const uint8_t *ptr = (const uint8_t *)data;

        if (size < 7 || ptr[0] != 1) {  // configurationVersion == 1
            ALOGE("b/23680780");
            return BAD_VALUE;
        }

        parseAvcProfileLevelFromAvcc(ptr, size, msg);

        // There is decodable content out there that fails the following
        // assertion, let's be lenient for now...
        // CHECK((ptr[4] >> 2) == 0x3f);  // reserved

        size_t lengthSize __unused = 1 + (ptr[4] & 3);

        // commented out check below as H264_QVGA_500_NO_AUDIO.3gp
        // violates it...
        // CHECK((ptr[5] >> 5) == 7);  // reserved

        size_t numSeqParameterSets = ptr[5] & 31;

        ptr += 6;
        size -= 6;

        sp<ABuffer> buffer = new (std::nothrow) ABuffer(1024);
        if (buffer.get() == NULL || buffer->base() == NULL) {
            return NO_MEMORY;
        }
        buffer->setRange(0, 0);

        for (size_t i = 0; i < numSeqParameterSets; ++i) {
            if (size < 2) {
                ALOGE("b/23680780");
                return BAD_VALUE;
            }
            size_t length = U16_AT(ptr);

            ptr += 2;
            size -= 2;

            if (size < length) {
                return BAD_VALUE;
            }
            status_t err = copyNALUToABuffer(&buffer, ptr, length);
            if (err != OK) {
                return err;
            }

            ptr += length;
            size -= length;
        }

        buffer->meta()->setInt32("csd", true);
        buffer->meta()->setInt64("timeUs", 0);

        msg->setBuffer("csd-0", buffer);

        buffer = new (std::nothrow) ABuffer(1024);
        if (buffer.get() == NULL || buffer->base() == NULL) {
            return NO_MEMORY;
        }
        buffer->setRange(0, 0);

        if (size < 1) {
            ALOGE("b/23680780");
            return BAD_VALUE;
        }
        size_t numPictureParameterSets = *ptr;
        ++ptr;
        --size;

        for (size_t i = 0; i < numPictureParameterSets; ++i) {
            if (size < 2) {
                ALOGE("b/23680780");
                return BAD_VALUE;
            }
            size_t length = U16_AT(ptr);

            ptr += 2;
            size -= 2;

            if (size < length) {
                return BAD_VALUE;
            }
            status_t err = copyNALUToABuffer(&buffer, ptr, length);
            if (err != OK) {
                return err;
            }

            ptr += length;
            size -= length;
        }

        buffer->meta()->setInt32("csd", true);
        buffer->meta()->setInt64("timeUs", 0);
        msg->setBuffer("csd-1", buffer);
    } else if (meta->findData(kKeyHVCC, &type, &data, &size)) {
        const uint8_t *ptr = (const uint8_t *)data;

        if (size < 23 || (ptr[0] != 1 && ptr[0] != 0)) {  // configurationVersion == 1
            ALOGE("b/23680780");
            return BAD_VALUE;
        }

        const size_t dataSize = size; // save for later
        ptr += 22;
        size -= 22;

        size_t numofArrays = (char)ptr[0];
        ptr += 1;
        size -= 1;
        size_t j = 0, i = 0;

        sp<ABuffer> buffer = new (std::nothrow) ABuffer(1024);
        if (buffer.get() == NULL || buffer->base() == NULL) {
            return NO_MEMORY;
        }
        buffer->setRange(0, 0);

        HevcParameterSets hvcc;

        for (i = 0; i < numofArrays; i++) {
            if (size < 3) {
                ALOGE("b/23680780");
                return BAD_VALUE;
            }
            ptr += 1;
            size -= 1;

            //Num of nals
            size_t numofNals = U16_AT(ptr);

            ptr += 2;
            size -= 2;

            for (j = 0; j < numofNals; j++) {
                if (size < 2) {
                    ALOGE("b/23680780");
                    return BAD_VALUE;
                }
                size_t length = U16_AT(ptr);

                ptr += 2;
                size -= 2;

                if (size < length) {
                    return BAD_VALUE;
                }
                status_t err = copyNALUToABuffer(&buffer, ptr, length);
                if (err != OK) {
                    return err;
                }
                (void)hvcc.addNalUnit(ptr, length);

                ptr += length;
                size -= length;
            }
        }
        buffer->meta()->setInt32("csd", true);
        buffer->meta()->setInt64("timeUs", 0);
        msg->setBuffer("csd-0", buffer);

        // if we saw VUI color information we know whether this is HDR because VUI trumps other
        // format parameters for HEVC.
        HevcParameterSets::Info info = hvcc.getInfo();
        if (info & hvcc.kInfoHasColorDescription) {
            msg->setInt32("android._is-hdr", (info & hvcc.kInfoIsHdr) != 0);
        }

        uint32_t isoPrimaries, isoTransfer, isoMatrix, isoRange;
        if (hvcc.findParam32(kColourPrimaries, &isoPrimaries)
                && hvcc.findParam32(kTransferCharacteristics, &isoTransfer)
                && hvcc.findParam32(kMatrixCoeffs, &isoMatrix)
                && hvcc.findParam32(kVideoFullRangeFlag, &isoRange)) {
            ALOGV("found iso color aspects : primaris=%d, transfer=%d, matrix=%d, range=%d",
                    isoPrimaries, isoTransfer, isoMatrix, isoRange);

            ColorAspects aspects;
            ColorUtils::convertIsoColorAspectsToCodecAspects(
                    isoPrimaries, isoTransfer, isoMatrix, isoRange, aspects);

            if (aspects.mPrimaries == ColorAspects::PrimariesUnspecified) {
                int32_t primaries;
                if (meta->findInt32(kKeyColorPrimaries, &primaries)) {
                    ALOGV("unspecified primaries found, replaced to %d", primaries);
                    aspects.mPrimaries = static_cast<ColorAspects::Primaries>(primaries);
                }
            }
            if (aspects.mTransfer == ColorAspects::TransferUnspecified) {
                int32_t transferFunction;
                if (meta->findInt32(kKeyTransferFunction, &transferFunction)) {
                    ALOGV("unspecified transfer found, replaced to %d", transferFunction);
                    aspects.mTransfer = static_cast<ColorAspects::Transfer>(transferFunction);
                }
            }
            if (aspects.mMatrixCoeffs == ColorAspects::MatrixUnspecified) {
                int32_t colorMatrix;
                if (meta->findInt32(kKeyColorMatrix, &colorMatrix)) {
                    ALOGV("unspecified matrix found, replaced to %d", colorMatrix);
                    aspects.mMatrixCoeffs = static_cast<ColorAspects::MatrixCoeffs>(colorMatrix);
                }
            }
            if (aspects.mRange == ColorAspects::RangeUnspecified) {
                int32_t range;
                if (meta->findInt32(kKeyColorRange, &range)) {
                    ALOGV("unspecified range found, replaced to %d", range);
                    aspects.mRange = static_cast<ColorAspects::Range>(range);
                }
            }

            int32_t standard, transfer, range;
            if (ColorUtils::convertCodecColorAspectsToPlatformAspects(
                    aspects, &range, &standard, &transfer) == OK) {
                msg->setInt32("color-standard", standard);
                msg->setInt32("color-transfer", transfer);
                msg->setInt32("color-range", range);
            }
        }

        parseHevcProfileLevelFromHvcc((const uint8_t *)data, dataSize, msg);
    } else if (meta->findData(kKeyESDS, &type, &data, &size)) {
        ESDS esds((const char *)data, size);
        if (esds.InitCheck() != (status_t)OK) {
            return BAD_VALUE;
        }

        const void *codec_specific_data;
        size_t codec_specific_data_size;
        esds.getCodecSpecificInfo(
                &codec_specific_data, &codec_specific_data_size);

        sp<ABuffer> buffer = new (std::nothrow) ABuffer(codec_specific_data_size);
        if (buffer.get() == NULL || buffer->base() == NULL) {
            return NO_MEMORY;
        }

        memcpy(buffer->data(), codec_specific_data,
               codec_specific_data_size);

        buffer->meta()->setInt32("csd", true);
        buffer->meta()->setInt64("timeUs", 0);
        msg->setBuffer("csd-0", buffer);

        if (!strcasecmp(mime, MEDIA_MIMETYPE_VIDEO_MPEG4)) {
            parseMpeg4ProfileLevelFromCsd(buffer, msg);
        } else if (!strcasecmp(mime, MEDIA_MIMETYPE_VIDEO_MPEG2)) {
            parseMpeg2ProfileLevelFromEsds(esds, msg);
            if (meta->findData(kKeyStreamHeader, &type, &data, &size)) {
                parseMpeg2ProfileLevelFromHeader((uint8_t*)data, size, msg);
            }
        } else if (!strcasecmp(mime, MEDIA_MIMETYPE_AUDIO_AAC)) {
            parseAacProfileFromCsd(buffer, msg);
        }

        uint32_t maxBitrate, avgBitrate;
        if (esds.getBitRate(&maxBitrate, &avgBitrate) == OK) {
            if (!meta->hasData(kKeyBitRate)
                    && avgBitrate > 0 && avgBitrate <= INT32_MAX) {
                msg->setInt32("bitrate", (int32_t)avgBitrate);
            } else {
                (void)msg->findInt32("bitrate", (int32_t*)&avgBitrate);
            }
            if (!meta->hasData(kKeyMaxBitRate)
                    && maxBitrate > 0 && maxBitrate <= INT32_MAX && maxBitrate >= avgBitrate) {
                msg->setInt32("max-bitrate", (int32_t)maxBitrate);
            }
        }
    } else if (meta->findData(kKeyD263, &type, &data, &size)) {
        const uint8_t *ptr = (const uint8_t *)data;
        parseH263ProfileLevelFromD263(ptr, size, msg);
    } else if (meta->findData(kKeyVorbisInfo, &type, &data, &size)) {
        sp<ABuffer> buffer = new (std::nothrow) ABuffer(size);
        if (buffer.get() == NULL || buffer->base() == NULL) {
            return NO_MEMORY;
        }
        memcpy(buffer->data(), data, size);

        buffer->meta()->setInt32("csd", true);
        buffer->meta()->setInt64("timeUs", 0);
        msg->setBuffer("csd-0", buffer);

        if (!meta->findData(kKeyVorbisBooks, &type, &data, &size)) {
            return -EINVAL;
        }

        buffer = new (std::nothrow) ABuffer(size);
        if (buffer.get() == NULL || buffer->base() == NULL) {
            return NO_MEMORY;
        }
        memcpy(buffer->data(), data, size);

        buffer->meta()->setInt32("csd", true);
        buffer->meta()->setInt64("timeUs", 0);
        msg->setBuffer("csd-1", buffer);
    } else if (meta->findData(kKeyOpusHeader, &type, &data, &size)) {
        sp<ABuffer> buffer = new (std::nothrow) ABuffer(size);
        if (buffer.get() == NULL || buffer->base() == NULL) {
            return NO_MEMORY;
        }
        memcpy(buffer->data(), data, size);

        buffer->meta()->setInt32("csd", true);
        buffer->meta()->setInt64("timeUs", 0);
        msg->setBuffer("csd-0", buffer);

        if (!meta->findData(kKeyOpusCodecDelay, &type, &data, &size)) {
            return -EINVAL;
        }

        buffer = new (std::nothrow) ABuffer(size);
        if (buffer.get() == NULL || buffer->base() == NULL) {
            return NO_MEMORY;
        }
        memcpy(buffer->data(), data, size);

        buffer->meta()->setInt32("csd", true);
        buffer->meta()->setInt64("timeUs", 0);
        msg->setBuffer("csd-1", buffer);

        if (!meta->findData(kKeyOpusSeekPreRoll, &type, &data, &size)) {
            return -EINVAL;
        }

        buffer = new (std::nothrow) ABuffer(size);
        if (buffer.get() == NULL || buffer->base() == NULL) {
            return NO_MEMORY;
        }
        memcpy(buffer->data(), data, size);

        buffer->meta()->setInt32("csd", true);
        buffer->meta()->setInt64("timeUs", 0);
        msg->setBuffer("csd-2", buffer);
    } else if (meta->findData(kKeyFlacMetadata, &type, &data, &size)) {
        sp<ABuffer> buffer = new (std::nothrow) ABuffer(size);
        if (buffer.get() == NULL || buffer->base() == NULL) {
            return NO_MEMORY;
        }
        memcpy(buffer->data(), data, size);

        buffer->meta()->setInt32("csd", true);
        buffer->meta()->setInt64("timeUs", 0);
        msg->setBuffer("csd-0", buffer);
    } else if (meta->findData(kKeyVp9CodecPrivate, &type, &data, &size)) {
        sp<ABuffer> buffer = new (std::nothrow) ABuffer(size);
        if (buffer.get() == NULL || buffer->base() == NULL) {
            return NO_MEMORY;
        }
        memcpy(buffer->data(), data, size);

        buffer->meta()->setInt32("csd", true);
        buffer->meta()->setInt64("timeUs", 0);
        msg->setBuffer("csd-0", buffer);

        parseVp9ProfileLevelFromCsd(buffer, msg);
    } else if (meta->findData(kKeyAlacMagicCookie, &type, &data, &size)) {
        ALOGV("convertMetaDataToMessage found kKeyAlacMagicCookie of size %zu\n", size);
        sp<ABuffer> buffer = new (std::nothrow) ABuffer(size);
        if (buffer.get() == NULL || buffer->base() == NULL) {
            return NO_MEMORY;
        }
        memcpy(buffer->data(), data, size);

        buffer->meta()->setInt32("csd", true);
        buffer->meta()->setInt64("timeUs", 0);
        msg->setBuffer("csd-0", buffer);
    }

     AVUtils::get()->convertMetaDataToMessage(meta, &msg);
    *format = msg;

    return OK;
}

const uint8_t *findNextNalStartCode(const uint8_t *data, size_t length) {
    uint8_t *res = NULL;
    if (length > 4) {
        // minus 1 as to not match NAL start code at end
        res = (uint8_t *)memmem(data, length - 1, "\x00\x00\x00\x01", 4);
    }
    return res != NULL && res < data + length - 4 ? res : &data[length];
}

static size_t reassembleAVCC(const sp<ABuffer> &csd0, const sp<ABuffer> &csd1, char *avcc) {
    avcc[0] = 1;        // version
    avcc[1] = 0x64;     // profile (default to high)
    avcc[2] = 0;        // constraints (default to none)
    avcc[3] = 0xd;      // level (default to 1.3)
    avcc[4] = 0xff;     // reserved+size

    size_t i = 0;
    int numparams = 0;
    int lastparamoffset = 0;
    int avccidx = 6;
    do {
        i = findNextNalStartCode(csd0->data() + i, csd0->size() - i) - csd0->data();
        ALOGV("block at %zu, last was %d", i, lastparamoffset);
        if (lastparamoffset > 0) {
            const uint8_t *lastparam = csd0->data() + lastparamoffset;
            int size = i - lastparamoffset;
            if (size > 3) {
                if (numparams && memcmp(avcc + 1, lastparam + 1, 3)) {
                    ALOGW("Inconsisted profile/level found in SPS: %x,%x,%x vs %x,%x,%x",
                            avcc[1], avcc[2], avcc[3], lastparam[1], lastparam[2], lastparam[3]);
                } else if (!numparams) {
                    // fill in profile, constraints and level
                    memcpy(avcc + 1, lastparam + 1, 3);
                }
            }
            avcc[avccidx++] = size >> 8;
            avcc[avccidx++] = size & 0xff;
            memcpy(avcc+avccidx, lastparam, size);
            avccidx += size;
            numparams++;
        }
        i += 4;
        lastparamoffset = i;
    } while(i < csd0->size());
    ALOGV("csd0 contains %d params", numparams);

    avcc[5] = 0xe0 | numparams;
    //and now csd-1
    i = 0;
    numparams = 0;
    lastparamoffset = 0;
    int numpicparamsoffset = avccidx;
    avccidx++;
    do {
        i = findNextNalStartCode(csd1->data() + i, csd1->size() - i) - csd1->data();
        ALOGV("block at %zu, last was %d", i, lastparamoffset);
        if (lastparamoffset > 0) {
            int size = i - lastparamoffset;
            avcc[avccidx++] = size >> 8;
            avcc[avccidx++] = size & 0xff;
            memcpy(avcc+avccidx, csd1->data() + lastparamoffset, size);
            avccidx += size;
            numparams++;
        }
        i += 4;
        lastparamoffset = i;
    } while(i < csd1->size());
    avcc[numpicparamsoffset] = numparams;
    return avccidx;
}

static void reassembleESDS(const sp<ABuffer> &csd0, char *esds) {
    int csd0size = csd0->size();
    esds[0] = 3; // kTag_ESDescriptor;
    int esdescriptorsize = 26 + csd0size;
    CHECK(esdescriptorsize < 268435456); // 7 bits per byte, so max is 2^28-1
    esds[1] = 0x80 | (esdescriptorsize >> 21);
    esds[2] = 0x80 | ((esdescriptorsize >> 14) & 0x7f);
    esds[3] = 0x80 | ((esdescriptorsize >> 7) & 0x7f);
    esds[4] = (esdescriptorsize & 0x7f);
    esds[5] = esds[6] = 0; // es id
    esds[7] = 0; // flags
    esds[8] = 4; // kTag_DecoderConfigDescriptor
    int configdescriptorsize = 18 + csd0size;
    esds[9] = 0x80 | (configdescriptorsize >> 21);
    esds[10] = 0x80 | ((configdescriptorsize >> 14) & 0x7f);
    esds[11] = 0x80 | ((configdescriptorsize >> 7) & 0x7f);
    esds[12] = (configdescriptorsize & 0x7f);
    esds[13] = 0x40; // objectTypeIndication
    // bytes 14-25 are examples from a real file. they are unused/overwritten by muxers.
    esds[14] = 0x15; // streamType(5), upStream(0),
    esds[15] = 0x00; // 15-17: bufferSizeDB (6KB)
    esds[16] = 0x18;
    esds[17] = 0x00;
    esds[18] = 0x00; // 18-21: maxBitrate (64kbps)
    esds[19] = 0x00;
    esds[20] = 0xfa;
    esds[21] = 0x00;
    esds[22] = 0x00; // 22-25: avgBitrate (64kbps)
    esds[23] = 0x00;
    esds[24] = 0xfa;
    esds[25] = 0x00;
    esds[26] = 5; // kTag_DecoderSpecificInfo;
    esds[27] = 0x80 | (csd0size >> 21);
    esds[28] = 0x80 | ((csd0size >> 14) & 0x7f);
    esds[29] = 0x80 | ((csd0size >> 7) & 0x7f);
    esds[30] = (csd0size & 0x7f);
    memcpy((void*)&esds[31], csd0->data(), csd0size);
    // data following this is ignored, so don't bother appending it
}

static size_t reassembleHVCC(const sp<ABuffer> &csd0, uint8_t *hvcc, size_t hvccSize, size_t nalSizeLength) {
    HevcParameterSets paramSets;
    uint8_t* data = csd0->data();
    if (csd0->size() < 4) {
        ALOGE("csd0 too small");
        return 0;
    }
    if (memcmp(data, "\x00\x00\x00\x01", 4) != 0) {
        ALOGE("csd0 doesn't start with a start code");
        return 0;
    }
    size_t prevNalOffset = 4;
    status_t err = OK;
    for (size_t i = 1; i < csd0->size() - 4; ++i) {
        if (memcmp(&data[i], "\x00\x00\x00\x01", 4) != 0) {
            continue;
        }
        err = paramSets.addNalUnit(&data[prevNalOffset], i - prevNalOffset);
        if (err != OK) {
            return 0;
        }
        prevNalOffset = i + 4;
    }
    err = paramSets.addNalUnit(&data[prevNalOffset], csd0->size() - prevNalOffset);
    if (err != OK) {
        return 0;
    }
    size_t size = hvccSize;
    err = paramSets.makeHvcc(hvcc, &size, nalSizeLength);
    if (err != OK) {
        return 0;
    }
    return size;
}

#if 0
static void convertMessageToMetaDataInt32(
        const sp<AMessage> &msg, sp<MetaData> &meta, uint32_t key, const char *name) {
    int32_t value;
    if (msg->findInt32(name, &value)) {
        meta->setInt32(key, value);
    }
}
#endif

static void convertMessageToMetaDataColorAspects(const sp<AMessage> &msg, sp<MetaData> &meta) {
    // 0 values are unspecified
    int32_t range = 0, standard = 0, transfer = 0;
    (void)msg->findInt32("color-range", &range);
    (void)msg->findInt32("color-standard", &standard);
    (void)msg->findInt32("color-transfer", &transfer);

    ColorAspects colorAspects;
    memset(&colorAspects, 0, sizeof(colorAspects));
    if (CodecBase::convertPlatformColorAspectsToCodecAspects(
            range, standard, transfer, colorAspects) != OK) {
        return;
    }

    // save specified values to meta
    if (colorAspects.mRange != 0) {
        meta->setInt32(kKeyColorRange, colorAspects.mRange);
    }
    if (colorAspects.mPrimaries != 0) {
        meta->setInt32(kKeyColorPrimaries, colorAspects.mPrimaries);
    }
    if (colorAspects.mTransfer != 0) {
        meta->setInt32(kKeyTransferFunction, colorAspects.mTransfer);
    }
    if (colorAspects.mMatrixCoeffs != 0) {
        meta->setInt32(kKeyColorMatrix, colorAspects.mMatrixCoeffs);
    }
}

void convertMessageToMetaData(const sp<AMessage> &msg, sp<MetaData> &meta) {
    AString mime;
    if (msg->findString("mime", &mime)) {
        meta->setCString(kKeyMIMEType, mime.c_str());
    } else {
        ALOGW("did not find mime type");
    }

    convertMessageToMetaDataFromMappings(msg, meta);

    int64_t durationUs;
    if (msg->findInt64("durationUs", &durationUs)) {
        meta->setInt64(kKeyDuration, durationUs);
    }

    int32_t isSync;
    if (msg->findInt32("is-sync-frame", &isSync) && isSync != 0) {
        meta->setInt32(kKeyIsSyncFrame, 1);
    }

    int32_t avgBitrate = 0;
    int32_t maxBitrate;
    if (msg->findInt32("bitrate", &avgBitrate) && avgBitrate > 0) {
        meta->setInt32(kKeyBitRate, avgBitrate);
    }
    if (msg->findInt32("max-bitrate", &maxBitrate) && maxBitrate > 0 && maxBitrate >= avgBitrate) {
        meta->setInt32(kKeyMaxBitRate, maxBitrate);
    }

    AString lang;
    if (msg->findString("language", &lang)) {
        meta->setCString(kKeyMediaLanguage, lang.c_str());
    }

    if (mime.startsWith("video/") || mime.startsWith("image/")) {
        int32_t width;
        int32_t height;
        if (msg->findInt32("width", &width) && msg->findInt32("height", &height)) {
            meta->setInt32(kKeyWidth, width);
            meta->setInt32(kKeyHeight, height);
        } else {
            ALOGV("did not find width and/or height");
        }

        int32_t sarWidth, sarHeight;
        if (msg->findInt32("sar-width", &sarWidth)
                && msg->findInt32("sar-height", &sarHeight)) {
            meta->setInt32(kKeySARWidth, sarWidth);
            meta->setInt32(kKeySARHeight, sarHeight);
        }

        int32_t displayWidth, displayHeight;
        if (msg->findInt32("display-width", &displayWidth)
                && msg->findInt32("display-height", &displayHeight)) {
            meta->setInt32(kKeyDisplayWidth, displayWidth);
            meta->setInt32(kKeyDisplayHeight, displayHeight);
        }

        if (mime.startsWith("image/")){
            int32_t isPrimary;
            if (msg->findInt32("is-default", &isPrimary) && isPrimary) {
                meta->setInt32(kKeyTrackIsDefault, 1);
            }
            int32_t tileWidth, tileHeight, gridRows, gridCols;
            if (msg->findInt32("tile-width", &tileWidth)) {
                meta->setInt32(kKeyTileWidth, tileWidth);
            }
            if (msg->findInt32("tile-height", &tileHeight)) {
                meta->setInt32(kKeyTileHeight, tileHeight);
            }
            if (msg->findInt32("grid-rows", &gridRows)) {
                meta->setInt32(kKeyGridRows, gridRows);
            }
            if (msg->findInt32("grid-cols", &gridCols)) {
                meta->setInt32(kKeyGridCols, gridCols);
            }
        }

        int32_t colorFormat;
        if (msg->findInt32("color-format", &colorFormat)) {
            meta->setInt32(kKeyColorFormat, colorFormat);
        }

        int32_t cropLeft, cropTop, cropRight, cropBottom;
        if (msg->findRect("crop",
                          &cropLeft,
                          &cropTop,
                          &cropRight,
                          &cropBottom)) {
            meta->setRect(kKeyCropRect, cropLeft, cropTop, cropRight, cropBottom);
        }

        int32_t rotationDegrees;
        if (msg->findInt32("rotation-degrees", &rotationDegrees)) {
            meta->setInt32(kKeyRotation, rotationDegrees);
        }

        if (msg->contains("hdr-static-info")) {
            HDRStaticInfo info;
            if (ColorUtils::getHDRStaticInfoFromFormat(msg, &info)) {
                meta->setData(kKeyHdrStaticInfo, 'hdrS', &info, sizeof(info));
            }
        }

        convertMessageToMetaDataColorAspects(msg, meta);

        AString tsSchema;
        if (msg->findString("ts-schema", &tsSchema)) {
            unsigned int numLayers = 0;
            unsigned int numBLayers = 0;
            char dummy;
            int tags = sscanf(tsSchema.c_str(), "android.generic.%u%c%u%c",
                    &numLayers, &dummy, &numBLayers, &dummy);
            if ((tags == 1 || (tags == 3 && dummy == '+'))
                    && numLayers > 0 && numLayers < UINT32_MAX - numBLayers
                    && numLayers + numBLayers <= INT32_MAX) {
                meta->setInt32(kKeyTemporalLayerCount, numLayers + numBLayers);
            }
        }
    } else if (mime.startsWith("audio/")) {
        int32_t numChannels;
        if (msg->findInt32("channel-count", &numChannels)) {
            meta->setInt32(kKeyChannelCount, numChannels);
        }
        int32_t sampleRate;
        if (msg->findInt32("sample-rate", &sampleRate)) {
            meta->setInt32(kKeySampleRate, sampleRate);
        }
        int32_t bitsPerSample;
        if (msg->findInt32("bits-per-sample", &bitsPerSample)) {
            meta->setInt32(kKeyBitsPerSample, bitsPerSample);
        }
        int32_t channelMask;
        if (msg->findInt32("channel-mask", &channelMask)) {
            meta->setInt32(kKeyChannelMask, channelMask);
        }
        int32_t delay = 0;
        if (msg->findInt32("encoder-delay", &delay)) {
            meta->setInt32(kKeyEncoderDelay, delay);
        }
        int32_t padding = 0;
        if (msg->findInt32("encoder-padding", &padding)) {
            meta->setInt32(kKeyEncoderPadding, padding);
        }

        int32_t isADTS;
        if (msg->findInt32("is-adts", &isADTS)) {
            meta->setInt32(kKeyIsADTS, isADTS);
        }

        int32_t pcmEncoding;
        if (msg->findInt32("pcm-encoding", &pcmEncoding)) {
            meta->setInt32(kKeyPcmEncoding, pcmEncoding);
        }
    }

    int32_t maxInputSize;
    if (msg->findInt32("max-input-size", &maxInputSize)) {
        meta->setInt32(kKeyMaxInputSize, maxInputSize);
    }

    int32_t maxWidth;
    if (msg->findInt32("max-width", &maxWidth)) {
        meta->setInt32(kKeyMaxWidth, maxWidth);
    }

    int32_t maxHeight;
    if (msg->findInt32("max-height", &maxHeight)) {
        meta->setInt32(kKeyMaxHeight, maxHeight);
    }

    int32_t fps;
    float fpsFloat;
    if (msg->findInt32("frame-rate", &fps) && fps > 0) {
        meta->setInt32(kKeyFrameRate, fps);
    } else if (msg->findFloat("frame-rate", &fpsFloat)
            && fpsFloat >= 1 && fpsFloat <= INT32_MAX) {
        // truncate values to distinguish between e.g. 24 vs 23.976 fps
        meta->setInt32(kKeyFrameRate, (int32_t)fpsFloat);
    }

    // reassemble the csd data into its original form
    int32_t nalLengthBitstream = 0;
    msg->findInt32("feature-nal-length-bitstream", &nalLengthBitstream);
    sp<ABuffer> csd0, csd1, csd2;
    if (msg->findBuffer("csd-0", &csd0)) {
        uint8_t* data = csd0->data();
        if (csd0->size() < 4) {
            ALOGE("csd0 too small");
            nalLengthBitstream = 0;
        }
        if (nalLengthBitstream && !memcmp(data, "\x00\x00\x00\x01", 4)) {
            nalLengthBitstream = 0;
        }
    }
    if (msg->findBuffer("csd-0", &csd0) && !nalLengthBitstream) {
        int csd0size = csd0->size();
        if (mime == MEDIA_MIMETYPE_VIDEO_AVC) {
            sp<ABuffer> csd1;
            if (msg->findBuffer("csd-1", &csd1)) {
                std::vector<char> avcc(csd0size + csd1->size() + 1024);
                size_t outsize = reassembleAVCC(csd0, csd1, avcc.data());
                meta->setData(kKeyAVCC, kTypeAVCC, avcc.data(), outsize);
            }
        } else if (mime == MEDIA_MIMETYPE_AUDIO_AAC || mime == MEDIA_MIMETYPE_VIDEO_MPEG4) {
            std::vector<char> esds(csd0size + 31);
            // The written ESDS is actually for an audio stream, but it's enough
            // for transporting the CSD to muxers.
            reassembleESDS(csd0, esds.data());
            meta->setData(kKeyESDS, kTypeESDS, esds.data(), esds.size());
        } else if (mime == MEDIA_MIMETYPE_VIDEO_HEVC ||
                   mime == MEDIA_MIMETYPE_IMAGE_ANDROID_HEIC) {
            std::vector<uint8_t> hvcc(csd0size + 1024);
            size_t outsize = reassembleHVCC(csd0, hvcc.data(), hvcc.size(), 4);
            meta->setData(kKeyHVCC, kTypeHVCC, hvcc.data(), outsize);
        } else if (mime == MEDIA_MIMETYPE_VIDEO_VP9) {
            meta->setData(kKeyVp9CodecPrivate, 0, csd0->data(), csd0->size());
        } else if (mime == MEDIA_MIMETYPE_AUDIO_OPUS) {
            meta->setData(kKeyOpusHeader, 0, csd0->data(), csd0->size());
            if (msg->findBuffer("csd-1", &csd1)) {
                meta->setData(kKeyOpusCodecDelay, 0, csd1->data(), csd1->size());
            }
            if (msg->findBuffer("csd-2", &csd2)) {
                meta->setData(kKeyOpusSeekPreRoll, 0, csd2->data(), csd2->size());
            }
        } else if (mime == MEDIA_MIMETYPE_AUDIO_VORBIS) {
            meta->setData(kKeyVorbisInfo, 0, csd0->data(), csd0->size());
            if (msg->findBuffer("csd-1", &csd1)) {
                meta->setData(kKeyVorbisBooks, 0, csd1->data(), csd1->size());
            }
        } else if (mime == MEDIA_MIMETYPE_AUDIO_ALAC) {
            meta->setData(kKeyAlacMagicCookie, 0, csd0->data(), csd0->size());
        }
    } else if (mime == MEDIA_MIMETYPE_VIDEO_AVC && msg->findBuffer("csd-avc", &csd0)) {
        meta->setData(kKeyAVCC, kTypeAVCC, csd0->data(), csd0->size());
    } else if ((mime == MEDIA_MIMETYPE_VIDEO_HEVC || mime == MEDIA_MIMETYPE_IMAGE_ANDROID_HEIC)
            && msg->findBuffer("csd-hevc", &csd0)) {
        meta->setData(kKeyHVCC, kTypeHVCC, csd0->data(), csd0->size());
    } else if (msg->findBuffer("esds", &csd0)) {
        meta->setData(kKeyESDS, kTypeESDS, csd0->data(), csd0->size());
    } else if (msg->findBuffer("mpeg2-stream-header", &csd0)) {
        meta->setData(kKeyStreamHeader, 'mdat', csd0->data(), csd0->size());
    } else if (msg->findBuffer("d263", &csd0)) {
        meta->setData(kKeyD263, kTypeD263, csd0->data(), csd0->size());
    }

    // XXX TODO add whatever other keys there are
    AVUtils::get()->convertMessageToMetaData(msg, meta);

#if 0
    ALOGI("converted %s to:", msg->debugString(0).c_str());
    meta->dumpToLog();
#endif
}

AString MakeUserAgent() {
    AString ua;
    ua.append("stagefright/1.2 (Linux;Android ");

#if (PROPERTY_VALUE_MAX < 8)
#error "PROPERTY_VALUE_MAX must be at least 8"
#endif

    char value[PROPERTY_VALUE_MAX];
    property_get("ro.build.version.release", value, "Unknown");
    ua.append(value);
    ua.append(")");

    return ua;
}

status_t sendMetaDataToHal(sp<MediaPlayerBase::AudioSink>& sink,
                           const sp<MetaData>& meta)
{
    int32_t sampleRate = 0;
    int32_t bitRate = 0;
    int32_t channelMask = 0;
    int32_t delaySamples = 0;
    int32_t paddingSamples = 0;

    AudioParameter param = AudioParameter();

    if (meta->findInt32(kKeySampleRate, &sampleRate)) {
        param.addInt(String8(AUDIO_OFFLOAD_CODEC_SAMPLE_RATE), sampleRate);
    }
    if (meta->findInt32(kKeyChannelMask, &channelMask)) {
        param.addInt(String8(AUDIO_OFFLOAD_CODEC_NUM_CHANNEL), channelMask);
    }
    if (meta->findInt32(kKeyBitRate, &bitRate)) {
        param.addInt(String8(AUDIO_OFFLOAD_CODEC_AVG_BIT_RATE), bitRate);
    }
    if (meta->findInt32(kKeyEncoderDelay, &delaySamples)) {
        param.addInt(String8(AUDIO_OFFLOAD_CODEC_DELAY_SAMPLES), delaySamples);
    }
    if (meta->findInt32(kKeyEncoderPadding, &paddingSamples)) {
        param.addInt(String8(AUDIO_OFFLOAD_CODEC_PADDING_SAMPLES), paddingSamples);
    }

    AVUtils::get()->sendMetaDataToHal(meta, &param);
    ALOGV("sendMetaDataToHal: bitRate %d, sampleRate %d, chanMask %d,"
          "delaySample %d, paddingSample %d", bitRate, sampleRate,
          channelMask, delaySamples, paddingSamples);

    sink->setParameters(param.toString());
    return OK;
}

struct mime_conv_t {
    const char* mime;
    audio_format_t format;
};

static const struct mime_conv_t mimeLookup[] = {
    { MEDIA_MIMETYPE_AUDIO_MPEG,        AUDIO_FORMAT_MP3 },
    { MEDIA_MIMETYPE_AUDIO_RAW,         AUDIO_FORMAT_PCM_16_BIT },
    { MEDIA_MIMETYPE_AUDIO_AMR_NB,      AUDIO_FORMAT_AMR_NB },
    { MEDIA_MIMETYPE_AUDIO_AMR_WB,      AUDIO_FORMAT_AMR_WB },
    { MEDIA_MIMETYPE_AUDIO_AAC,         AUDIO_FORMAT_AAC },
    { MEDIA_MIMETYPE_AUDIO_VORBIS,      AUDIO_FORMAT_VORBIS },
    { MEDIA_MIMETYPE_AUDIO_OPUS,        AUDIO_FORMAT_OPUS},
    { MEDIA_MIMETYPE_AUDIO_AC3,         AUDIO_FORMAT_AC3},
    { MEDIA_MIMETYPE_AUDIO_EAC3,        AUDIO_FORMAT_E_AC3},
    { MEDIA_MIMETYPE_AUDIO_AC4,         AUDIO_FORMAT_AC4},
    { MEDIA_MIMETYPE_AUDIO_FLAC,        AUDIO_FORMAT_FLAC},
    { MEDIA_MIMETYPE_AUDIO_ALAC,        AUDIO_FORMAT_ALAC },
    { 0, AUDIO_FORMAT_INVALID }
};

status_t mapMimeToAudioFormat( audio_format_t& format, const char* mime )
{
const struct mime_conv_t* p = &mimeLookup[0];
    while (p->mime != NULL) {
        if (0 == strcasecmp(mime, p->mime)) {
            format = p->format;
            return OK;
        }
        ++p;
    }

    return AVUtils::get()->mapMimeToAudioFormat(format, mime);
}

struct aac_format_conv_t {
    OMX_AUDIO_AACPROFILETYPE eAacProfileType;
    audio_format_t format;
};

static const struct aac_format_conv_t profileLookup[] = {
    { OMX_AUDIO_AACObjectMain,        AUDIO_FORMAT_AAC_MAIN},
    { OMX_AUDIO_AACObjectLC,          AUDIO_FORMAT_AAC_LC},
    { OMX_AUDIO_AACObjectSSR,         AUDIO_FORMAT_AAC_SSR},
    { OMX_AUDIO_AACObjectLTP,         AUDIO_FORMAT_AAC_LTP},
    { OMX_AUDIO_AACObjectHE,          AUDIO_FORMAT_AAC_HE_V1},
    { OMX_AUDIO_AACObjectScalable,    AUDIO_FORMAT_AAC_SCALABLE},
    { OMX_AUDIO_AACObjectERLC,        AUDIO_FORMAT_AAC_ERLC},
    { OMX_AUDIO_AACObjectLD,          AUDIO_FORMAT_AAC_LD},
    { OMX_AUDIO_AACObjectHE_PS,       AUDIO_FORMAT_AAC_HE_V2},
    { OMX_AUDIO_AACObjectELD,         AUDIO_FORMAT_AAC_ELD},
    { OMX_AUDIO_AACObjectXHE,         AUDIO_FORMAT_AAC_XHE},
    { OMX_AUDIO_AACObjectNull,        AUDIO_FORMAT_AAC},
};

void mapAACProfileToAudioFormat( audio_format_t& format, uint64_t eAacProfile)
{
const struct aac_format_conv_t* p = &profileLookup[0];
    while (p->eAacProfileType != OMX_AUDIO_AACObjectNull) {
        if (eAacProfile == p->eAacProfileType) {
            format = p->format;
            return;
        }
        ++p;
    }
    format = AUDIO_FORMAT_AAC;
    return;
}

status_t getAudioOffloadInfo(const sp<MetaData>& meta, bool hasVideo,
        bool isStreaming, audio_stream_type_t streamType, audio_offload_info_t *info)
{
    const char *mime;
    if (meta == NULL) {
        return BAD_VALUE;
    }
    CHECK(meta->findCString(kKeyMIMEType, &mime));

    (*info) = AUDIO_INFO_INITIALIZER;

    info->format = AUDIO_FORMAT_INVALID;
    if (mapMimeToAudioFormat(info->format, mime) != OK) {
        ALOGE(" Couldn't map mime type \"%s\" to a valid AudioSystem::audio_format !", mime);
        return BAD_VALUE;
    } else {
        ALOGV("Mime type \"%s\" mapped to audio_format %d", mime, info->format);
    }

<<<<<<< HEAD
    info.format  = AVUtils::get()->updateAudioFormat(info.format, meta);
    if (AUDIO_FORMAT_INVALID == info.format) {
=======
    if (AUDIO_FORMAT_INVALID == info->format) {
>>>>>>> 42aa5dfe
        // can't offload if we don't know what the source format is
        ALOGE("mime type \"%s\" not a known audio format", mime);
        return BAD_VALUE;
    }

    if (AVUtils::get()->canOffloadAPE(meta) != true) {
        return false;
    }
    // Redefine aac format according to its profile
    // Offloading depends on audio DSP capabilities.
    int32_t aacaot = -1;
    if (meta->findInt32(kKeyAACAOT, &aacaot)) {
<<<<<<< HEAD
        bool isADTSSupported = false;
        isADTSSupported = AVUtils::get()->mapAACProfileToAudioFormat(meta, info.format,
                                    (OMX_AUDIO_AACPROFILETYPE) aacaot);
        if (!isADTSSupported) {
            mapAACProfileToAudioFormat(info.format,(OMX_AUDIO_AACPROFILETYPE) aacaot);
        }
=======
        mapAACProfileToAudioFormat(info->format,(OMX_AUDIO_AACPROFILETYPE) aacaot);
>>>>>>> 42aa5dfe
    }

    int32_t srate = -1;
    if (!meta->findInt32(kKeySampleRate, &srate)) {
        ALOGV("track of type '%s' does not publish sample rate", mime);
    }
    info->sample_rate = srate;

    int32_t cmask = 0;
<<<<<<< HEAD
    if (!meta->findInt32(kKeyChannelMask, &cmask) || 0 == cmask) {
=======
    if (!meta->findInt32(kKeyChannelMask, &cmask) || cmask == CHANNEL_MASK_USE_CHANNEL_ORDER) {
>>>>>>> 42aa5dfe
        ALOGV("track of type '%s' does not publish channel mask", mime);

        // Try a channel count instead
        int32_t channelCount;
        if (!meta->findInt32(kKeyChannelCount, &channelCount)) {
            ALOGV("track of type '%s' does not publish channel count", mime);
        } else {
            cmask = audio_channel_out_mask_from_count(channelCount);
        }
        ALOGW("track of type '%s' does not publish channel mask, channel count %d",
              mime, channelCount);
    }
    info->channel_mask = cmask;

    int64_t duration = 0;
    if (!meta->findInt64(kKeyDuration, &duration)) {
        ALOGV("track of type '%s' does not publish duration", mime);
    }
    info->duration_us = duration;

    int32_t brate = -1;
    if (!meta->findInt32(kKeyBitRate, &brate)) {
        ALOGV("track of type '%s' does not publish bitrate", mime);
    }
    info->bit_rate = brate;


    info->stream_type = streamType;
    info->has_video = hasVideo;
    info->is_streaming = isStreaming;
    return OK;
}

bool canOffloadStream(const sp<MetaData>& meta, bool hasVideo,
                      bool isStreaming, audio_stream_type_t streamType)
{
    audio_offload_info_t info = AUDIO_INFO_INITIALIZER;
    if (OK != getAudioOffloadInfo(meta, hasVideo, isStreaming, streamType, &info)) {
        return false;
    }
    // Check if offload is possible for given format, stream type, sample rate,
    // bit rate, duration, video and streaming
    return AudioSystem::isOffloadSupported(info);
}

AString uriDebugString(const AString &uri, bool incognito) {
    if (incognito) {
        return AString("<URI suppressed>");
    }

    if (property_get_bool("media.stagefright.log-uri", false)) {
        return uri;
    }

    // find scheme
    AString scheme;
    const char *chars = uri.c_str();
    for (size_t i = 0; i < uri.size(); i++) {
        const char c = chars[i];
        if (!isascii(c)) {
            break;
        } else if (isalpha(c)) {
            continue;
        } else if (i == 0) {
            // first character must be a letter
            break;
        } else if (isdigit(c) || c == '+' || c == '.' || c =='-') {
            continue;
        } else if (c != ':') {
            break;
        }
        scheme = AString(uri, 0, i);
        scheme.append("://<suppressed>");
        return scheme;
    }
    return AString("<no-scheme URI suppressed>");
}

HLSTime::HLSTime(const sp<AMessage>& meta) :
    mSeq(-1),
    mTimeUs(-1ll),
    mMeta(meta) {
    if (meta != NULL) {
        CHECK(meta->findInt32("discontinuitySeq", &mSeq));
        CHECK(meta->findInt64("timeUs", &mTimeUs));
    }
}

int64_t HLSTime::getSegmentTimeUs() const {
    int64_t segmentStartTimeUs = -1ll;
    if (mMeta != NULL) {
        CHECK(mMeta->findInt64("segmentStartTimeUs", &segmentStartTimeUs));

        int64_t segmentFirstTimeUs;
        if (mMeta->findInt64("segmentFirstTimeUs", &segmentFirstTimeUs)) {
            segmentStartTimeUs += mTimeUs - segmentFirstTimeUs;
        }

        // adjust segment time by playlist age (for live streaming)
        int64_t playlistTimeUs;
        if (mMeta->findInt64("playlistTimeUs", &playlistTimeUs)) {
            int64_t playlistAgeUs = ALooper::GetNowUs() - playlistTimeUs;

            int64_t durationUs;
            CHECK(mMeta->findInt64("segmentDurationUs", &durationUs));

            // round to nearest whole segment
            playlistAgeUs = (playlistAgeUs + durationUs / 2)
                    / durationUs * durationUs;

            segmentStartTimeUs -= playlistAgeUs;
            if (segmentStartTimeUs < 0) {
                segmentStartTimeUs = 0;
            }
        }
    }
    return segmentStartTimeUs;
}

bool operator <(const HLSTime &t0, const HLSTime &t1) {
    // we can only compare discontinuity sequence and timestamp.
    // (mSegmentTimeUs is not reliable in live streaming case, it's the
    // time starting from beginning of playlist but playlist could change.)
    return t0.mSeq < t1.mSeq
            || (t0.mSeq == t1.mSeq && t0.mTimeUs < t1.mTimeUs);
}

void writeToAMessage(const sp<AMessage> &msg, const AudioPlaybackRate &rate) {
    msg->setFloat("speed", rate.mSpeed);
    msg->setFloat("pitch", rate.mPitch);
    msg->setInt32("audio-fallback-mode", rate.mFallbackMode);
    msg->setInt32("audio-stretch-mode", rate.mStretchMode);
}

void readFromAMessage(const sp<AMessage> &msg, AudioPlaybackRate *rate /* nonnull */) {
    *rate = AUDIO_PLAYBACK_RATE_DEFAULT;
    CHECK(msg->findFloat("speed", &rate->mSpeed));
    CHECK(msg->findFloat("pitch", &rate->mPitch));
    CHECK(msg->findInt32("audio-fallback-mode", (int32_t *)&rate->mFallbackMode));
    CHECK(msg->findInt32("audio-stretch-mode", (int32_t *)&rate->mStretchMode));
}

void writeToAMessage(const sp<AMessage> &msg, const AVSyncSettings &sync, float videoFpsHint) {
    msg->setInt32("sync-source", sync.mSource);
    msg->setInt32("audio-adjust-mode", sync.mAudioAdjustMode);
    msg->setFloat("tolerance", sync.mTolerance);
    msg->setFloat("video-fps", videoFpsHint);
}

void readFromAMessage(
        const sp<AMessage> &msg,
        AVSyncSettings *sync /* nonnull */,
        float *videoFps /* nonnull */) {
    AVSyncSettings settings;
    CHECK(msg->findInt32("sync-source", (int32_t *)&settings.mSource));
    CHECK(msg->findInt32("audio-adjust-mode", (int32_t *)&settings.mAudioAdjustMode));
    CHECK(msg->findFloat("tolerance", &settings.mTolerance));
    CHECK(msg->findFloat("video-fps", videoFps));
    *sync = settings;
}

void writeToAMessage(const sp<AMessage> &msg, const BufferingSettings &buffering) {
    msg->setInt32("init-ms", buffering.mInitialMarkMs);
    msg->setInt32("resume-playback-ms", buffering.mResumePlaybackMarkMs);
}

void readFromAMessage(const sp<AMessage> &msg, BufferingSettings *buffering /* nonnull */) {
    int32_t value;
    if (msg->findInt32("init-ms", &value)) {
        buffering->mInitialMarkMs = value;
    }
    if (msg->findInt32("resume-playback-ms", &value)) {
        buffering->mResumePlaybackMarkMs = value;
    }
}

AString nameForFd(int fd) {
    const size_t SIZE = 256;
    char buffer[SIZE];
    AString result;
    snprintf(buffer, SIZE, "/proc/%d/fd/%d", getpid(), fd);
    struct stat s;
    if (lstat(buffer, &s) == 0) {
        if ((s.st_mode & S_IFMT) == S_IFLNK) {
            char linkto[256];
            int len = readlink(buffer, linkto, sizeof(linkto));
            if(len > 0) {
                if(len > 255) {
                    linkto[252] = '.';
                    linkto[253] = '.';
                    linkto[254] = '.';
                    linkto[255] = 0;
                } else {
                    linkto[len] = 0;
                }
                result.append(linkto);
            }
        } else {
            result.append("unexpected type for ");
            result.append(buffer);
        }
    } else {
        result.append("couldn't open ");
        result.append(buffer);
    }
    return result;
}

}  // namespace android<|MERGE_RESOLUTION|>--- conflicted
+++ resolved
@@ -1,4 +1,3 @@
-
 /*
  * Copyright (C) 2009 The Android Open Source Project
  *
@@ -1870,12 +1869,8 @@
         ALOGV("Mime type \"%s\" mapped to audio_format %d", mime, info->format);
     }
 
-<<<<<<< HEAD
-    info.format  = AVUtils::get()->updateAudioFormat(info.format, meta);
-    if (AUDIO_FORMAT_INVALID == info.format) {
-=======
+    info->format  = AVUtils::get()->updateAudioFormat(info.format, meta);
     if (AUDIO_FORMAT_INVALID == info->format) {
->>>>>>> 42aa5dfe
         // can't offload if we don't know what the source format is
         ALOGE("mime type \"%s\" not a known audio format", mime);
         return BAD_VALUE;
@@ -1888,16 +1883,12 @@
     // Offloading depends on audio DSP capabilities.
     int32_t aacaot = -1;
     if (meta->findInt32(kKeyAACAOT, &aacaot)) {
-<<<<<<< HEAD
         bool isADTSSupported = false;
-        isADTSSupported = AVUtils::get()->mapAACProfileToAudioFormat(meta, info.format,
+        isADTSSupported = AVUtils::get()->mapAACProfileToAudioFormat(meta, info->format,
                                     (OMX_AUDIO_AACPROFILETYPE) aacaot);
         if (!isADTSSupported) {
-            mapAACProfileToAudioFormat(info.format,(OMX_AUDIO_AACPROFILETYPE) aacaot);
-        }
-=======
-        mapAACProfileToAudioFormat(info->format,(OMX_AUDIO_AACPROFILETYPE) aacaot);
->>>>>>> 42aa5dfe
+            mapAACProfileToAudioFormat(info->format,(OMX_AUDIO_AACPROFILETYPE) aacaot);
+        }
     }
 
     int32_t srate = -1;
@@ -1907,11 +1898,7 @@
     info->sample_rate = srate;
 
     int32_t cmask = 0;
-<<<<<<< HEAD
-    if (!meta->findInt32(kKeyChannelMask, &cmask) || 0 == cmask) {
-=======
     if (!meta->findInt32(kKeyChannelMask, &cmask) || cmask == CHANNEL_MASK_USE_CHANNEL_ORDER) {
->>>>>>> 42aa5dfe
         ALOGV("track of type '%s' does not publish channel mask", mime);
 
         // Try a channel count instead
