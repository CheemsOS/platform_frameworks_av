--- conflicted
+++ resolved
@@ -693,15 +693,9 @@
                 !strcasecmp(fileMIME, "video/x-matroska")) {
             sp<MetaData> trackMeta = mExtractor->getTrackMetaData(0);
             const char *trackMIME;
-<<<<<<< HEAD
-            CHECK(trackMeta != NULL
-                  && trackMeta->findCString(kKeyMIMEType, &trackMIME));
-
-=======
             if (trackMeta != nullptr) {
                 CHECK(trackMeta->findCString(kKeyMIMEType, &trackMIME));
             }
->>>>>>> f5000062
             if (!strncasecmp("audio/", trackMIME, 6)) {
                 // The matroska file only contains a single audio track,
                 // rewrite its mime type.
