LOCAL_PATH:= $(call my-dir)
include $(CLEAR_VARS)

LOCAL_SRC_FILES:=                 \
        TextDescriptions.cpp      \
        TimedTextDriver.cpp       \
        TimedText3GPPSource.cpp \
        TimedTextSource.cpp       \
        TimedTextSRTSource.cpp    \
        TimedTextPlayer.cpp

<<<<<<< HEAD
LOCAL_CFLAGS += -Wno-multichar -Werror -Wall
LOCAL_CLANG := true
=======
LOCAL_CFLAGS += -Wno-multichar -Werror
LOCAL_CLANG := true
LOCAL_SANITIZE := signed-integer-overflow
>>>>>>> b6c719ec

LOCAL_C_INCLUDES:= \
        $(TOP)/frameworks/av/include/media/stagefright/timedtext \
        $(TOP)/frameworks/av/media/libstagefright

LOCAL_MODULE:= libstagefright_timedtext

include $(BUILD_STATIC_LIBRARY)<|MERGE_RESOLUTION|>--- conflicted
+++ resolved
@@ -9,14 +9,9 @@
         TimedTextSRTSource.cpp    \
         TimedTextPlayer.cpp
 
-<<<<<<< HEAD
 LOCAL_CFLAGS += -Wno-multichar -Werror -Wall
 LOCAL_CLANG := true
-=======
-LOCAL_CFLAGS += -Wno-multichar -Werror
-LOCAL_CLANG := true
 LOCAL_SANITIZE := signed-integer-overflow
->>>>>>> b6c719ec
 
 LOCAL_C_INCLUDES:= \
         $(TOP)/frameworks/av/include/media/stagefright/timedtext \
