/*
 * Copyright 2016, The Android Open Source Project
 *
 * Licensed under the Apache License, Version 2.0 (the "License");
 * you may not use this file except in compliance with the License.
 * You may obtain a copy of the License at
 *
 *     http://www.apache.org/licenses/LICENSE-2.0
 *
 * Unless required by applicable law or agreed to in writing, software
 * distributed under the License is distributed on an "AS IS" BASIS,
 * WITHOUT WARRANTIES OR CONDITIONS OF ANY KIND, either express or implied.
 * See the License for the specific language governing permissions and
 * limitations under the License.
 */

//#define LOG_NDEBUG 0
#define LOG_TAG "SimpleDecodingSource"
#include <utils/Log.h>

#include <gui/Surface.h>

#include <media/ICrypto.h>
#include <media/MediaCodecBuffer.h>
#include <media/stagefright/MediaDefs.h>
#include <media/stagefright/foundation/ALooper.h>
#include <media/stagefright/foundation/AMessage.h>
#include <media/stagefright/foundation/AUtils.h>
#include <media/stagefright/MediaBuffer.h>
#include <media/stagefright/MediaCodecList.h>
#include <media/stagefright/MediaCodec.h>
#include <media/stagefright/MetaData.h>
#include <media/stagefright/SimpleDecodingSource.h>
#include <media/stagefright/Utils.h>

using namespace android;

const int64_t kTimeoutWaitForOutputUs = 500000; // 0.5 seconds
<<<<<<< HEAD
const int64_t kTimeoutWaitForInputUs = 5000; // 5 milliseconds
=======
const int64_t kTimeoutWaitForInputUs = 0; // don't wait
>>>>>>> c1aabf30
const int kTimeoutMaxRetries = 20;

//static
sp<SimpleDecodingSource> SimpleDecodingSource::Create(
        const sp<MediaSource> &source, uint32_t flags) {
    return SimpleDecodingSource::Create(source, flags, nullptr, nullptr);
}

//static
sp<SimpleDecodingSource> SimpleDecodingSource::Create(
        const sp<MediaSource> &source, uint32_t flags, const sp<ANativeWindow> &nativeWindow,
        const char *desiredCodec, bool skipMediaCodecList) {
    sp<Surface> surface = static_cast<Surface*>(nativeWindow.get());
    const char *mime = NULL;
    sp<MetaData> meta = source->getFormat();
    CHECK(meta->findCString(kKeyMIMEType, &mime));

    sp<AMessage> format = new AMessage;
    if (convertMetaDataToMessage(source->getFormat(), &format) != OK) {
        return NULL;
    }

    Vector<AString> matchingCodecs;
    MediaCodecList::findMatchingCodecs(
            mime, false /* encoder */, flags, &matchingCodecs);

    sp<ALooper> looper = new ALooper;
    looper->setName("stagefright");
    looper->start();

    sp<MediaCodec> codec;
    auto configure = [=](const sp<MediaCodec> &codec, const AString &componentName)
            -> sp<SimpleDecodingSource> {
        if (codec != NULL) {
            ALOGI("Successfully allocated codec '%s'", componentName.c_str());

            status_t err = codec->configure(format, surface, NULL /* crypto */, 0 /* flags */);
            sp<AMessage> outFormat;
            if (err == OK) {
                err = codec->getOutputFormat(&outFormat);
            }
            if (err == OK) {
                return new SimpleDecodingSource(codec, source, looper,
                        surface != NULL,
                        strcmp(mime, MEDIA_MIMETYPE_AUDIO_VORBIS) == 0,
                        outFormat);
            }

            ALOGD("Failed to configure codec '%s'", componentName.c_str());
            codec->release();
        }
        return NULL;
    };

    if (skipMediaCodecList) {
        codec = MediaCodec::CreateByComponentName(looper, desiredCodec);
        return configure(codec, desiredCodec);
    }

    for (size_t i = 0; i < matchingCodecs.size(); ++i) {
        const AString &componentName = matchingCodecs[i];
        if (desiredCodec != NULL && componentName.compare(desiredCodec)) {
            continue;
        }

        ALOGV("Attempting to allocate codec '%s'", componentName.c_str());

        codec = MediaCodec::CreateByComponentName(looper, componentName);
        sp<SimpleDecodingSource> res = configure(codec, componentName);
        if (res != NULL) {
            return res;
        } else {
            codec = NULL;
        }
    }

    looper->stop();
    ALOGE("No matching decoder! (mime: %s)", mime);
    return NULL;
}

SimpleDecodingSource::SimpleDecodingSource(
        const sp<MediaCodec> &codec, const sp<MediaSource> &source, const sp<ALooper> &looper,
        bool usingSurface, bool isVorbis, const sp<AMessage> &format)
    : mCodec(codec),
      mSource(source),
      mLooper(looper),
      mUsingSurface(usingSurface),
      mIsVorbis(isVorbis),
      mProtectedState(format) {
    mCodec->getName(&mComponentName);
}

SimpleDecodingSource::~SimpleDecodingSource() {
    mCodec->release();
    mLooper->stop();
}

status_t SimpleDecodingSource::start(MetaData *params) {
    (void)params;
    Mutexed<ProtectedState>::Locked me(mProtectedState);
    if (me->mState != INIT) {
        return -EINVAL;
    }
    status_t res = mCodec->start();
    if (res == OK) {
        res = mSource->start();
    }

    if (res == OK) {
        me->mState = STARTED;
        me->mQueuedInputEOS = false;
        me->mGotOutputEOS = false;
    } else {
        me->mState = ERROR;
    }

    return res;
}

status_t SimpleDecodingSource::stop() {
    Mutexed<ProtectedState>::Locked me(mProtectedState);
    if (me->mState != STARTED) {
        return -EINVAL;
    }

    // wait for any pending reads to complete
    me->mState = STOPPING;
    while (me->mReading) {
        me.waitForCondition(me->mReadCondition);
    }

    status_t res1 = mCodec->stop();
    if (res1 != OK) {
        mCodec->release();
    }
    status_t res2 = mSource->stop();
    if (res1 == OK && res2 == OK) {
        me->mState = STOPPED;
    } else {
        me->mState = ERROR;
    }
    return res1 != OK ? res1 : res2;
}

sp<MetaData> SimpleDecodingSource::getFormat() {
    Mutexed<ProtectedState>::Locked me(mProtectedState);
    if (me->mState == STARTED || me->mState == INIT) {
        sp<MetaData> meta = new MetaData();
        convertMessageToMetaData(me->mFormat, meta);
        return meta;
    }
    return NULL;
}

SimpleDecodingSource::ProtectedState::ProtectedState(const sp<AMessage> &format)
    : mReading(false),
      mFormat(format),
      mState(INIT),
      mQueuedInputEOS(false),
      mGotOutputEOS(false) {
}

status_t SimpleDecodingSource::read(
        MediaBufferBase **buffer, const ReadOptions *options) {
    *buffer = NULL;

    Mutexed<ProtectedState>::Locked me(mProtectedState);
    if (me->mState != STARTED) {
        return ERROR_END_OF_STREAM;
    }
    me->mReading = true;

    status_t res = doRead(me, buffer, options);

    me.lock();
    me->mReading = false;
    if (me->mState != STARTED) {
        me->mReadCondition.signal();
    }

    return res;
}

status_t SimpleDecodingSource::doRead(
        Mutexed<ProtectedState>::Locked &me, MediaBufferBase **buffer, const ReadOptions *options) {
    // |me| is always locked on entry, but is allowed to be unlocked on exit
    CHECK_EQ(me->mState, STARTED);

    size_t out_ix, in_ix, out_offset, out_size;
    int64_t out_pts;
    uint32_t out_flags;
    status_t res;

    // flush codec on seek
    MediaSource::ReadOptions::SeekMode mode;
    if (options != NULL && options->getSeekTo(&out_pts, &mode)) {
        me->mQueuedInputEOS = false;
        me->mGotOutputEOS = false;
        mCodec->flush();
    }

    if (me->mGotOutputEOS) {
        return ERROR_END_OF_STREAM;
    }

    for (int retries = 0; retries < kTimeoutMaxRetries; ++retries) {
        // If we fill all available input buffers, we should expect that
        // the codec produces at least one output buffer. Also, the codec
        // should produce an output buffer in at most 1 seconds. Retry a
        // few times nonetheless.
        while (!me->mQueuedInputEOS) {
            // allow some time to get input buffer after flush
            res = mCodec->dequeueInputBuffer(&in_ix, kTimeoutWaitForInputUs);
            if (res == -EAGAIN) {
                // no available input buffers
                break;
            }

            sp<MediaCodecBuffer> in_buffer;
            if (res == OK) {
                res = mCodec->getInputBuffer(in_ix, &in_buffer);
            }

            if (res != OK || in_buffer == NULL) {
                ALOGW("[%s] could not get input buffer #%zu",
                        mComponentName.c_str(), in_ix);
                me->mState = ERROR;
                return UNKNOWN_ERROR;
            }

            MediaBufferBase *in_buf;
            while (true) {
                in_buf = NULL;
                me.unlock();
                res = mSource->read(&in_buf, options);
                me.lock();
                if (res != OK || me->mState != STARTED) {
                    if (in_buf != NULL) {
                        in_buf->release();
                        in_buf = NULL;
                    }

                    // queue EOS
                    me->mQueuedInputEOS = true;
                    if (mCodec->queueInputBuffer(
                                 in_ix, 0 /* offset */, 0 /* size */,
                                 0 /* pts */, MediaCodec::BUFFER_FLAG_EOS) != OK) {
                        ALOGI("[%s] failed to queue input EOS", mComponentName.c_str());
                        me->mState = ERROR;
                        return UNKNOWN_ERROR;
                    }

                    // don't stop on EOS, but report error or EOS on stop
                    if (res != ERROR_END_OF_STREAM) {
                        me->mState = ERROR;
                        return res;
                    }
                    if (me->mState != STARTED) {
                        return ERROR_END_OF_STREAM;
                    }
                    break;
                }
                if (in_buf == NULL) { // should not happen
                    continue;
                } else if (in_buf->range_length() != 0) {
                    break;
                }
                in_buf->release();
            }

            if (in_buf != NULL) {
                int64_t timestampUs = 0;
                CHECK(in_buf->meta_data().findInt64(kKeyTime, &timestampUs));
                if (in_buf->range_length() + (mIsVorbis ? 4 : 0) > in_buffer->capacity()) {
                    ALOGW("'%s' received %zu input bytes for buffer of size %zu",
                            mComponentName.c_str(),
                            in_buf->range_length() + (mIsVorbis ? 4 : 0), in_buffer->capacity());
                }
                size_t cpLen = min(in_buf->range_length(), in_buffer->capacity());
                memcpy(in_buffer->base(), (uint8_t *)in_buf->data() + in_buf->range_offset(),
                        cpLen );

                if (mIsVorbis) {
                    int32_t numPageSamples;
                    if (!in_buf->meta_data().findInt32(kKeyValidSamples, &numPageSamples)) {
                        numPageSamples = -1;
                    }
                    memcpy(in_buffer->base() + cpLen, &numPageSamples, sizeof(numPageSamples));
                }

                res = mCodec->queueInputBuffer(
                        in_ix, 0 /* offset */, in_buf->range_length() + (mIsVorbis ? 4 : 0),
                        timestampUs, 0 /* flags */);
                if (res != OK) {
                    ALOGI("[%s] failed to queue input buffer #%zu", mComponentName.c_str(), in_ix);
                    me->mState = ERROR;
                }
                in_buf->release();
            }
        }

        me.unlock();
        res = mCodec->dequeueOutputBuffer(
                &out_ix, &out_offset, &out_size, &out_pts,
                &out_flags, kTimeoutWaitForOutputUs /* timeoutUs */);
        me.lock();
        // abort read on stop
        if (me->mState != STARTED) {
            if (res == OK) {
                mCodec->releaseOutputBuffer(out_ix);
            }
            return ERROR_END_OF_STREAM;
        }

        if (res == -EAGAIN) {
            ALOGD("[%s] did not produce an output buffer. retry count: %d",
                  mComponentName.c_str(), retries);
            continue;
        } else if (res == INFO_FORMAT_CHANGED) {
            if (mCodec->getOutputFormat(&me->mFormat) != OK) {
                me->mState = ERROR;
                res = UNKNOWN_ERROR;
            }
            return res;
        } else if (res == INFO_OUTPUT_BUFFERS_CHANGED) {
            ALOGV("output buffers changed");
            continue;
        } else if (res != OK) {
            me->mState = ERROR;
            return res;
        }

        sp<MediaCodecBuffer> out_buffer;
        res = mCodec->getOutputBuffer(out_ix, &out_buffer);
        if (res != OK) {
            ALOGW("[%s] could not get output buffer #%zu",
                    mComponentName.c_str(), out_ix);
            me->mState = ERROR;
            return UNKNOWN_ERROR;
        }
        if (out_flags & MediaCodec::BUFFER_FLAG_EOS) {
            me->mGotOutputEOS = true;
            // return EOS immediately if last buffer is empty
            if (out_size == 0) {
                mCodec->releaseOutputBuffer(out_ix);
                return ERROR_END_OF_STREAM;
            }
        }

        if (mUsingSurface && out_size > 0) {
            *buffer = new MediaBuffer(0);
            mCodec->renderOutputBufferAndRelease(out_ix);
        } else {
            *buffer = new MediaBuffer(out_size);
            CHECK_LE(out_buffer->size(), (*buffer)->size());
            memcpy((*buffer)->data(), out_buffer->data(), out_buffer->size());
            (*buffer)->meta_data().setInt64(kKeyTime, out_pts);
            mCodec->releaseOutputBuffer(out_ix);
        }
        return OK;
    }

    return TIMED_OUT;
}<|MERGE_RESOLUTION|>--- conflicted
+++ resolved
@@ -36,11 +36,7 @@
 using namespace android;
 
 const int64_t kTimeoutWaitForOutputUs = 500000; // 0.5 seconds
-<<<<<<< HEAD
-const int64_t kTimeoutWaitForInputUs = 5000; // 5 milliseconds
-=======
 const int64_t kTimeoutWaitForInputUs = 0; // don't wait
->>>>>>> c1aabf30
 const int kTimeoutMaxRetries = 20;
 
 //static
