/*
 * Copyright (C) 2004-2010 NXP Software
 * Copyright (C) 2010 The Android Open Source Project
 *
 * Licensed under the Apache License, Version 2.0 (the "License");
 * you may not use this file except in compliance with the License.
 * You may obtain a copy of the License at
 *
 *      http://www.apache.org/licenses/LICENSE-2.0
 *
 * Unless required by applicable law or agreed to in writing, software
 * distributed under the License is distributed on an "AS IS" BASIS,
 * WITHOUT WARRANTIES OR CONDITIONS OF ANY KIND, either express or implied.
 * See the License for the specific language governing permissions and
 * limitations under the License.
 */

/**********************************************************************************
   INCLUDE FILES
***********************************************************************************/

#include "VectorArithmetic.h"

/**********************************************************************************
   FUNCTION COPY_16
***********************************************************************************/

void Copy_16( const LVM_INT16 *src,
                    LVM_INT16 *dst,
                    LVM_INT16  n )
{
    LVM_INT16 ii;

    if (src > dst)
    {
        for (ii = n; ii != 0; ii--)
        {
            *dst = *src;
            dst++;
            src++;
        }
    }
    else
    {
        src += n - 1;
        dst += n - 1;
        for (ii = n; ii != 0; ii--)
        {
            *dst = *src;
            dst--;
            src--;
        }
    }

    return;
}
#ifdef BUILD_FLOAT
void Copy_Float( const LVM_FLOAT *src,
                 LVM_FLOAT *dst,
                 LVM_INT16  n )
{
    LVM_INT16 ii;

    if (src > dst)
    {
        for (ii = n; ii != 0; ii--)
        {
            *dst = *src;
            dst++;
            src++;
        }
    }
    else
    {
        src += n - 1;
        dst += n - 1;
        for (ii = n; ii != 0; ii--)
        {
            *dst = *src;
            dst--;
            src--;
        }
    }

    return;
}
#ifdef SUPPORT_MC
// Extract out the stereo channel pair from multichannel source.
void Copy_Float_Mc_Stereo(const LVM_FLOAT *src,
                 LVM_FLOAT *dst,
                 LVM_INT16 NrFrames, /* Number of frames */
                 LVM_INT32 NrChannels)
{
    LVM_INT16 ii;

    if (NrChannels >= 2)
    {
        for (ii = NrFrames; ii != 0; ii--)
        {
            dst[0] = src[0];
            dst[1] = src[1];
            dst += 2;
            src += NrChannels;
        }
    }
    else if (NrChannels == 1)
    {   // not expected to occur, provided for completeness.
        src += (NrFrames - 1);
        dst += 2 * (NrFrames - 1);
        for (ii = NrFrames; ii != 0; ii--)
        {
            dst[0] = src[0];
            dst[1] = src[0];
            dst -= 2;
            src --;
        }
    }
}

<<<<<<< HEAD
// Merge a multichannel source with stereo contained in dst, to dst.
void Copy_Float_Stereo_Mc(const LVM_FLOAT *src,
=======
// Merge a multichannel source with stereo contained in StereoOut, to dst.
void Copy_Float_Stereo_Mc(const LVM_FLOAT *src,
                 LVM_FLOAT *StereoOut,
>>>>>>> c1aabf30
                 LVM_FLOAT *dst,
                 LVM_INT16 NrFrames, /* Number of frames*/
                 LVM_INT32 NrChannels)
{
    LVM_INT16 ii, jj;
<<<<<<< HEAD
    LVM_FLOAT *src_st = dst + 2 * (NrFrames - 1);

    // repack dst which carries stereo information
    // together with the upper channels of src.
=======

    // pack dst with stereo information of StereoOut
    // together with the upper channels of src.
    StereoOut += 2 * (NrFrames - 1);
>>>>>>> c1aabf30
    dst += NrChannels * (NrFrames - 1);
    src += NrChannels * (NrFrames - 1);
    for (ii = NrFrames; ii != 0; ii--)
    {
<<<<<<< HEAD
        dst[1] = src_st[1];
        dst[0] = src_st[0]; // copy 1 before 0 is required for NrChannels == 3.
=======
        dst[1] = StereoOut[1];
        dst[0] = StereoOut[0]; // copy 1 before 0 is required for NrChannels == 3.
>>>>>>> c1aabf30
        for (jj = 2; jj < NrChannels; jj++)
        {
            dst[jj] = src[jj];
        }
        dst    -= NrChannels;
        src    -= NrChannels;
<<<<<<< HEAD
        src_st -= 2;
=======
        StereoOut -= 2;
>>>>>>> c1aabf30
    }
}
#endif
#endif
/**********************************************************************************/<|MERGE_RESOLUTION|>--- conflicted
+++ resolved
@@ -117,52 +117,31 @@
     }
 }
 
-<<<<<<< HEAD
-// Merge a multichannel source with stereo contained in dst, to dst.
-void Copy_Float_Stereo_Mc(const LVM_FLOAT *src,
-=======
 // Merge a multichannel source with stereo contained in StereoOut, to dst.
 void Copy_Float_Stereo_Mc(const LVM_FLOAT *src,
                  LVM_FLOAT *StereoOut,
->>>>>>> c1aabf30
                  LVM_FLOAT *dst,
                  LVM_INT16 NrFrames, /* Number of frames*/
                  LVM_INT32 NrChannels)
 {
     LVM_INT16 ii, jj;
-<<<<<<< HEAD
-    LVM_FLOAT *src_st = dst + 2 * (NrFrames - 1);
-
-    // repack dst which carries stereo information
-    // together with the upper channels of src.
-=======
 
     // pack dst with stereo information of StereoOut
     // together with the upper channels of src.
     StereoOut += 2 * (NrFrames - 1);
->>>>>>> c1aabf30
     dst += NrChannels * (NrFrames - 1);
     src += NrChannels * (NrFrames - 1);
     for (ii = NrFrames; ii != 0; ii--)
     {
-<<<<<<< HEAD
-        dst[1] = src_st[1];
-        dst[0] = src_st[0]; // copy 1 before 0 is required for NrChannels == 3.
-=======
         dst[1] = StereoOut[1];
         dst[0] = StereoOut[0]; // copy 1 before 0 is required for NrChannels == 3.
->>>>>>> c1aabf30
         for (jj = 2; jj < NrChannels; jj++)
         {
             dst[jj] = src[jj];
         }
         dst    -= NrChannels;
         src    -= NrChannels;
-<<<<<<< HEAD
-        src_st -= 2;
-=======
         StereoOut -= 2;
->>>>>>> c1aabf30
     }
 }
 #endif
