--- conflicted
+++ resolved
@@ -106,11 +106,7 @@
      * The Concert Surround module carries out processing only on L, R.
      */
     pInput = pScratch + (2 * NrFrames);
-<<<<<<< HEAD
-    pStIn  = pScratch + (LVCS_SCRATCHBUFFERS * NrFrames);
-=======
     pStIn  = pScratch + ((LVCS_SCRATCHBUFFERS - 2) * NrFrames);
->>>>>>> c1aabf30
     /* The first two channel data is extracted from the input data and
      * copied into pInput buffer
      */
@@ -345,10 +341,7 @@
                                   pInData,
                                   pOutData,
                                   NumSamples);
-<<<<<<< HEAD
-=======
-#endif
->>>>>>> c1aabf30
+#endif
 
 
         /*
@@ -478,10 +471,7 @@
         }
 #ifdef SUPPORT_MC
         Copy_Float_Stereo_Mc(pInData,
-<<<<<<< HEAD
-=======
                              pStereoOut,
->>>>>>> c1aabf30
                              pOutData,
                              NrFrames,
                              channels);
