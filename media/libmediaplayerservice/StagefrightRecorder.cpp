--- conflicted
+++ resolved
@@ -1120,10 +1120,6 @@
         }
     }
 
-<<<<<<< HEAD
-    sp<AudioSource> audioSource = AVFactory::get()->createAudioSource(
-                mAudioSource,
-=======
     audio_attributes_t attr = AUDIO_ATTRIBUTES_INITIALIZER;
     attr.source = mAudioSource;
     // attr.flags AUDIO_FLAG_CAPTURE_PRIVATE is cleared by default
@@ -1150,10 +1146,8 @@
         }
     }
 
-    sp<AudioSource> audioSource =
-        new AudioSource(
+    sp<AudioSource> audioSource = AVFactory::get()->createAudioSource(
                 &attr,
->>>>>>> 4d1aa08c
                 mOpPackageName,
                 sourceSampleRate,
                 mAudioChannels,
