--- conflicted
+++ resolved
@@ -17,16 +17,10 @@
 #define LOG_TAG "TimeCheck"
 
 #include <utils/Log.h>
-<<<<<<< HEAD
 #include <mediautils/TimeCheck.h>
 #include <mediautils/EventLog.h>
 #include <cutils/properties.h>
 #include "debuggerd/handler.h"
-=======
-#include <media/TimeCheck.h>
-#include <media/EventLog.h>
-#include <cutils/properties.h>
->>>>>>> 1d029ed2
 
 namespace android {
 
@@ -72,10 +66,6 @@
     return sTimeCheckThread;
 }
 
-<<<<<<< HEAD
-=======
-
->>>>>>> 1d029ed2
 static uint32_t timeOutMs = (uint32_t)property_get_int32("vendor.audio.hal.boot.timeout.ms", TimeCheck::kDefaultTimeOutMs);
 
 TimeCheck::TimeCheck(const char *tag, bool systemReady)
@@ -84,10 +74,6 @@
         timeOutMs = kDefaultTimeOutMs;
         ALOGI("System is ready use default timeout: %d msec", timeOutMs);
     }
-<<<<<<< HEAD
-    ALOGI("command is %s and timeout: %d", tag, timeOutMs);
-=======
->>>>>>> 1d029ed2
     mEndTimeNs = getTimeCheckThread()->startMonitoring(tag, timeOutMs);
 }
 
