/*
 * Copyright (C) 2016 The Android Open Source Project
 *
 * Licensed under the Apache License, Version 2.0 (the "License");
 * you may not use this file except in compliance with the License.
 * You may obtain a copy of the License at
 *
 *      http://www.apache.org/licenses/LICENSE-2.0
 *
 * Unless required by applicable law or agreed to in writing, software
 * distributed under the License is distributed on an "AS IS" BASIS,
 * WITHOUT WARRANTIES OR CONDITIONS OF ANY KIND, either express or         implied.
 * See the License for the specific language governing permissions and
 * limitations under the License.
 */

#include <utils/Log.h>
#include <fcntl.h>
#include <sys/stat.h>
#include <cutils/properties.h>
#include <dirent.h>
#include <errno.h>
#include <linux/usb/ch9.h>
#include <stdio.h>
#include <stdlib.h>
#include <string.h>
#include <sys/ioctl.h>
#include <sys/types.h>
#include <sys/endian.h>
#include <unistd.h>

#include <android-base/logging.h>
#include <android-base/unique_fd.h>
#include "IMtpHandle.h"

constexpr char mtp_dev_path[] = "/dev/mtp_usb";

class MtpDevHandle : public IMtpHandle {
private:
    android::base::unique_fd mFd;

public:
    MtpDevHandle();
    ~MtpDevHandle();
    int read(void *data, int len);
    int write(const void *data, int len);

    int receiveFile(mtp_file_range mfr, bool);
    int sendFile(mtp_file_range mfr);
    int sendEvent(mtp_event me);

    int start();
    void close();

    int configure(bool ptp);
};

MtpDevHandle::MtpDevHandle()
    : mFd(-1) {};

MtpDevHandle::~MtpDevHandle() {}

int MtpDevHandle::read(void *data, int len) {
    return ::read(mFd, data, len);
}

int MtpDevHandle::write(const void *data, int len) {
    return ::write(mFd, data, len);
}

int MtpDevHandle::receiveFile(mtp_file_range mfr, bool) {
    return ioctl(mFd, MTP_RECEIVE_FILE, reinterpret_cast<unsigned long>(&mfr));
}

int MtpDevHandle::sendFile(mtp_file_range mfr) {
    return ioctl(mFd, MTP_SEND_FILE_WITH_HEADER, reinterpret_cast<unsigned long>(&mfr));
}

int MtpDevHandle::sendEvent(mtp_event me) {
    return ioctl(mFd, MTP_SEND_EVENT, reinterpret_cast<unsigned long>(&me));
}

<<<<<<< HEAD
int MtpDevHandle::start() {
    mFd = android::base::unique_fd(TEMP_FAILURE_RETRY(open(mtp_dev_path, O_RDWR)));
=======
int MtpDevHandle::start(bool /* ptp */) {
    mFd.reset(TEMP_FAILURE_RETRY(open(mtp_dev_path, O_RDWR)));
>>>>>>> 32b2cee7
    if (mFd == -1) return -1;
    return 0;
}

void MtpDevHandle::close() {
    mFd.reset();
}

<<<<<<< HEAD
int MtpDevHandle::configure(bool) {
    // Nothing to do, driver can configure itself
    return 0;
}

IMtpHandle *get_mtp_handle() {
    return new MtpDevHandle();
}
=======
} // namespace android
>>>>>>> 32b2cee7
<|MERGE_RESOLUTION|>--- conflicted
+++ resolved
@@ -14,57 +14,37 @@
  * limitations under the License.
  */
 
-#include <utils/Log.h>
-#include <fcntl.h>
-#include <sys/stat.h>
+#include <android-base/logging.h>
 #include <cutils/properties.h>
 #include <dirent.h>
 #include <errno.h>
+#include <fcntl.h>
 #include <linux/usb/ch9.h>
 #include <stdio.h>
 #include <stdlib.h>
 #include <string.h>
+#include <sys/stat.h>
 #include <sys/ioctl.h>
 #include <sys/types.h>
 #include <sys/endian.h>
 #include <unistd.h>
 
-#include <android-base/logging.h>
-#include <android-base/unique_fd.h>
-#include "IMtpHandle.h"
+#include "MtpDevHandle.h"
+
+namespace android {
 
 constexpr char mtp_dev_path[] = "/dev/mtp_usb";
-
-class MtpDevHandle : public IMtpHandle {
-private:
-    android::base::unique_fd mFd;
-
-public:
-    MtpDevHandle();
-    ~MtpDevHandle();
-    int read(void *data, int len);
-    int write(const void *data, int len);
-
-    int receiveFile(mtp_file_range mfr, bool);
-    int sendFile(mtp_file_range mfr);
-    int sendEvent(mtp_event me);
-
-    int start();
-    void close();
-
-    int configure(bool ptp);
-};
 
 MtpDevHandle::MtpDevHandle()
     : mFd(-1) {};
 
 MtpDevHandle::~MtpDevHandle() {}
 
-int MtpDevHandle::read(void *data, int len) {
+int MtpDevHandle::read(void *data, size_t len) {
     return ::read(mFd, data, len);
 }
 
-int MtpDevHandle::write(const void *data, int len) {
+int MtpDevHandle::write(const void *data, size_t len) {
     return ::write(mFd, data, len);
 }
 
@@ -80,13 +60,8 @@
     return ioctl(mFd, MTP_SEND_EVENT, reinterpret_cast<unsigned long>(&me));
 }
 
-<<<<<<< HEAD
-int MtpDevHandle::start() {
-    mFd = android::base::unique_fd(TEMP_FAILURE_RETRY(open(mtp_dev_path, O_RDWR)));
-=======
 int MtpDevHandle::start(bool /* ptp */) {
     mFd.reset(TEMP_FAILURE_RETRY(open(mtp_dev_path, O_RDWR)));
->>>>>>> 32b2cee7
     if (mFd == -1) return -1;
     return 0;
 }
@@ -95,15 +70,4 @@
     mFd.reset();
 }
 
-<<<<<<< HEAD
-int MtpDevHandle::configure(bool) {
-    // Nothing to do, driver can configure itself
-    return 0;
-}
-
-IMtpHandle *get_mtp_handle() {
-    return new MtpDevHandle();
-}
-=======
-} // namespace android
->>>>>>> 32b2cee7
+} // namespace android