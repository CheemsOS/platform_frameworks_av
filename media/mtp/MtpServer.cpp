/*
 * Copyright (C) 2010 The Android Open Source Project
 *
 * Licensed under the Apache License, Version 2.0 (the "License");
 * you may not use this file except in compliance with the License.
 * You may obtain a copy of the License at
 *
 *      http://www.apache.org/licenses/LICENSE-2.0
 *
 * Unless required by applicable law or agreed to in writing, software
 * distributed under the License is distributed on an "AS IS" BASIS,
 * WITHOUT WARRANTIES OR CONDITIONS OF ANY KIND, either express or implied.
 * See the License for the specific language governing permissions and
 * limitations under the License.
 */

#include <algorithm>
#include <android-base/logging.h>
#include <android-base/properties.h>
#include <chrono>
#include <dirent.h>
#include <errno.h>
#include <fcntl.h>
#include <inttypes.h>
#include <stdio.h>
#include <stdlib.h>
#include <sys/types.h>
#include <sys/stat.h>
#include <sys/stat.h>
#include <sys/time.h>

#define LOG_TAG "MtpServer"

#include "MtpDebug.h"
#include "IMtpDatabase.h"
<<<<<<< HEAD
=======
#include "MtpDescriptors.h"
#include "MtpDevHandle.h"
#include "MtpFfsCompatHandle.h"
#include "MtpFfsHandle.h"
>>>>>>> 32b2cee7
#include "MtpObjectInfo.h"
#include "MtpProperty.h"
#include "MtpServer.h"
#include "MtpStorage.h"
#include "MtpStringBuffer.h"
#include "MtpFfsHandle.h"

namespace android {

static const MtpOperationCode kSupportedOperationCodes[] = {
    MTP_OPERATION_GET_DEVICE_INFO,
    MTP_OPERATION_OPEN_SESSION,
    MTP_OPERATION_CLOSE_SESSION,
    MTP_OPERATION_GET_STORAGE_IDS,
    MTP_OPERATION_GET_STORAGE_INFO,
    MTP_OPERATION_GET_NUM_OBJECTS,
    MTP_OPERATION_GET_OBJECT_HANDLES,
    MTP_OPERATION_GET_OBJECT_INFO,
    MTP_OPERATION_GET_OBJECT,
    MTP_OPERATION_GET_THUMB,
    MTP_OPERATION_DELETE_OBJECT,
    MTP_OPERATION_SEND_OBJECT_INFO,
    MTP_OPERATION_SEND_OBJECT,
//    MTP_OPERATION_INITIATE_CAPTURE,
//    MTP_OPERATION_FORMAT_STORE,
    MTP_OPERATION_RESET_DEVICE,
//    MTP_OPERATION_SELF_TEST,
//    MTP_OPERATION_SET_OBJECT_PROTECTION,
//    MTP_OPERATION_POWER_DOWN,
    MTP_OPERATION_GET_DEVICE_PROP_DESC,
    MTP_OPERATION_GET_DEVICE_PROP_VALUE,
    MTP_OPERATION_SET_DEVICE_PROP_VALUE,
    MTP_OPERATION_RESET_DEVICE_PROP_VALUE,
//    MTP_OPERATION_TERMINATE_OPEN_CAPTURE,
    MTP_OPERATION_MOVE_OBJECT,
    MTP_OPERATION_COPY_OBJECT,
    MTP_OPERATION_GET_PARTIAL_OBJECT,
//    MTP_OPERATION_INITIATE_OPEN_CAPTURE,
    MTP_OPERATION_GET_OBJECT_PROPS_SUPPORTED,
    MTP_OPERATION_GET_OBJECT_PROP_DESC,
    MTP_OPERATION_GET_OBJECT_PROP_VALUE,
    MTP_OPERATION_SET_OBJECT_PROP_VALUE,
    MTP_OPERATION_GET_OBJECT_PROP_LIST,
//    MTP_OPERATION_SET_OBJECT_PROP_LIST,
//    MTP_OPERATION_GET_INTERDEPENDENT_PROP_DESC,
//    MTP_OPERATION_SEND_OBJECT_PROP_LIST,
    MTP_OPERATION_GET_OBJECT_REFERENCES,
    MTP_OPERATION_SET_OBJECT_REFERENCES,
//    MTP_OPERATION_SKIP,
    // Android extension for direct file IO
    MTP_OPERATION_GET_PARTIAL_OBJECT_64,
    MTP_OPERATION_SEND_PARTIAL_OBJECT,
    MTP_OPERATION_TRUNCATE_OBJECT,
    MTP_OPERATION_BEGIN_EDIT_OBJECT,
    MTP_OPERATION_END_EDIT_OBJECT,
};

static const MtpEventCode kSupportedEventCodes[] = {
    MTP_EVENT_OBJECT_ADDED,
    MTP_EVENT_OBJECT_REMOVED,
    MTP_EVENT_STORE_ADDED,
    MTP_EVENT_STORE_REMOVED,
    MTP_EVENT_DEVICE_PROP_CHANGED,
};

MtpServer::MtpServer(IMtpDatabase* database, int controlFd, bool ptp,
                    const char *deviceInfoManufacturer,
                    const char *deviceInfoModel,
                    const char *deviceInfoDeviceVersion,
                    const char *deviceInfoSerialNumber)
    :   mDatabase(database),
        mPtp(ptp),
        mDeviceInfoManufacturer(deviceInfoManufacturer),
        mDeviceInfoModel(deviceInfoModel),
        mDeviceInfoDeviceVersion(deviceInfoDeviceVersion),
        mDeviceInfoSerialNumber(deviceInfoSerialNumber),
        mSessionID(0),
        mSessionOpen(false),
        mSendObjectHandle(kInvalidObjectHandle),
        mSendObjectFormat(0),
        mSendObjectFileSize(0),
        mSendObjectModifiedTime(0)
{
<<<<<<< HEAD
}

MtpServer::~MtpServer() {
}

IMtpHandle* MtpServer::sHandle = nullptr;

int MtpServer::configure(bool usePtp) {
    if (sHandle == nullptr) {
	     bool ffs_ok = access(FFS_MTP_EP0, W_OK) == 0;
	      sHandle = ffs_ok ? get_ffs_handle() : get_mtp_handle();
        } 
    int ret = sHandle->configure(usePtp);
    if (ret) ALOGE("Failed to configure MTP driver!");
    else android::base::SetProperty("sys.usb.ffs.mtp.ready", "1");
  
    return ret;


=======
    bool ffs_ok = access(FFS_MTP_EP0, W_OK) == 0;
    if (ffs_ok) {
        bool aio_compat = android::base::GetBoolProperty("sys.usb.ffs.aio_compat", false);
        mHandle = aio_compat ? new MtpFfsCompatHandle(controlFd) : new MtpFfsHandle(controlFd);
    } else {
        mHandle = new MtpDevHandle();
    }
}

MtpServer::~MtpServer() {
>>>>>>> 32b2cee7
}

void MtpServer::addStorage(MtpStorage* storage) {
    std::lock_guard<std::mutex> lg(mMutex);

    mStorages.push_back(storage);
    sendStoreAdded(storage->getStorageID());
}

void MtpServer::removeStorage(MtpStorage* storage) {
    std::lock_guard<std::mutex> lg(mMutex);
    auto iter = std::find(mStorages.begin(), mStorages.end(), storage);
    if (iter != mStorages.end()) {
        sendStoreRemoved(storage->getStorageID());
        mStorages.erase(iter);
    }
}

MtpStorage* MtpServer::getStorage(MtpStorageID id) {
    if (id == 0)
        return mStorages[0];
    for (MtpStorage *storage : mStorages) {
        if (storage->getStorageID() == id)
            return storage;
    }
    return nullptr;
}

bool MtpServer::hasStorage(MtpStorageID id) {
    if (id == 0 || id == 0xFFFFFFFF)
        return mStorages.size() > 0;
    return (getStorage(id) != nullptr);
}

void MtpServer::run() {
    if (mHandle->start(mPtp)) {
        ALOGE("Failed to start usb driver!");
        mHandle->close();
        return;
    }

    while (1) {
        int ret = mRequest.read(mHandle);
        if (ret < 0) {
            ALOGE("request read returned %d, errno: %d", ret, errno);
            if (errno == ECANCELED) {
                // return to top of loop and wait for next command
                continue;
            }
            break;
        }
        MtpOperationCode operation = mRequest.getOperationCode();
        MtpTransactionID transaction = mRequest.getTransactionID();

        ALOGV("operation: %s", MtpDebug::getOperationCodeName(operation));
        // FIXME need to generalize this
        bool dataIn = (operation == MTP_OPERATION_SEND_OBJECT_INFO
                    || operation == MTP_OPERATION_SET_OBJECT_REFERENCES
                    || operation == MTP_OPERATION_SET_OBJECT_PROP_VALUE
                    || operation == MTP_OPERATION_SET_DEVICE_PROP_VALUE);
        if (dataIn) {
            int ret = mData.read(mHandle);
            if (ret < 0) {
                ALOGE("data read returned %d, errno: %d", ret, errno);
                if (errno == ECANCELED) {
                    // return to top of loop and wait for next command
                    continue;
                }
                break;
            }
            ALOGV("received data:");
        } else {
            mData.reset();
        }

        if (handleRequest()) {
            if (!dataIn && mData.hasData()) {
                mData.setOperationCode(operation);
                mData.setTransactionID(transaction);
                ALOGV("sending data:");
                ret = mData.write(mHandle);
                if (ret < 0) {
                    ALOGE("request write returned %d, errno: %d", ret, errno);
                    if (errno == ECANCELED) {
                        // return to top of loop and wait for next command
                        continue;
                    }
                    break;
                }
            }

            mResponse.setTransactionID(transaction);
            ALOGV("sending response %04X", mResponse.getResponseCode());
            ret = mResponse.write(mHandle);
            const int savedErrno = errno;
            if (ret < 0) {
                ALOGE("request write returned %d, errno: %d", ret, errno);
                if (savedErrno == ECANCELED) {
                    // return to top of loop and wait for next command
                    continue;
                }
                break;
            }
        } else {
            ALOGV("skipping response\n");
        }
    }

    // commit any open edits
    int count = mObjectEditList.size();
    for (int i = 0; i < count; i++) {
        ObjectEdit* edit = mObjectEditList[i];
        commitEdit(edit);
        delete edit;
    }
    mObjectEditList.clear();

    mHandle->close();
}

void MtpServer::sendObjectAdded(MtpObjectHandle handle) {
    ALOGV("sendObjectAdded %d\n", handle);
    sendEvent(MTP_EVENT_OBJECT_ADDED, handle);
}

void MtpServer::sendObjectRemoved(MtpObjectHandle handle) {
    ALOGV("sendObjectRemoved %d\n", handle);
    sendEvent(MTP_EVENT_OBJECT_REMOVED, handle);
}

void MtpServer::sendStoreAdded(MtpStorageID id) {
    ALOGV("sendStoreAdded %08X\n", id);
    sendEvent(MTP_EVENT_STORE_ADDED, id);
}

void MtpServer::sendStoreRemoved(MtpStorageID id) {
    ALOGV("sendStoreRemoved %08X\n", id);
    sendEvent(MTP_EVENT_STORE_REMOVED, id);
}

void MtpServer::sendDevicePropertyChanged(MtpDeviceProperty property) {
    ALOGV("sendDevicePropertyChanged %d\n", property);
    sendEvent(MTP_EVENT_DEVICE_PROP_CHANGED, property);
}

void MtpServer::sendEvent(MtpEventCode code, uint32_t param1) {
    if (mSessionOpen) {
        mEvent.setEventCode(code);
        mEvent.setTransactionID(mRequest.getTransactionID());
        mEvent.setParameter(1, param1);
        if (mEvent.write(mHandle))
            ALOGE("Mtp send event failed: %s", strerror(errno));
    }
}

void MtpServer::addEditObject(MtpObjectHandle handle, MtpStringBuffer& path,
        uint64_t size, MtpObjectFormat format, int fd) {
    ObjectEdit*  edit = new ObjectEdit(handle, path, size, format, fd);
    mObjectEditList.push_back(edit);
}

MtpServer::ObjectEdit* MtpServer::getEditObject(MtpObjectHandle handle) {
    int count = mObjectEditList.size();
    for (int i = 0; i < count; i++) {
        ObjectEdit* edit = mObjectEditList[i];
        if (edit->mHandle == handle) return edit;
    }
    return nullptr;
}

void MtpServer::removeEditObject(MtpObjectHandle handle) {
    int count = mObjectEditList.size();
    for (int i = 0; i < count; i++) {
        ObjectEdit* edit = mObjectEditList[i];
        if (edit->mHandle == handle) {
            delete edit;
            mObjectEditList.erase(mObjectEditList.begin() + i);
            return;
        }
    }
    ALOGE("ObjectEdit not found in removeEditObject");
}

void MtpServer::commitEdit(ObjectEdit* edit) {
    mDatabase->rescanFile((const char *)edit->mPath, edit->mHandle, edit->mFormat);
}


bool MtpServer::handleRequest() {
    std::lock_guard<std::mutex> lg(mMutex);

    MtpOperationCode operation = mRequest.getOperationCode();
    MtpResponseCode response;

    mResponse.reset();

    if (mSendObjectHandle != kInvalidObjectHandle && operation != MTP_OPERATION_SEND_OBJECT) {
        mSendObjectHandle = kInvalidObjectHandle;
        mSendObjectFormat = 0;
        mSendObjectModifiedTime = 0;
    }

    int containertype = mRequest.getContainerType();
    if (containertype != MTP_CONTAINER_TYPE_COMMAND) {
        ALOGE("wrong container type %d", containertype);
        return false;
    }

    ALOGV("got command %s (%x)", MtpDebug::getOperationCodeName(operation), operation);

    switch (operation) {
        case MTP_OPERATION_GET_DEVICE_INFO:
            response = doGetDeviceInfo();
            break;
        case MTP_OPERATION_OPEN_SESSION:
            response = doOpenSession();
            break;
        case MTP_OPERATION_RESET_DEVICE:
        case MTP_OPERATION_CLOSE_SESSION:
            response = doCloseSession();
            break;
        case MTP_OPERATION_GET_STORAGE_IDS:
            response = doGetStorageIDs();
            break;
         case MTP_OPERATION_GET_STORAGE_INFO:
            response = doGetStorageInfo();
            break;
        case MTP_OPERATION_GET_OBJECT_PROPS_SUPPORTED:
            response = doGetObjectPropsSupported();
            break;
        case MTP_OPERATION_GET_OBJECT_HANDLES:
            response = doGetObjectHandles();
            break;
        case MTP_OPERATION_GET_NUM_OBJECTS:
            response = doGetNumObjects();
            break;
        case MTP_OPERATION_GET_OBJECT_REFERENCES:
            response = doGetObjectReferences();
            break;
        case MTP_OPERATION_SET_OBJECT_REFERENCES:
            response = doSetObjectReferences();
            break;
        case MTP_OPERATION_GET_OBJECT_PROP_VALUE:
            response = doGetObjectPropValue();
            break;
        case MTP_OPERATION_SET_OBJECT_PROP_VALUE:
            response = doSetObjectPropValue();
            break;
        case MTP_OPERATION_GET_DEVICE_PROP_VALUE:
            response = doGetDevicePropValue();
            break;
        case MTP_OPERATION_SET_DEVICE_PROP_VALUE:
            response = doSetDevicePropValue();
            break;
        case MTP_OPERATION_RESET_DEVICE_PROP_VALUE:
            response = doResetDevicePropValue();
            break;
        case MTP_OPERATION_GET_OBJECT_PROP_LIST:
            response = doGetObjectPropList();
            break;
        case MTP_OPERATION_GET_OBJECT_INFO:
            response = doGetObjectInfo();
            break;
        case MTP_OPERATION_GET_OBJECT:
            response = doGetObject();
            break;
        case MTP_OPERATION_GET_THUMB:
            response = doGetThumb();
            break;
        case MTP_OPERATION_GET_PARTIAL_OBJECT:
        case MTP_OPERATION_GET_PARTIAL_OBJECT_64:
            response = doGetPartialObject(operation);
            break;
        case MTP_OPERATION_SEND_OBJECT_INFO:
            response = doSendObjectInfo();
            break;
        case MTP_OPERATION_SEND_OBJECT:
            response = doSendObject();
            break;
        case MTP_OPERATION_DELETE_OBJECT:
            response = doDeleteObject();
            break;
        case MTP_OPERATION_COPY_OBJECT:
            response = doCopyObject();
            break;
        case MTP_OPERATION_MOVE_OBJECT:
            response = doMoveObject();
            break;
        case MTP_OPERATION_GET_OBJECT_PROP_DESC:
            response = doGetObjectPropDesc();
            break;
        case MTP_OPERATION_GET_DEVICE_PROP_DESC:
            response = doGetDevicePropDesc();
            break;
        case MTP_OPERATION_SEND_PARTIAL_OBJECT:
            response = doSendPartialObject();
            break;
        case MTP_OPERATION_TRUNCATE_OBJECT:
            response = doTruncateObject();
            break;
        case MTP_OPERATION_BEGIN_EDIT_OBJECT:
            response = doBeginEditObject();
            break;
        case MTP_OPERATION_END_EDIT_OBJECT:
            response = doEndEditObject();
            break;
        default:
            ALOGE("got unsupported command %s (%x)",
                    MtpDebug::getOperationCodeName(operation), operation);
            response = MTP_RESPONSE_OPERATION_NOT_SUPPORTED;
            break;
    }

    if (response == MTP_RESPONSE_TRANSACTION_CANCELLED)
        return false;
    mResponse.setResponseCode(response);
    return true;
}

MtpResponseCode MtpServer::doGetDeviceInfo() {
    MtpStringBuffer   string;

    MtpObjectFormatList* playbackFormats = mDatabase->getSupportedPlaybackFormats();
    MtpObjectFormatList* captureFormats = mDatabase->getSupportedCaptureFormats();
    MtpDevicePropertyList* deviceProperties = mDatabase->getSupportedDeviceProperties();

    // fill in device info
    mData.putUInt16(MTP_STANDARD_VERSION);
    if (mPtp) {
        mData.putUInt32(0);
    } else {
        // MTP Vendor Extension ID
        mData.putUInt32(6);
    }
    mData.putUInt16(MTP_STANDARD_VERSION);
    if (mPtp) {
        // no extensions
        string.set("");
    } else {
        // MTP extensions
        string.set("microsoft.com: 1.0; android.com: 1.0;");
    }
    mData.putString(string); // MTP Extensions
    mData.putUInt16(0); //Functional Mode
    mData.putAUInt16(kSupportedOperationCodes,
            sizeof(kSupportedOperationCodes) / sizeof(uint16_t)); // Operations Supported
    mData.putAUInt16(kSupportedEventCodes,
            sizeof(kSupportedEventCodes) / sizeof(uint16_t)); // Events Supported
    mData.putAUInt16(deviceProperties); // Device Properties Supported
    mData.putAUInt16(captureFormats); // Capture Formats
    mData.putAUInt16(playbackFormats);  // Playback Formats

    mData.putString(mDeviceInfoManufacturer); // Manufacturer
    mData.putString(mDeviceInfoModel); // Model
    mData.putString(mDeviceInfoDeviceVersion); // Device Version
    mData.putString(mDeviceInfoSerialNumber); // Serial Number

    delete playbackFormats;
    delete captureFormats;
    delete deviceProperties;

    return MTP_RESPONSE_OK;
}

MtpResponseCode MtpServer::doOpenSession() {
    if (mSessionOpen) {
        mResponse.setParameter(1, mSessionID);
        return MTP_RESPONSE_SESSION_ALREADY_OPEN;
    }
    if (mRequest.getParameterCount() < 1)
        return MTP_RESPONSE_INVALID_PARAMETER;

    mSessionID = mRequest.getParameter(1);
    mSessionOpen = true;

    return MTP_RESPONSE_OK;
}

MtpResponseCode MtpServer::doCloseSession() {
    if (!mSessionOpen)
        return MTP_RESPONSE_SESSION_NOT_OPEN;
    mSessionID = 0;
    mSessionOpen = false;
    return MTP_RESPONSE_OK;
}

MtpResponseCode MtpServer::doGetStorageIDs() {
    if (!mSessionOpen)
        return MTP_RESPONSE_SESSION_NOT_OPEN;

    int count = mStorages.size();
    mData.putUInt32(count);
    for (int i = 0; i < count; i++)
        mData.putUInt32(mStorages[i]->getStorageID());

    return MTP_RESPONSE_OK;
}

MtpResponseCode MtpServer::doGetStorageInfo() {
    MtpStringBuffer   string;

    if (!mSessionOpen)
        return MTP_RESPONSE_SESSION_NOT_OPEN;
    if (mRequest.getParameterCount() < 1)
        return MTP_RESPONSE_INVALID_PARAMETER;

    MtpStorageID id = mRequest.getParameter(1);
    MtpStorage* storage = getStorage(id);
    if (!storage)
        return MTP_RESPONSE_INVALID_STORAGE_ID;

    mData.putUInt16(storage->getType());
    mData.putUInt16(storage->getFileSystemType());
    mData.putUInt16(storage->getAccessCapability());
    mData.putUInt64(storage->getMaxCapacity());
    mData.putUInt64(storage->getFreeSpace());
    mData.putUInt32(1024*1024*1024); // Free Space in Objects
    string.set(storage->getDescription());
    mData.putString(string);
    mData.putEmptyString();   // Volume Identifier

    return MTP_RESPONSE_OK;
}

MtpResponseCode MtpServer::doGetObjectPropsSupported() {
    if (!mSessionOpen)
        return MTP_RESPONSE_SESSION_NOT_OPEN;
    if (mRequest.getParameterCount() < 1)
        return MTP_RESPONSE_INVALID_PARAMETER;
    MtpObjectFormat format = mRequest.getParameter(1);
    MtpObjectPropertyList* properties = mDatabase->getSupportedObjectProperties(format);
    mData.putAUInt16(properties);
    delete properties;
    return MTP_RESPONSE_OK;
}

MtpResponseCode MtpServer::doGetObjectHandles() {
    if (!mSessionOpen)
        return MTP_RESPONSE_SESSION_NOT_OPEN;
    if (mRequest.getParameterCount() < 3)
        return MTP_RESPONSE_INVALID_PARAMETER;
    MtpStorageID storageID = mRequest.getParameter(1);      // 0xFFFFFFFF for all storage
    MtpObjectFormat format = mRequest.getParameter(2);      // 0 for all formats
    MtpObjectHandle parent = mRequest.getParameter(3);      // 0xFFFFFFFF for objects with no parent
                                                            // 0x00000000 for all objects

    if (!hasStorage(storageID))
        return MTP_RESPONSE_INVALID_STORAGE_ID;

    MtpObjectHandleList* handles = mDatabase->getObjectList(storageID, format, parent);
    if (handles == NULL)
        return MTP_RESPONSE_INVALID_OBJECT_HANDLE;
    mData.putAUInt32(handles);
    delete handles;
    return MTP_RESPONSE_OK;
}

MtpResponseCode MtpServer::doGetNumObjects() {
    if (!mSessionOpen)
        return MTP_RESPONSE_SESSION_NOT_OPEN;
    if (mRequest.getParameterCount() < 3)
        return MTP_RESPONSE_INVALID_PARAMETER;
    MtpStorageID storageID = mRequest.getParameter(1);      // 0xFFFFFFFF for all storage
    MtpObjectFormat format = mRequest.getParameter(2);      // 0 for all formats
    MtpObjectHandle parent = mRequest.getParameter(3);      // 0xFFFFFFFF for objects with no parent
                                                            // 0x00000000 for all objects
    if (!hasStorage(storageID))
        return MTP_RESPONSE_INVALID_STORAGE_ID;

    int count = mDatabase->getNumObjects(storageID, format, parent);
    if (count >= 0) {
        mResponse.setParameter(1, count);
        return MTP_RESPONSE_OK;
    } else {
        mResponse.setParameter(1, 0);
        return MTP_RESPONSE_INVALID_OBJECT_HANDLE;
    }
}

MtpResponseCode MtpServer::doGetObjectReferences() {
    if (!mSessionOpen)
        return MTP_RESPONSE_SESSION_NOT_OPEN;
    if (!hasStorage())
        return MTP_RESPONSE_INVALID_OBJECT_HANDLE;
    if (mRequest.getParameterCount() < 1)
        return MTP_RESPONSE_INVALID_PARAMETER;
    MtpObjectHandle handle = mRequest.getParameter(1);

    // FIXME - check for invalid object handle
    MtpObjectHandleList* handles = mDatabase->getObjectReferences(handle);
    if (handles) {
        mData.putAUInt32(handles);
        delete handles;
    } else {
        mData.putEmptyArray();
    }
    return MTP_RESPONSE_OK;
}

MtpResponseCode MtpServer::doSetObjectReferences() {
    if (!mSessionOpen)
        return MTP_RESPONSE_SESSION_NOT_OPEN;
    if (!hasStorage())
        return MTP_RESPONSE_INVALID_OBJECT_HANDLE;
    if (mRequest.getParameterCount() < 1)
        return MTP_RESPONSE_INVALID_PARAMETER;
    MtpStorageID handle = mRequest.getParameter(1);

    MtpObjectHandleList* references = mData.getAUInt32();
    if (!references)
        return MTP_RESPONSE_INVALID_PARAMETER;
    MtpResponseCode result = mDatabase->setObjectReferences(handle, references);
    delete references;
    return result;
}

MtpResponseCode MtpServer::doGetObjectPropValue() {
    if (!hasStorage())
        return MTP_RESPONSE_INVALID_OBJECT_HANDLE;
    if (mRequest.getParameterCount() < 2)
        return MTP_RESPONSE_INVALID_PARAMETER;
    MtpObjectHandle handle = mRequest.getParameter(1);
    MtpObjectProperty property = mRequest.getParameter(2);
    ALOGV("GetObjectPropValue %d %s\n", handle,
            MtpDebug::getObjectPropCodeName(property));

    return mDatabase->getObjectPropertyValue(handle, property, mData);
}

MtpResponseCode MtpServer::doSetObjectPropValue() {
    if (!hasStorage())
        return MTP_RESPONSE_INVALID_OBJECT_HANDLE;
    if (mRequest.getParameterCount() < 2)
        return MTP_RESPONSE_INVALID_PARAMETER;
    MtpObjectHandle handle = mRequest.getParameter(1);
    MtpObjectProperty property = mRequest.getParameter(2);
    ALOGV("SetObjectPropValue %d %s\n", handle,
            MtpDebug::getObjectPropCodeName(property));

    return mDatabase->setObjectPropertyValue(handle, property, mData);
}

MtpResponseCode MtpServer::doGetDevicePropValue() {
    if (mRequest.getParameterCount() < 1)
        return MTP_RESPONSE_INVALID_PARAMETER;
    MtpDeviceProperty property = mRequest.getParameter(1);
    ALOGV("GetDevicePropValue %s\n",
            MtpDebug::getDevicePropCodeName(property));

    return mDatabase->getDevicePropertyValue(property, mData);
}

MtpResponseCode MtpServer::doSetDevicePropValue() {
    if (mRequest.getParameterCount() < 1)
        return MTP_RESPONSE_INVALID_PARAMETER;
    MtpDeviceProperty property = mRequest.getParameter(1);
    ALOGV("SetDevicePropValue %s\n",
            MtpDebug::getDevicePropCodeName(property));

    return mDatabase->setDevicePropertyValue(property, mData);
}

MtpResponseCode MtpServer::doResetDevicePropValue() {
    if (mRequest.getParameterCount() < 1)
        return MTP_RESPONSE_INVALID_PARAMETER;
    MtpDeviceProperty property = mRequest.getParameter(1);
    ALOGV("ResetDevicePropValue %s\n",
            MtpDebug::getDevicePropCodeName(property));

    return mDatabase->resetDeviceProperty(property);
}

MtpResponseCode MtpServer::doGetObjectPropList() {
    if (!hasStorage())
        return MTP_RESPONSE_INVALID_OBJECT_HANDLE;
    if (mRequest.getParameterCount() < 5)
        return MTP_RESPONSE_INVALID_PARAMETER;

    MtpObjectHandle handle = mRequest.getParameter(1);
    // use uint32_t so we can support 0xFFFFFFFF
    uint32_t format = mRequest.getParameter(2);
    uint32_t property = mRequest.getParameter(3);
    int groupCode = mRequest.getParameter(4);
    int depth = mRequest.getParameter(5);
   ALOGV("GetObjectPropList %d format: %s property: %s group: %d depth: %d\n",
            handle, MtpDebug::getFormatCodeName(format),
            MtpDebug::getObjectPropCodeName(property), groupCode, depth);

    return mDatabase->getObjectPropertyList(handle, format, property, groupCode, depth, mData);
}

MtpResponseCode MtpServer::doGetObjectInfo() {
    if (!hasStorage())
        return MTP_RESPONSE_INVALID_OBJECT_HANDLE;
    if (mRequest.getParameterCount() < 1)
        return MTP_RESPONSE_INVALID_PARAMETER;
    MtpObjectHandle handle = mRequest.getParameter(1);
    MtpObjectInfo info(handle);
    MtpResponseCode result = mDatabase->getObjectInfo(handle, info);
    if (result == MTP_RESPONSE_OK) {
        char    date[20];

        mData.putUInt32(info.mStorageID);
        mData.putUInt16(info.mFormat);
        mData.putUInt16(info.mProtectionStatus);

        // if object is being edited the database size may be out of date
        uint32_t size = info.mCompressedSize;
        ObjectEdit* edit = getEditObject(handle);
        if (edit)
            size = (edit->mSize > 0xFFFFFFFFLL ? 0xFFFFFFFF : (uint32_t)edit->mSize);
        mData.putUInt32(size);

        mData.putUInt16(info.mThumbFormat);
        mData.putUInt32(info.mThumbCompressedSize);
        mData.putUInt32(info.mThumbPixWidth);
        mData.putUInt32(info.mThumbPixHeight);
        mData.putUInt32(info.mImagePixWidth);
        mData.putUInt32(info.mImagePixHeight);
        mData.putUInt32(info.mImagePixDepth);
        mData.putUInt32(info.mParent);
        mData.putUInt16(info.mAssociationType);
        mData.putUInt32(info.mAssociationDesc);
        mData.putUInt32(info.mSequenceNumber);
        mData.putString(info.mName);
        formatDateTime(info.mDateCreated, date, sizeof(date));
        mData.putString(date);   // date created
        formatDateTime(info.mDateModified, date, sizeof(date));
        mData.putString(date);   // date modified
        mData.putEmptyString();   // keywords
    }
    return result;
}

MtpResponseCode MtpServer::doGetObject() {
    if (!hasStorage())
        return MTP_RESPONSE_INVALID_OBJECT_HANDLE;
    if (mRequest.getParameterCount() < 1)
        return MTP_RESPONSE_INVALID_PARAMETER;
    MtpObjectHandle handle = mRequest.getParameter(1);
    MtpStringBuffer pathBuf;
    int64_t fileLength;
    MtpObjectFormat format;
    int result = mDatabase->getObjectFilePath(handle, pathBuf, fileLength, format);
    if (result != MTP_RESPONSE_OK)
        return result;

    auto start = std::chrono::steady_clock::now();

    const char* filePath = (const char *)pathBuf;
    mtp_file_range  mfr;
    mfr.fd = open(filePath, O_RDONLY);
    if (mfr.fd < 0) {
        return MTP_RESPONSE_GENERAL_ERROR;
    }
    mfr.offset = 0;
    mfr.length = fileLength;
    mfr.command = mRequest.getOperationCode();
    mfr.transaction_id = mRequest.getTransactionID();

    // then transfer the file
    int ret = mHandle->sendFile(mfr);
    if (ret < 0) {
        ALOGE("Mtp send file got error %s", strerror(errno));
        if (errno == ECANCELED) {
            result = MTP_RESPONSE_TRANSACTION_CANCELLED;
        } else {
            result = MTP_RESPONSE_GENERAL_ERROR;
        }
    } else {
        result = MTP_RESPONSE_OK;
    }

    auto end = std::chrono::steady_clock::now();
    std::chrono::duration<double> diff = end - start;
    struct stat sstat;
    fstat(mfr.fd, &sstat);
    uint64_t finalsize = sstat.st_size;
    ALOGV("Sent a file over MTP. Time: %f s, Size: %" PRIu64 ", Rate: %f bytes/s",
            diff.count(), finalsize, ((double) finalsize) / diff.count());
    close(mfr.fd);
    return result;
}

MtpResponseCode MtpServer::doGetThumb() {
    if (mRequest.getParameterCount() < 1)
        return MTP_RESPONSE_INVALID_PARAMETER;
    MtpObjectHandle handle = mRequest.getParameter(1);
    size_t thumbSize;
    void* thumb = mDatabase->getThumbnail(handle, thumbSize);
    if (thumb) {
        // send data
        mData.setOperationCode(mRequest.getOperationCode());
        mData.setTransactionID(mRequest.getTransactionID());
        mData.writeData(mHandle, thumb, thumbSize);
        free(thumb);
        return MTP_RESPONSE_OK;
    } else {
        return MTP_RESPONSE_GENERAL_ERROR;
    }
}

MtpResponseCode MtpServer::doGetPartialObject(MtpOperationCode operation) {
    if (!hasStorage())
        return MTP_RESPONSE_INVALID_OBJECT_HANDLE;
    MtpObjectHandle handle = mRequest.getParameter(1);
    uint64_t offset;
    uint32_t length;
    offset = mRequest.getParameter(2);
    if (operation == MTP_OPERATION_GET_PARTIAL_OBJECT_64) {
        // MTP_OPERATION_GET_PARTIAL_OBJECT_64 takes 4 arguments
        if (mRequest.getParameterCount() < 4)
            return MTP_RESPONSE_INVALID_PARAMETER;

        // android extension with 64 bit offset
        uint64_t offset2 = mRequest.getParameter(3);
        offset = offset | (offset2 << 32);
        length = mRequest.getParameter(4);
    } else {
        // MTP_OPERATION_GET_PARTIAL_OBJECT takes 3 arguments
        if (mRequest.getParameterCount() < 3)
            return MTP_RESPONSE_INVALID_PARAMETER;

        // standard GetPartialObject
        length = mRequest.getParameter(3);
    }
    MtpStringBuffer pathBuf;
    int64_t fileLength;
    MtpObjectFormat format;
    int result = mDatabase->getObjectFilePath(handle, pathBuf, fileLength, format);
    if (result != MTP_RESPONSE_OK)
        return result;
    if (offset + length > (uint64_t)fileLength)
        length = fileLength - offset;

    const char* filePath = (const char *)pathBuf;
    mtp_file_range  mfr;
    mfr.fd = open(filePath, O_RDONLY);
    if (mfr.fd < 0) {
        return MTP_RESPONSE_GENERAL_ERROR;
    }
    mfr.offset = offset;
    mfr.length = length;
    mfr.command = mRequest.getOperationCode();
    mfr.transaction_id = mRequest.getTransactionID();
    mResponse.setParameter(1, length);

    // transfer the file
    int ret = mHandle->sendFile(mfr);
    ALOGV("MTP_SEND_FILE_WITH_HEADER returned %d\n", ret);
    result = MTP_RESPONSE_OK;
    if (ret < 0) {
        if (errno == ECANCELED)
            result = MTP_RESPONSE_TRANSACTION_CANCELLED;
        else
            result = MTP_RESPONSE_GENERAL_ERROR;
    }
    close(mfr.fd);
    return result;
}

MtpResponseCode MtpServer::doSendObjectInfo() {
    MtpStringBuffer path;
    uint16_t temp16;
    uint32_t temp32;

    if (mRequest.getParameterCount() < 2)
        return MTP_RESPONSE_INVALID_PARAMETER;
    MtpStorageID storageID = mRequest.getParameter(1);
    MtpStorage* storage = getStorage(storageID);
    MtpObjectHandle parent = mRequest.getParameter(2);
    if (!storage)
        return MTP_RESPONSE_INVALID_STORAGE_ID;

    // special case the root
    if (parent == MTP_PARENT_ROOT) {
        path.set(storage->getPath());
        parent = 0;
    } else {
        int64_t length;
        MtpObjectFormat format;
        int result = mDatabase->getObjectFilePath(parent, path, length, format);
        if (result != MTP_RESPONSE_OK)
            return result;
        if (format != MTP_FORMAT_ASSOCIATION)
            return MTP_RESPONSE_INVALID_PARENT_OBJECT;
    }

    // read only the fields we need
    if (!mData.getUInt32(temp32)) return MTP_RESPONSE_INVALID_PARAMETER;  // storage ID
    if (!mData.getUInt16(temp16)) return MTP_RESPONSE_INVALID_PARAMETER;
    MtpObjectFormat format = temp16;
    if (!mData.getUInt16(temp16)) return MTP_RESPONSE_INVALID_PARAMETER;  // protection status
    if (!mData.getUInt32(temp32)) return MTP_RESPONSE_INVALID_PARAMETER;
    mSendObjectFileSize = temp32;
    if (!mData.getUInt16(temp16)) return MTP_RESPONSE_INVALID_PARAMETER;  // thumb format
    if (!mData.getUInt32(temp32)) return MTP_RESPONSE_INVALID_PARAMETER;  // thumb compressed size
    if (!mData.getUInt32(temp32)) return MTP_RESPONSE_INVALID_PARAMETER;  // thumb pix width
    if (!mData.getUInt32(temp32)) return MTP_RESPONSE_INVALID_PARAMETER;  // thumb pix height
    if (!mData.getUInt32(temp32)) return MTP_RESPONSE_INVALID_PARAMETER;  // image pix width
    if (!mData.getUInt32(temp32)) return MTP_RESPONSE_INVALID_PARAMETER;  // image pix height
    if (!mData.getUInt32(temp32)) return MTP_RESPONSE_INVALID_PARAMETER;  // image bit depth
    if (!mData.getUInt32(temp32)) return MTP_RESPONSE_INVALID_PARAMETER;  // parent
    if (!mData.getUInt16(temp16)) return MTP_RESPONSE_INVALID_PARAMETER;
    if (!mData.getUInt32(temp32)) return MTP_RESPONSE_INVALID_PARAMETER;
    if (!mData.getUInt32(temp32)) return MTP_RESPONSE_INVALID_PARAMETER;  // sequence number
    MtpStringBuffer name, created, modified;
    if (!mData.getString(name)) return MTP_RESPONSE_INVALID_PARAMETER;    // file name
    if (name.isEmpty()) {
        ALOGE("empty name");
        return MTP_RESPONSE_INVALID_PARAMETER;
    }
    if (!mData.getString(created)) return MTP_RESPONSE_INVALID_PARAMETER;      // date created
    if (!mData.getString(modified)) return MTP_RESPONSE_INVALID_PARAMETER;     // date modified
    // keywords follow

    ALOGV("name: %s format: %04X\n", (const char *)name, format);
    time_t modifiedTime;
    if (!parseDateTime(modified, modifiedTime))
        modifiedTime = 0;

    if (path[path.size() - 1] != '/')
        path.append("/");
    path.append(name);

    // check space first
    if (mSendObjectFileSize > storage->getFreeSpace())
        return MTP_RESPONSE_STORAGE_FULL;
    uint64_t maxFileSize = storage->getMaxFileSize();
    // check storage max file size
    if (maxFileSize != 0) {
        // if mSendObjectFileSize is 0xFFFFFFFF, then all we know is the file size
        // is >= 0xFFFFFFFF
        if (mSendObjectFileSize > maxFileSize || mSendObjectFileSize == 0xFFFFFFFF)
            return MTP_RESPONSE_OBJECT_TOO_LARGE;
    }

    ALOGD("path: %s parent: %d storageID: %08X", (const char*)path, parent, storageID);
    MtpObjectHandle handle = mDatabase->beginSendObject((const char*)path, format,
            parent, storageID);
    if (handle == kInvalidObjectHandle) {
        return MTP_RESPONSE_GENERAL_ERROR;
    }

    if (format == MTP_FORMAT_ASSOCIATION) {
        int ret = makeFolder((const char *)path);
        if (ret)
            return MTP_RESPONSE_GENERAL_ERROR;

        // SendObject does not get sent for directories, so call endSendObject here instead
        mDatabase->endSendObject(handle, MTP_RESPONSE_OK);
    }
    mSendObjectFilePath = path;
    // save the handle for the SendObject call, which should follow
    mSendObjectHandle = handle;
    mSendObjectFormat = format;
    mSendObjectModifiedTime = modifiedTime;

    mResponse.setParameter(1, storageID);
    mResponse.setParameter(2, parent);
    mResponse.setParameter(3, handle);

    return MTP_RESPONSE_OK;
}

MtpResponseCode MtpServer::doMoveObject() {
    if (!hasStorage())
        return MTP_RESPONSE_GENERAL_ERROR;
    if (mRequest.getParameterCount() < 3)
        return MTP_RESPONSE_INVALID_PARAMETER;
    MtpObjectHandle objectHandle = mRequest.getParameter(1);
    MtpStorageID storageID = mRequest.getParameter(2);
    MtpStorage* storage = getStorage(storageID);
    MtpObjectHandle parent = mRequest.getParameter(3);
    if (!storage)
        return MTP_RESPONSE_INVALID_STORAGE_ID;
    MtpStringBuffer path;
    MtpResponseCode result;

    MtpStringBuffer fromPath;
    int64_t fileLength;
    MtpObjectFormat format;
    MtpObjectInfo info(objectHandle);
    result = mDatabase->getObjectInfo(objectHandle, info);
    if (result != MTP_RESPONSE_OK)
        return result;
    result = mDatabase->getObjectFilePath(objectHandle, fromPath, fileLength, format);
    if (result != MTP_RESPONSE_OK)
        return result;

    // special case the root
    if (parent == 0) {
        path.set(storage->getPath());
    } else {
        int64_t parentLength;
        MtpObjectFormat parentFormat;
        result = mDatabase->getObjectFilePath(parent, path, parentLength, parentFormat);
        if (result != MTP_RESPONSE_OK)
            return result;
        if (parentFormat != MTP_FORMAT_ASSOCIATION)
            return MTP_RESPONSE_INVALID_PARENT_OBJECT;
    }

    if (path[path.size() - 1] != '/')
        path.append("/");
    path.append(info.mName);

    result = mDatabase->beginMoveObject(objectHandle, parent, storageID);
    if (result != MTP_RESPONSE_OK)
        return result;

    if (info.mStorageID == storageID) {
        ALOGV("Moving file from %s to %s", (const char*)fromPath, (const char*)path);
        if (rename(fromPath, path)) {
            PLOG(ERROR) << "rename() failed from " << fromPath << " to " << path;
            result = MTP_RESPONSE_GENERAL_ERROR;
        }
    } else {
        ALOGV("Moving across storages from %s to %s", (const char*)fromPath, (const char*)path);
        if (format == MTP_FORMAT_ASSOCIATION) {
            int ret = makeFolder((const char *)path);
            ret += copyRecursive(fromPath, path);
            if (ret) {
                result = MTP_RESPONSE_GENERAL_ERROR;
            } else {
                deletePath(fromPath);
            }
        } else {
            if (copyFile(fromPath, path)) {
                result = MTP_RESPONSE_GENERAL_ERROR;
            } else {
                deletePath(fromPath);
            }
        }
    }

    // If the move failed, undo the database change
    mDatabase->endMoveObject(info.mParent, parent, info.mStorageID, storageID, objectHandle,
            result == MTP_RESPONSE_OK);

    return result;
}

MtpResponseCode MtpServer::doCopyObject() {
    if (!hasStorage())
        return MTP_RESPONSE_GENERAL_ERROR;
    MtpResponseCode result = MTP_RESPONSE_OK;
    if (mRequest.getParameterCount() < 3)
        return MTP_RESPONSE_INVALID_PARAMETER;
    MtpObjectHandle objectHandle = mRequest.getParameter(1);
    MtpStorageID storageID = mRequest.getParameter(2);
    MtpStorage* storage = getStorage(storageID);
    MtpObjectHandle parent = mRequest.getParameter(3);
    if (!storage)
        return MTP_RESPONSE_INVALID_STORAGE_ID;
    MtpStringBuffer path;

    MtpStringBuffer fromPath;
    int64_t fileLength;
    MtpObjectFormat format;
    MtpObjectInfo info(objectHandle);
    result = mDatabase->getObjectInfo(objectHandle, info);
    if (result != MTP_RESPONSE_OK)
        return result;
    result = mDatabase->getObjectFilePath(objectHandle, fromPath, fileLength, format);
    if (result != MTP_RESPONSE_OK)
        return result;

    // special case the root
    if (parent == 0) {
        path.set(storage->getPath());
    } else {
        int64_t parentLength;
        MtpObjectFormat parentFormat;
        result = mDatabase->getObjectFilePath(parent, path, parentLength, parentFormat);
        if (result != MTP_RESPONSE_OK)
            return result;
        if (parentFormat != MTP_FORMAT_ASSOCIATION)
            return MTP_RESPONSE_INVALID_PARENT_OBJECT;
    }

    // check space first
    if ((uint64_t) fileLength > storage->getFreeSpace())
        return MTP_RESPONSE_STORAGE_FULL;

    if (path[path.size() - 1] != '/')
        path.append("/");
    path.append(info.mName);

    MtpObjectHandle handle = mDatabase->beginCopyObject(objectHandle, parent, storageID);
    if (handle == kInvalidObjectHandle) {
        return MTP_RESPONSE_GENERAL_ERROR;
    }

    ALOGV("Copying file from %s to %s", (const char*)fromPath, (const char*)path);
    if (format == MTP_FORMAT_ASSOCIATION) {
        int ret = makeFolder((const char *)path);
        ret += copyRecursive(fromPath, path);
        if (ret) {
            result = MTP_RESPONSE_GENERAL_ERROR;
        }
    } else {
        if (copyFile(fromPath, path)) {
            result = MTP_RESPONSE_GENERAL_ERROR;
        }
    }

    mDatabase->endCopyObject(handle, result);
    mResponse.setParameter(1, handle);
    return result;
}

MtpResponseCode MtpServer::doSendObject() {
    if (!hasStorage())
        return MTP_RESPONSE_GENERAL_ERROR;
    MtpResponseCode result = MTP_RESPONSE_OK;
    mode_t mask;
    int ret, initialData;
    bool isCanceled = false;
    struct stat sstat = {};

    auto start = std::chrono::steady_clock::now();

    if (mSendObjectHandle == kInvalidObjectHandle) {
        ALOGE("Expected SendObjectInfo before SendObject");
        result = MTP_RESPONSE_NO_VALID_OBJECT_INFO;
        goto done;
    }

    // read the header, and possibly some data
    ret = mData.read(mHandle);
    if (ret < MTP_CONTAINER_HEADER_SIZE) {
        result = MTP_RESPONSE_GENERAL_ERROR;
        goto done;
    }
    initialData = ret - MTP_CONTAINER_HEADER_SIZE;

    if (mSendObjectFormat == MTP_FORMAT_ASSOCIATION) {
        if (initialData != 0)
            ALOGE("Expected folder size to be 0!");
        mSendObjectHandle = kInvalidObjectHandle;
        mSendObjectFormat = 0;
        mSendObjectModifiedTime = 0;
        return result;
    }

    mtp_file_range  mfr;
    mfr.fd = open(mSendObjectFilePath, O_RDWR | O_CREAT | O_TRUNC, S_IRUSR | S_IWUSR);
    if (mfr.fd < 0) {
        result = MTP_RESPONSE_GENERAL_ERROR;
        goto done;
    }
    fchown(mfr.fd, getuid(), FILE_GROUP);
    // set permissions
    mask = umask(0);
    fchmod(mfr.fd, FILE_PERM);
    umask(mask);

    if (initialData > 0) {
        ret = write(mfr.fd, mData.getData(), initialData);
    }

    if (ret < 0) {
        ALOGE("failed to write initial data");
        result = MTP_RESPONSE_GENERAL_ERROR;
    } else {
        mfr.offset = initialData;
        if (mSendObjectFileSize == 0xFFFFFFFF) {
            // tell driver to read until it receives a short packet
            mfr.length = 0xFFFFFFFF;
        } else {
            mfr.length = mSendObjectFileSize - initialData;
        }

        mfr.command = 0;
        mfr.transaction_id = 0;

        // transfer the file
        ret = mHandle->receiveFile(mfr, mfr.length == 0 &&
                initialData == MTP_BUFFER_SIZE - MTP_CONTAINER_HEADER_SIZE);
        if ((ret < 0) && (errno == ECANCELED)) {
            isCanceled = true;
        }
    }

    if (mSendObjectModifiedTime) {
        struct timespec newTime[2];
        newTime[0].tv_nsec = UTIME_NOW;
        newTime[1].tv_sec = mSendObjectModifiedTime;
        newTime[1].tv_nsec = 0;
        if (futimens(mfr.fd, newTime) < 0) {
            ALOGW("changing modified time failed, %s", strerror(errno));
        }
    }

    fstat(mfr.fd, &sstat);
    close(mfr.fd);

    if (ret < 0) {
        ALOGE("Mtp receive file got error %s", strerror(errno));
        unlink(mSendObjectFilePath);
        if (isCanceled)
            result = MTP_RESPONSE_TRANSACTION_CANCELLED;
        else
            result = MTP_RESPONSE_GENERAL_ERROR;
    }

done:
    // reset so we don't attempt to send the data back
    mData.reset();

    mDatabase->endSendObject(mSendObjectHandle, result == MTP_RESPONSE_OK);
    mSendObjectHandle = kInvalidObjectHandle;
    mSendObjectFormat = 0;
    mSendObjectModifiedTime = 0;

    auto end = std::chrono::steady_clock::now();
    std::chrono::duration<double> diff = end - start;
    uint64_t finalsize = sstat.st_size;
    ALOGV("Got a file over MTP. Time: %fs, Size: %" PRIu64 ", Rate: %f bytes/s",
            diff.count(), finalsize, ((double) finalsize) / diff.count());
    return result;
}

MtpResponseCode MtpServer::doDeleteObject() {
    if (!hasStorage())
        return MTP_RESPONSE_INVALID_OBJECT_HANDLE;
    if (mRequest.getParameterCount() < 1)
        return MTP_RESPONSE_INVALID_PARAMETER;
    MtpObjectHandle handle = mRequest.getParameter(1);
    MtpObjectFormat format;
    // FIXME - support deleting all objects if handle is 0xFFFFFFFF
    // FIXME - implement deleting objects by format

    MtpStringBuffer filePath;
    int64_t fileLength;
    int result = mDatabase->getObjectFilePath(handle, filePath, fileLength, format);
    if (result != MTP_RESPONSE_OK)
        return result;

    // Don't delete the actual files unless the database deletion is allowed
    result = mDatabase->beginDeleteObject(handle);
    if (result != MTP_RESPONSE_OK)
        return result;

    bool success = deletePath((const char *)filePath);

    mDatabase->endDeleteObject(handle, success);
    return success ? result : MTP_RESPONSE_PARTIAL_DELETION;
}

MtpResponseCode MtpServer::doGetObjectPropDesc() {
    if (mRequest.getParameterCount() < 2)
        return MTP_RESPONSE_INVALID_PARAMETER;
    MtpObjectProperty propCode = mRequest.getParameter(1);
    MtpObjectFormat format = mRequest.getParameter(2);
    ALOGV("GetObjectPropDesc %s %s\n", MtpDebug::getObjectPropCodeName(propCode),
                                        MtpDebug::getFormatCodeName(format));
    MtpProperty* property = mDatabase->getObjectPropertyDesc(propCode, format);
    if (!property)
        return MTP_RESPONSE_OBJECT_PROP_NOT_SUPPORTED;
    property->write(mData);
    delete property;
    return MTP_RESPONSE_OK;
}

MtpResponseCode MtpServer::doGetDevicePropDesc() {
    if (mRequest.getParameterCount() < 1)
        return MTP_RESPONSE_INVALID_PARAMETER;
    MtpDeviceProperty propCode = mRequest.getParameter(1);
    ALOGV("GetDevicePropDesc %s\n", MtpDebug::getDevicePropCodeName(propCode));
    MtpProperty* property = mDatabase->getDevicePropertyDesc(propCode);
    if (!property)
        return MTP_RESPONSE_DEVICE_PROP_NOT_SUPPORTED;
    property->write(mData);
    delete property;
    return MTP_RESPONSE_OK;
}

MtpResponseCode MtpServer::doSendPartialObject() {
    if (!hasStorage())
        return MTP_RESPONSE_INVALID_OBJECT_HANDLE;
    if (mRequest.getParameterCount() < 4)
        return MTP_RESPONSE_INVALID_PARAMETER;
    MtpObjectHandle handle = mRequest.getParameter(1);
    uint64_t offset = mRequest.getParameter(2);
    uint64_t offset2 = mRequest.getParameter(3);
    offset = offset | (offset2 << 32);
    uint32_t length = mRequest.getParameter(4);

    ObjectEdit* edit = getEditObject(handle);
    if (!edit) {
        ALOGE("object not open for edit in doSendPartialObject");
        return MTP_RESPONSE_GENERAL_ERROR;
    }

    // can't start writing past the end of the file
    if (offset > edit->mSize) {
        ALOGD("writing past end of object, offset: %" PRIu64 ", edit->mSize: %" PRIu64,
            offset, edit->mSize);
        return MTP_RESPONSE_GENERAL_ERROR;
    }

    const char* filePath = (const char *)edit->mPath;
    ALOGV("receiving partial %s %" PRIu64 " %" PRIu32, filePath, offset, length);

    // read the header, and possibly some data
    int ret = mData.read(mHandle);
    if (ret < MTP_CONTAINER_HEADER_SIZE)
        return MTP_RESPONSE_GENERAL_ERROR;
    int initialData = ret - MTP_CONTAINER_HEADER_SIZE;

    if (initialData > 0) {
        ret = pwrite(edit->mFD, mData.getData(), initialData, offset);
        offset += initialData;
        length -= initialData;
    }

    bool isCanceled = false;
    if (ret < 0) {
        ALOGE("failed to write initial data");
    } else {
        mtp_file_range  mfr;
        mfr.fd = edit->mFD;
        mfr.offset = offset;
        mfr.length = length;
        mfr.command = 0;
        mfr.transaction_id = 0;

        // transfer the file
        ret = mHandle->receiveFile(mfr, mfr.length == 0 &&
                initialData == MTP_BUFFER_SIZE - MTP_CONTAINER_HEADER_SIZE);
        if ((ret < 0) && (errno == ECANCELED)) {
            isCanceled = true;
        }
    }
    if (ret < 0) {
        mResponse.setParameter(1, 0);
        if (isCanceled)
            return MTP_RESPONSE_TRANSACTION_CANCELLED;
        else
            return MTP_RESPONSE_GENERAL_ERROR;
    }

    // reset so we don't attempt to send this back
    mData.reset();
    mResponse.setParameter(1, length);
    uint64_t end = offset + length;
    if (end > edit->mSize) {
        edit->mSize = end;
    }
    return MTP_RESPONSE_OK;
}

MtpResponseCode MtpServer::doTruncateObject() {
    if (mRequest.getParameterCount() < 3)
        return MTP_RESPONSE_INVALID_PARAMETER;
    MtpObjectHandle handle = mRequest.getParameter(1);
    ObjectEdit* edit = getEditObject(handle);
    if (!edit) {
        ALOGE("object not open for edit in doTruncateObject");
        return MTP_RESPONSE_GENERAL_ERROR;
    }

    uint64_t offset = mRequest.getParameter(2);
    uint64_t offset2 = mRequest.getParameter(3);
    offset |= (offset2 << 32);
    if (ftruncate(edit->mFD, offset) != 0) {
        return MTP_RESPONSE_GENERAL_ERROR;
    } else {
        edit->mSize = offset;
        return MTP_RESPONSE_OK;
    }
}

MtpResponseCode MtpServer::doBeginEditObject() {
    if (mRequest.getParameterCount() < 1)
        return MTP_RESPONSE_INVALID_PARAMETER;
    MtpObjectHandle handle = mRequest.getParameter(1);
    if (getEditObject(handle)) {
        ALOGE("object already open for edit in doBeginEditObject");
        return MTP_RESPONSE_GENERAL_ERROR;
    }

    MtpStringBuffer path;
    int64_t fileLength;
    MtpObjectFormat format;
    int result = mDatabase->getObjectFilePath(handle, path, fileLength, format);
    if (result != MTP_RESPONSE_OK)
        return result;

    int fd = open((const char *)path, O_RDWR | O_EXCL);
    if (fd < 0) {
        ALOGE("open failed for %s in doBeginEditObject (%d)", (const char *)path, errno);
        return MTP_RESPONSE_GENERAL_ERROR;
    }

    addEditObject(handle, path, fileLength, format, fd);
    return MTP_RESPONSE_OK;
}

MtpResponseCode MtpServer::doEndEditObject() {
    if (mRequest.getParameterCount() < 1)
        return MTP_RESPONSE_INVALID_PARAMETER;
    MtpObjectHandle handle = mRequest.getParameter(1);
    ObjectEdit* edit = getEditObject(handle);
    if (!edit) {
        ALOGE("object not open for edit in doEndEditObject");
        return MTP_RESPONSE_GENERAL_ERROR;
    }

    commitEdit(edit);
    removeEditObject(handle);
    return MTP_RESPONSE_OK;
}

}  // namespace android<|MERGE_RESOLUTION|>--- conflicted
+++ resolved
@@ -33,19 +33,15 @@
 
 #include "MtpDebug.h"
 #include "IMtpDatabase.h"
-<<<<<<< HEAD
-=======
 #include "MtpDescriptors.h"
 #include "MtpDevHandle.h"
 #include "MtpFfsCompatHandle.h"
 #include "MtpFfsHandle.h"
->>>>>>> 32b2cee7
 #include "MtpObjectInfo.h"
 #include "MtpProperty.h"
 #include "MtpServer.h"
 #include "MtpStorage.h"
 #include "MtpStringBuffer.h"
-#include "MtpFfsHandle.h"
 
 namespace android {
 
@@ -123,27 +119,6 @@
         mSendObjectFileSize(0),
         mSendObjectModifiedTime(0)
 {
-<<<<<<< HEAD
-}
-
-MtpServer::~MtpServer() {
-}
-
-IMtpHandle* MtpServer::sHandle = nullptr;
-
-int MtpServer::configure(bool usePtp) {
-    if (sHandle == nullptr) {
-	     bool ffs_ok = access(FFS_MTP_EP0, W_OK) == 0;
-	      sHandle = ffs_ok ? get_ffs_handle() : get_mtp_handle();
-        } 
-    int ret = sHandle->configure(usePtp);
-    if (ret) ALOGE("Failed to configure MTP driver!");
-    else android::base::SetProperty("sys.usb.ffs.mtp.ready", "1");
-  
-    return ret;
-
-
-=======
     bool ffs_ok = access(FFS_MTP_EP0, W_OK) == 0;
     if (ffs_ok) {
         bool aio_compat = android::base::GetBoolProperty("sys.usb.ffs.aio_compat", false);
@@ -154,7 +129,6 @@
 }
 
 MtpServer::~MtpServer() {
->>>>>>> 32b2cee7
 }
 
 void MtpServer::addStorage(MtpStorage* storage) {
@@ -891,6 +865,7 @@
         length = fileLength - offset;
 
     const char* filePath = (const char *)pathBuf;
+    ALOGV("sending partial %s %" PRIu64 " %" PRIu32, filePath, offset, length);
     mtp_file_range  mfr;
     mfr.fd = open(filePath, O_RDONLY);
     if (mfr.fd < 0) {
